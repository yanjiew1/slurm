--- conflicted
+++ resolved
@@ -1489,14 +1489,6 @@
 
     PMI2U_ERR_CHKANDJUMP(strlen(cmd) > PMI2_MAX_VALLEN, pmi2_errno, PMI2_ERR_OTHER, "**cmd_too_long");
 
-<<<<<<< HEAD
-    ret = sprintf(c, "cmd=%s;", cmd);
-
-    PMI2U_ERR_CHKANDJUMP(ret >= remaining_len, pmi2_errno, PMI2_ERR_OTHER, "**intern %s", "Ran out of room for command");
-    c += ret;
-    remaining_len -= ret;
-=======
->>>>>>> 6ef96d5a
     /* Subtract the PMII_COMMANDLEN_SIZE to prevent
      * certain implementation of snprintf() to
      * segfault when zero out the buffer.
