<<<<<<< HEAD
.TH sinfo "1" "Slurm Commands" "May 2023" "Slurm Commands"
=======
.TH sinfo "1" "Slurm Commands" "June 2023" "Slurm Commands"
>>>>>>> 955f29d9

.SH "NAME"
sinfo \- View information about Slurm nodes and partitions.

.SH "SYNOPSIS"
\fBsinfo\fR [\fIOPTIONS\fR...]
.SH "DESCRIPTION"
\fBsinfo\fR is used to view partition and node information for a
system running Slurm.

.SH "OPTIONS"

.TP
\fB\-a\fR, \fB\-\-all\fR
Display information about all partitions. This causes information to be
displayed about partitions that are configured as hidden and partitions that
are unavailable to the user's group.
.IP

.TP
\fB\-M\fR, \fB\-\-clusters\fR=<\fIstring\fR>
Clusters to issue commands to.  Multiple cluster names may be comma separated.
A value of '\fBall\fR' will query all clusters. Note that the
\fBSlurmDBD\fR must be up for this option to work properly.
This option implicitly sets the \fB\-\-local\fR option.
.IP

.TP
\fB\-d\fR, \fB\-\-dead\fR
If set, only report state information for non\-responding (dead) nodes.
.IP

.TP
\fB\-e\fR, \fB\-\-exact\fR
If set, do not group node information on multiple nodes unless
their configurations to be reported are identical. Otherwise
cpu count, memory size, and disk space for nodes will be listed
with the minimum value followed by a "+" for nodes with the
same partition and state (e.g. "250+").
.IP

.TP
\fB\-\-federation\fR
Show all partitions from the federation if a member of one.
.IP

.TP
\fB\-F\fR, \fB\-\-future\fR
Report nodes in FUTURE state.
.IP

.TP
\fB\-o\fR, \fB\-\-format\fR=<\fIoutput_format\fR>
Specify the information to be displayed using an \fBsinfo\fR
format string.
If the command is executed in a federated cluster environment and information
about more than one cluster is to be displayed and the \fB\-h, \-\-noheader\fR
option is used, then the cluster name will be displayed before the default
output formats shown below.
Format strings transparently used by \fBsinfo\fR when running with various
options are:
.IP
.RS
.TP 15
.I "default"
"%#P %.5a %.10l %.6D %.6t %N"
.IP

.TP
.I "\-\-summarize"
"%#P %.5a %.10l %.16F  %N"
.IP

.TP
.I "\-\-long"
"%#P %.5a %.10l %.10s %.4r %.8h %.10g %.6D %.11T %.11i %N"
.IP

.TP
.I "\-\-Node"
"%#N %.6D %#P %6t"
.IP

.TP
.I "\-\-long \-\-Node"
"%#N %.6D %#P %.11T %.4c %.8z %.6m %.8d %.6w %.8f %20E"
.IP

.TP
.I "\-\-list\-reasons"
"%20E %9u %19H %N"
.IP

.TP
.I "\-\-long \-\-list\-reasons"
"%20E %12U %19H %6t %N"
.RE
.IP

In the above format strings, the use of "#" represents the
maximum length of any partition name or node list to be printed.
A pass is made over the records to be printed to establish the size in order
to align the sinfo output, then a second pass is made over the records to
print them.
Note that the literal character "#" itself is not a valid field length
specification, but is only used to document this behavior.

The format of each field is "%[[.]size]type[suffix]"
.IP
.RS 10
.TP
\fIsize\fR
Minimum field size. If no size is specified, whatever is needed to print the
information will be used.
.IP

.TP
\fI.\fR
Indicates the output should be right justified and size must be specified.
By default output is left justified.
.IP

.TP
\fIsuffix\fR
Arbitrary string to append to the end of the field.
.IP
.RE

Valid \fItype\fR specifications include:
.IP
.RS
.TP 6
\fB%all\fR
Print all fields available for this data type with a vertical bar separating
each field.
.IP

.TP
\fB%a\fR
State/availability of a partition.
.IP

.TP
\fB%A\fR
Number of nodes by state in the format "allocated/idle".
Do not use this with a node state option ("%t" or "%T") or
the different node states will be placed on separate lines.
.IP

.TP
\fB%b\fR
Features currently active on the nodes, also see \fB%f\fR.
.IP

.TP
\fB%B\fR
The max number of CPUs per node available to jobs in the partition.
.IP

.TP
\fB%c\fR
Number of CPUs per node.
.IP

.TP
\fB%C\fR
Number of CPUs by state in the format
"allocated/idle/other/total". Do not use this with a node
state option ("%t" or "%T") or the different node states will
be placed on separate lines.
.IP

.TP
\fB%d\fR
Size of temporary disk space per node in megabytes.
.IP

.TP
\fB%D\fR
Number of nodes.
.IP

.TP
\fB%e\fR
The total memory, in MB, currently free on the node as reported by the OS. This
value is for informational use only and is not used for scheduling.
.IP

.TP
\fB%E\fR
The reason a node is unavailable (down, drained, or draining states).
.IP

.TP
\fB%f\fR
Features available the nodes, also see \fB%b\fR.
.IP

.TP
\fB%F\fR
Number of nodes by state in the format
"allocated/idle/other/total".  Note the use of this format option with a node
state format option ("%t" or "%T") will result in the different node states
being be reported on separate lines.
.IP

.TP
\fB%g\fR
Groups which may use the nodes.
.IP

.TP
\fB%G\fR
Generic resources (gres) associated with the nodes.
.IP

.TP
\fB%h\fR
Print the OverSubscribe setting for the partition.
.IP

.TP
\fB%H\fR
Print the timestamp of the reason a node is unavailable.
.IP

.TP
\fB%i\fR
If a node is in an advanced reservation print the name of that reservation.
.IP

.TP
\fB%I\fR
Partition job priority weighting factor.
.IP

.TP
\fB%l\fR
Maximum time for any job in the format "days\-hours:minutes:seconds"
.IP

.TP
\fB%L\fR
Default time for any job in the format "days\-hours:minutes:seconds"
.IP

.TP
\fB%m\fR
Size of memory per node in megabytes.
.IP

.TP
\fB%M\fR
PreemptionMode.
.IP

.TP
\fB%n\fR
List of node hostnames.
.IP

.TP
\fB%N\fR
List of node names.
.IP

.TP
\fB%o\fR
List of node communication addresses.
.IP

.TP
\fB%O\fR
CPU load of a node as reported by the OS.
.IP

.TP
\fB%p\fR
Partition scheduling tier priority.
.IP

.TP
\fB%P\fR
Partition name followed by "*" for the default partition, also see \fB%R\fR.
.IP

.TP
\fB%r\fR
Only user root may initiate jobs, "yes" or "no".
.IP

.TP
\fB%R\fR
Partition name, also see \fB%P\fR.
.IP

.TP
\fB%s\fR
Maximum job size in nodes.
.IP

.TP
\fB%S\fR
Allowed allocating nodes.
.IP

.TP
\fB%t\fR
State of nodes, compact form.
.IP

.TP
\fB%T\fR
State of nodes, extended form.
.IP

.TP
\fB%u\fR
Print the user name of who set the reason a node is unavailable.
.IP

.TP
\fB%U\fR
Print the user name and uid of who set the reason a node is unavailable.
.IP

.TP
\fB%v\fR
Print the version of the running slurmd daemon.
.IP

.TP
\fB%V\fR
Print the cluster name if running in a federation.
.IP

.TP
\fB%w\fR
Scheduling weight of the nodes.
.IP

.TP
\fB%X\fR
Number of sockets per node.
.IP

.TP
\fB%Y\fR
Number of cores per socket.
.IP

.TP
\fB%Z\fR
Number of threads per core.
.IP

.TP
\fB%z\fR
Extended processor information: number of sockets, cores, threads (S:C:T) per node.
.RE
.IP

.TP
\fB\-O\fR, \fB\-\-Format\fR=<\fIoutput_format\fR>
Specify the information to be displayed.
Also see the \fB\-o <output_format>\fR, \fB\-\-format=<output_format>\fR
option (which supports greater flexibility in formatting, but
does not support access to all fields because we ran out of letters).
Requests a comma separated list of job information to be displayed.

The format of each field is "type[:[.][size][suffix]]"
.IP
.RS 10
.TP
\fIsize\fR
The maximum field size.
If no size is specified, 20 characters will be allocated to print the information.
.IP

.TP
\fI.\fR
Indicates the output should be right justified and size must be specified.
By default, output is left justified.
.IP

.TP
\fIsuffix\fR
Arbitrary string to append to the end of the field.
.IP
.RE

Valid \fItype\fR specifications include:
.IP
.RS
.TP 7
\fBAll\fR
Print all fields available in the \-o format for this data type with a
vertical bar separating each field.
.IP

.TP
\fBAllocMem\fR
Prints the amount of allocated memory on a node.
.IP

.TP
\fBAllocNodes\fR
Allowed allocating nodes.
.IP

.TP
\fBAvailable\fR
State/availability of a partition.
.IP

.TP
\fBCluster\fR
Print the cluster name if running in a federation.
.IP

.TP
\fBComment\fR
Comment. (Arbitrary descriptive string)
.IP

.TP
\fBCores\fR
Number of cores per socket.
.IP

.TP
\fBCPUs\fR
Number of CPUs per node.
.IP

.TP
\fBCPUsLoad\fR
CPU load of a node as reported by the OS.
.IP

.TP
\fBCPUsState\fR
Number of CPUs by state in the format
"allocated/idle/other/total". Do not use this with a node
state option ("%t" or "%T") or the different node states will
be placed on separate lines.
.IP

.TP
\fBDefaultTime\fR
Default time for any job in the format "days\-hours:minutes:seconds".
.IP

.TP
\fBDisk\fR
Size of temporary disk space per node in megabytes.
.IP

.TP
\fBExtra\fR
Arbitrary string on the node.
.IP

.TP
\fBFeatures\fR
Features available on the nodes. Also see \fBfeatures_act\fR.
.IP

.TP
\fBfeatures_act\fR
Features currently active on the nodes. Also see \fBfeatures\fR.
.IP

.TP
\fBFreeMem\fR
The total memory, in MB, currently free on the node as reported by the OS. This
value is for informational use only and is not used for scheduling.
.IP

.TP
\fBGres\fR
Generic resources (gres) associated with the nodes.
.IP

.TP
\fBGresUsed\fR
Generic resources (gres) currently in use on the nodes.
.IP

.TP
\fBGroups\fR
Groups which may use the nodes.
.IP

.TP
\fBMaxCPUsPerNode\fR
The max number of CPUs per node available to jobs in the partition.
.IP

.TP
\fBMemory\fR
Size of memory per node in megabytes.
.IP

.TP
\fBNodeAddr\fR
List of node communication addresses.
.IP

.TP
\fBNodeAI\fR
Number of nodes by state in the format "allocated/idle".
Do not use this with a node state option ("%t" or "%T") or
the different node states will be placed on separate lines.
.IP

.TP
\fBNodeAIOT\fR
Number of nodes by state in the format
"allocated/idle/other/total".  Do not use this with a node
state option ("%t" or "%T") or the different node states will
be placed on separate lines.
.IP

.TP
\fBNodeHost\fR
List of node hostnames.
.IP

.TP
\fBNodeList\fR
List of node names.
.IP

.TP
\fBNodes\fR
Number of nodes.
.IP

.TP
\fBOverSubscribe\fR
Whether jobs may oversubscribe compute resources (e.g. CPUs).
.IP

.TP
\fBPartition\fR
Partition name followed by "*" for the default partition, also see \fB%R\fR.
.IP

.TP
\fBPartitionName\fR
Partition name, also see \fB%P\fR.
.IP

.TP
\fBPort\fR
Node TCP port.
.IP

.TP
\fBPreemptMode\fR
Preemption mode.
.IP

.TP
\fBPriorityJobFactor\fR
Partition factor used by priority/multifactor plugin in calculating job priority.
.IP

.TP
\fBPriorityTier\fR or \fBPriority\fR
Partition scheduling tier priority.
.IP

.TP
\fBReason\fR
The reason a node is unavailable (down, drained, or draining states).
.IP

.TP
\fBRoot\fR
Only user root may initiate jobs, "yes" or "no".
.IP

.TP
\fBSize\fR
Maximum job size in nodes.
.IP

.TP
\fBSocketCoreThread\fR
Extended processor information: number of sockets, cores, threads (S:C:T) per node.
.IP

.TP
\fBSockets\fR
Number of sockets per node.
.IP

.TP
\fBStateCompact\fR
State of nodes, compact form.
.IP

.TP
\fBStateLong\fR
State of nodes, extended form.
.IP

.TP
\fBStateComplete\fR
State of nodes, including all node state flags. e.g. "idle+cloud+power"
.IP

.TP
\fBThreads\fR
Number of threads per core.
.IP

.TP
\fBTime\fR
Maximum time for any job in the format "days\-hours:minutes:seconds".
.IP

.TP
\fBTimeStamp\fR
Print the timestamp of the reason a node is unavailable.
.IP

.TP
\fBUser\fR
Print the user name of who set the reason a node is unavailable.
.IP

.TP
\fBUserLong\fR
Print the user name and uid of who set the reason a node is unavailable.
.IP

.TP
\fBVersion\fR
Print the version of the running slurmd daemon.
.IP

.TP
\fBWeight\fR
Scheduling weight of the nodes.
.RE
.IP

.TP
\fB\-\-help\fR
Print a message describing all \fBsinfo\fR options.
.IP

.TP
\fB\-\-hide\fR
Do not display information about hidden partitions. Partitions
that are configured as hidden or are not available to the user's group
will not be displayed. This is the default behavior.
.IP

.TP
\fB\-i\fR, \fB\-\-iterate\fR=<\fIseconds\fR>
Print the state on a periodic basis.
Sleep for the indicated number of seconds between reports.
By default prints a time stamp with the header.
.IP

.TP
\f3\-\-json\fP, \f3\-\-json\fP=\fIlist\fR, \f3\-\-json\fP=<\fIdata_parser\fR>
Dump information as JSON using the default data_parser plugin or explicit
data_parser with parameters. All information is dumped, even if it would
normally not be. Sorting and formatting arguments passed to other options are
ignored; however, filtering arguments are still used.
.IP

.TP
\fB\-R\fR, \fB\-\-list\-reasons\fR
List reasons nodes are in the down, drained, fail or failing state.
When nodes are in these states Slurm supports the inclusion
of a "reason" string by an administrator.
This option will display the first 20 characters of the reason
field and list of nodes with that reason for all nodes that are,
by default, down, drained, draining or failing.
This option may be used with other node filtering options
(e.g. \fB\-r\fR, \fB\-d\fR, \fB\-t\fR, \fB\-n\fR),
however, combinations of these options that result in a
list of nodes that are not down or drained or failing will
not produce any output.
When used with \fB\-l\fR the output additionally includes
the current node state.
.IP

.TP
\fB\-\-local\fR
Show only jobs local to this cluster. Ignore other clusters in this federation
(if any). Overrides \fB\-\-federation\fR.
.IP

.TP
\fB\-l\fR, \fB\-\-long\fR
Print more detailed information.
This is ignored if the \fB\-\-format\fR option is specified.
.IP

.TP
\fB\-\-noconvert\fR
Don't convert units from their original type (e.g. 2048M won't be converted to
2G).
.IP

.TP
\fB\-N\fR, \fB\-\-Node\fR
Print information in a node\-oriented format with one line per node
and partition. That is, if a node belongs to more than one partition, then one
line for each node\-partition pair will be shown.
If \fB\-\-partition\fR is also specified, then only one line per node in this
partition is shown.
The default is to print information in a partition\-oriented format.
This is ignored if the \fB\-\-format\fR option is specified.
.IP

.TP
\fB\-n\fR, \fB\-\-nodes\fR=<\fInodes\fR>
Print information about the specified node(s).
Multiple nodes may be comma separated or expressed using a
node range expression (e.g. "linux[00\-17]")
Limiting the query to just the relevant nodes can measurably improve the
performance of the command for large clusters.
.IP

.TP
\fB\-h\fR, \fB\-\-noheader\fR
Do not print a header on the output.
.IP

.TP
\fB\-p\fR, \fB\-\-partition\fR=<\fIpartition\fR>
Print information about the node(s) in the specified partition(s).
Multiple partitions are separated by commas.
.IP

.TP
\fB\-T\fR, \fB\-\-reservation\fR
Only display information about Slurm reservations.

\fBNOTE\fR: This option causes \fBsinfo\fR to ignore most other options,
which are focused on partition and node information.
.IP

.TP
\fB\-r\fR, \fB\-\-responding\fR
If set only report state information for responding nodes.
.IP

.TP
\fB\-S\fR, \fB\-\-sort\fR=<\fIsort_list\fR>
Specification of the order in which records should be reported.
This uses the same field specification as the <output_format>.
Multiple sorts may be performed by listing multiple sort fields
separated by commas.  The field specifications may be preceded
by "+" or "\-" for ascending (default) and descending order
respectively.  The partition field specification, "P", may be
preceded by a "#" to report partitions in the same order that
they appear in Slurm's  configuration file, \fBslurm.conf\fR.
For example, a sort value of "+P,\-m" requests that records
be printed in order of increasing partition name and within a
partition by decreasing memory size.  The default value of sort
is "#P,\-t" (partitions ordered as configured then decreasing
node state).  If the \fB\-\-Node\fR option is selected, the
default sort value is "N" (increasing node name).
.IP

.TP
\fB\-t\fR, \fB\-\-states\fR=<\fIstates\fR>
List nodes only having the given state(s).  Multiple states
may be comma separated and the comparison is case insensitive.
If the states are separated by '&', then the nodes must be in all states.
Possible values include (case insensitive): ALLOC, ALLOCATED, CLOUD,
COMP, COMPLETING, DOWN, DRAIN (for node in DRAINING or DRAINED
states), DRAINED, DRAINING, FAIL, FUTURE, FUTR,
IDLE, MAINT, MIX, MIXED, NO_RESPOND, NPC, PERFCTRS, PLANNED,
POWER_DOWN, POWERING_DOWN, POWERED_DOWN, POWERING_UP, REBOOT_ISSUED,
REBOOT_REQUESTED, RESV, RESERVED, UNK, and UNKNOWN.
By default nodes in the specified state are reported whether
they are responding or not.
The \fB\-\-dead\fR and \fB\-\-responding\fR options may be
used to filter nodes by the corresponding flag.
.IP

.TP
\fB\-s\fR, \fB\-\-summarize\fR
List only a partition state summary with no node state details.
This is ignored if the \fB\-\-format\fR option is specified.
.IP

.TP
\fB\-\-usage\fR
Print a brief message listing the \fBsinfo\fR options.
.IP

.TP
\fB\-v\fR, \fB\-\-verbose\fR
Provide detailed event logging through program execution.
.IP

.TP
\fB\-V\fR, \fB\-\-version\fR
Print version information and exit.
.IP

.TP
\f3\-\-yaml\fP, \f3\-\-yaml\fP=\fIlist\fR, \f3\-\-yaml\fP=<\fIdata_parser\fR>
Dump information as YAML using the default data_parser plugin or explicit
data_parser with parameters. All information is dumped, even if it would
normally not be. Sorting and formatting arguments passed to other options are
ignored; however, filtering arguments are still used.
.IP

.SH "OUTPUT FIELD DESCRIPTIONS"

.TP
\fBAVAIL\fR
Partition state. Can be either \fBup\fR, \fBdown\fR, \fBdrain\fR, or \fBinact\fR
(for INACTIVE). See the partition definition's \fBState\fR parameter in the
\fBslurm.conf\fR(5) man page for more information.
.IP

.TP
\fBCPUS\fR
Count of CPUs (processors) on these nodes.
.IP

.TP
\fBS:C:T\fR
Count of sockets (S), cores (C), and threads (T) on these nodes.
.IP

.TP
\fBSOCKETS\fR
Count of sockets on these nodes.
.IP

.TP
\fBCORES\fR
Count of cores on these nodes.
.IP

.TP
\fBTHREADS\fR
Count of threads on these nodes.
.IP

.TP
\fBGROUPS\fR
Resource allocations in this partition are restricted to the
named groups.  \fBall\fR indicates that all groups may use
this partition.
.IP

.TP
\fBJOB_SIZE\fR
Minimum and maximum node count that can be allocated to any
user job.  A single number indicates the minimum and maximum
node count are the same.  \fBinfinite\fR is used to identify
partitions without a maximum node count.
.IP

.TP
\fBTIMELIMIT\fR
Maximum time limit for any user job in
days\-hours:minutes:seconds.  \fBinfinite\fR is used to identify
partitions without a job time limit.
.IP

.TP
\fBMEMORY\fR
Size of real memory in megabytes on these nodes.
.IP

.TP
\fBNODELIST\fR
Names of nodes associated with this particular configuration.
.IP

.TP
\fBNODES\fR
Count of nodes with this particular configuration.
.IP

.TP
\fBNODES(A/I)\fR
Count of nodes with this particular configuration by node
state in the form "allocated/idle".
.IP

.TP
\fBNODES(A/I/O/T)\fR
Count of nodes with this particular configuration by node
state in the form "allocated/idle/other/total".
.IP

.TP
\fBPARTITION\fR
Name of a partition.  Note that the suffix "*" identifies the
default partition.
.IP

.TP
\fBPORT\fR
Local TCP port used by slurmd on the node.
.IP

.TP
\fBROOT\fR
Is the ability to allocate resources in this partition
restricted to user root, \fByes\fR or \fBno\fR.
.IP

.TP
\fBOVERSUBSCRIBE\fR
Whether jobs allocated resources in this partition can/will oversubscribe
those compute resources (e.g. CPUs).
\fBNO\fR indicates resources are never oversubscribed.
\fBEXCLUSIVE\fR indicates whole nodes are dedicated to jobs
(equivalent to srun \-\-exclusive option, may be used even
with select/cons_tres managing individual processors).
\fBFORCE\fR indicates resources are always available to be oversubscribed.
\fBYES\fR indicates resource may be oversubscribed, if requested by the job's
resource allocation.

\fBNOTE\fR: If OverSubscribe is set to FORCE or YES,
the OversubScribe value will be appended to the output.
.IP

.TP
\fBSTATE\fR
State of the nodes.
Possible states include: allocated, completing, down,
drained, draining, fail, failing, future, idle, maint, mixed,
perfctrs, planned, power_down, power_up, reserved, and unknown.
Their abbreviated forms are: alloc, comp, down, drain, drng,
fail, failg, futr, idle, maint, mix, npc, plnd, pow_dn, pow_up, resv,
and unk respectively.

\fBNOTE\fR: The suffix "*" identifies nodes that are presently
not responding.
.IP

.TP
\fBTMP_DISK\fR
Size of temporary disk space in megabytes on these nodes.
.IP

.SH "NODE STATE CODES"
.PP
Node state codes are shortened as required for the field size.
These node states may be followed by a special character to identify
state flags associated with the node.
The following node suffixes and states are used:

.TP 4
\fB*\fR
The node is presently not responding and will not be allocated
any new work.  If the node remains non\-responsive, it will
be placed in the \fBDOWN\fR state (except in the case of
\fBCOMPLETING\fR, \fBDRAINED\fR, \fBDRAINING\fR,
\fBFAIL\fR, \fBFAILING\fR nodes).
.IP

.TP
\fB~\fR
The node is presently in powered off.
.IP

.TP
\fB#\fR
The node is presently being powered up or configured.
.IP

.TP
\fB!\fR
The node is pending power down.
.IP

.TP
\fB%\fR
The node is presently being powered down.
.IP

.TP
\fB$\fR
The node is currently in a reservation with a flag value of "maintenance".
.IP

.TP
\fB@\fR
The node is pending reboot.
.IP

.TP
\fB^\fR
The node reboot was issued.
.IP

.TP
\fB\-\fR
The node is planned by the backfill scheduler for a higher priority job.
.IP

.TP 12
\fBALLOCATED\fR
The node has been allocated to one or more jobs.
.IP

.TP
\fBALLOCATED+\fR
The node is allocated to one or more active jobs plus
one or more jobs are in the process of COMPLETING.
.IP

.TP
\fBCOMPLETING\fR
All jobs associated with this node are in the process of
COMPLETING.  This node state will be removed when
all of the job's processes have terminated and the Slurm
epilog program (if any) has terminated. See the \fBEpilog\fR
parameter description in the \fBslurm.conf\fR(5) man page for
more information.
.IP

.TP
\fBDOWN\fR
The node is unavailable for use. Slurm can automatically
place nodes in this state if some failure occurs. System
administrators may also explicitly place nodes in this state. If
a node resumes normal operation, Slurm can automatically
return it to service. See the \fBReturnToService\fR
and \fBSlurmdTimeout\fR parameter descriptions in the
\fBslurm.conf\fR(5) man page for more information.
.IP

.TP
\fBDRAINED\fR
The node is unavailable for use per system administrator
request.  See the \fBupdate node\fR command in the
\fBscontrol\fR(1) man page or the \fBslurm.conf\fR(5) man page
for more information.
.IP

.TP
\fBDRAINING\fR
The node is currently executing a job, but will not be allocated
additional jobs. The node state will be changed to state
\fBDRAINED\fR when the last job on it completes. Nodes enter
this state per system administrator request. See the \fBupdate
node\fR command in the \fBscontrol\fR(1) man page or the
\fBslurm.conf\fR(5) man page for more information.
.IP

.TP
\fBFAIL\fR
The node is expected to fail soon and is unavailable for
use per system administrator request.
See the \fBupdate node\fR command in the \fBscontrol\fR(1)
man page or the \fBslurm.conf\fR(5) man page for more information.
.IP

.TP
\fBFAILING\fR
The node is currently executing a job, but is expected to fail
soon and is unavailable for use per system administrator request.
See the \fBupdate node\fR command in the \fBscontrol\fR(1)
man page or the \fBslurm.conf\fR(5) man page for more information.
.IP

.TP
\fBFUTURE\fR
The node is currently not fully configured, but expected to be available at
some point in the indefinite future for use.
.IP

.TP
\fBIDLE\fR
The node is not allocated to any jobs and is available for use.
.IP

.TP
\fBINVAL\fR
The node did not register correctly with the controller. This happens when
a node registers with less resources than configured in the slurm.conf file.
The node will clear from this state with a valid registration (i.e. a slurmd
restart is required).
.IP

.TP
\fBMAINT\fR
The node is currently in a reservation with a flag value of "maintenance".
.IP

.TP
\fBREBOOT_ISSUED\fR
A reboot request has been sent to the agent configured to handle this request.
.IP

.TP
\fBREBOOT_REQUESTED\fR
A request to reboot this node has been made, but hasn't been handled yet.
.IP

.TP
\fBMIXED\fR
The node has some of its CPUs \fBALLOCATED\fR while others are \fBIDLE\fR.
.IP

.TP
\fBPERFCTRS (NPC)\fR
Network Performance Counters associated with this node are in use, rendering
this node as not usable for any other jobs
.IP

.TP
\fBPLANNED\fR
The node is planned by the backfill scheduler for a higher priority job.
.IP

.TP
\fBPOWER_DOWN\fR
The node is pending power down.
.IP

.TP
\fBPOWERED_DOWN\fR
The node is currently powered down and not capable of running any jobs.
.IP

.TP
\fBPOWERING_DOWN\fR
The node is in the process of powering down and not capable of running any jobs.
.IP

.TP
\fBPOWERING_UP\fR
The node is in the process of being powered up.
.IP

.TP
\fBRESERVED\fR
The node is in an advanced reservation and not generally available.
.IP

.TP
\fBUNKNOWN\fR
The Slurm controller has just started and the node's state
has not yet been determined.
.IP

.SH "PERFORMANCE"
.PP
Executing \fBsinfo\fR sends a remote procedure call to \fBslurmctld\fR. If
enough calls from \fBsinfo\fR or other Slurm client commands that send remote
procedure calls to the \fBslurmctld\fR daemon come in at once, it can result in
a degradation of performance of the \fBslurmctld\fR daemon, possibly resulting
in a denial of service.
.PP
Do not run \fBsinfo\fR or other Slurm client commands that send remote procedure
calls to \fBslurmctld\fR from loops in shell scripts or other programs. Ensure
that programs limit calls to \fBsinfo\fR to the minimum necessary for the
information you are trying to gather.

.SH "ENVIRONMENT VARIABLES"
.PP
Some \fBsinfo\fR options may
be set via environment variables. These environment variables,
along with their corresponding options, are listed below.
\fBNOTE\fR: Command line options will always override these settings.

.TP 20
\fBSINFO_ALL\fR
Same as \fB\-a, \-\-all\fR
.IP

.TP
\fBSINFO_FEDERATION\fR
Same as \fB\-\-federation\fR
.IP

.TP
\fBSCONTROL_FUTURE\fR
\fB\-F, \-\-future\fR
.IP

.TP
\fBSINFO_FORMAT\fR
Same as \fB\-o <output_format>, \-\-format=<output_format>\fR
.IP

.TP
\fBSINFO_LOCAL\fR
Same as \fB\-\-local\fR
.IP

.TP
\fBSINFO_PARTITION\fR
Same as \fB\-p <partition>, \-\-partition=<partition>\fR
.IP

.TP
\fBSINFO_SORT\fR
Same as \fB\-S <sort>, \-\-sort=<sort>\fR
.IP

.TP
\fBSLURM_CLUSTERS\fR
Same as \fB\-\-clusters\fR
.IP

.TP
\fBSLURM_CONF\fR
The location of the Slurm configuration file.
.IP

.TP
\fBSLURM_DEBUG_FLAGS\fR
Specify debug flags for sinfo to use. See DebugFlags in the
\fBslurm.conf\fR(5) man page for a full list of flags. The environment
variable takes precedence over the setting in the slurm.conf.
.IP

.TP
\fBSLURM_TIME_FORMAT\fR
Specify the format used to report time stamps. A value of \fIstandard\fR, the
default value, generates output in the form "year\-month\-dateThour:minute:second".
A value of \fIrelative\fR returns only "hour:minute:second" if the current day.
For other dates in the current year it prints the "hour:minute" preceded by
"Tomorr" (tomorrow), "Ystday" (yesterday), the name of the day for the coming
week (e.g. "Mon", "Tue", etc.), otherwise the date (e.g. "25 Apr").
For other years it returns a date month and year without a time (e.g.
"6 Jun 2012"). All of the time stamps use a 24 hour format.

A valid strftime() format can also be specified. For example, a value of
"%a %T" will report the day of the week and a time stamp (e.g. "Mon 12:34:56").
.IP

.SH "EXAMPLES"

.TP
Report basic node and partition configurations:
.IP
.nf
$ sinfo
PARTITION AVAIL TIMELIMIT NODES STATE  NODELIST
batch     up     infinite     2 alloc  adev[8\-9]
batch     up     infinite     6 idle   adev[10\-15]
debug*    up        30:00     8 idle   adev[0\-7]
.fi

.TP
Report partition summary information:
.IP
.nf
$ sinfo \-s
PARTITION AVAIL TIMELIMIT NODES(A/I/O/T) NODELIST
batch     up     infinite 2/6/0/8        adev[8\-15]
debug*    up        30:00 0/8/0/8        adev[0\-7]
.fi

.TP
Report more complete information about the partition debug:
.IP
.nf
$ sinfo \-\-long \-\-partition=debug
PARTITION AVAIL TIMELIMIT JOB_SIZE ROOT OVERSUBS GROUPS NODES STATE NODELIST
debug*    up        30:00        8 no   no       all        8 idle  dev[0\-7]
.fi

.TP
Report only those nodes that are in state DRAINED:
.IP
.nf
$ sinfo \-\-states=drained
PARTITION AVAIL NODES TIMELIMIT STATE  NODELIST
debug*    up        2     30:00 drain  adev[6\-7]
.fi

.TP
Report node\-oriented information with details and exact matches:
.IP
.nf
$ sinfo \-Nel
NODELIST    NODES PARTITION STATE  CPUS MEMORY TMP_DISK WEIGHT FEATURES REASON
adev[0\-1]       2 debug*    idle      2   3448    38536     16 (null)   (null)
adev[2,4\-7]     5 debug*    idle      2   3384    38536     16 (null)   (null)
adev3           1 debug*    idle      2   3394    38536     16 (null)   (null)
adev[8\-9]       2 batch     allocated 2    246    82306     16 (null)   (null)
adev[10\-15]     6 batch     idle      2    246    82306     16 (null)   (null)
.fi

.TP
Report only down, drained and draining nodes and their reason field:
.IP
.nf
$ sinfo \-R
REASON                              NODELIST
Memory errors                       dev[0,5]
Not Responding                      dev8
.fi

.SH "COPYING"
Copyright (C) 2002\-2007 The Regents of the University of California.
Produced at Lawrence Livermore National Laboratory (cf, DISCLAIMER).
.br
Copyright (C) 2008\-2009 Lawrence Livermore National Security.
.br
Copyright (C) 2010\-2022 SchedMD LLC.
.LP
This file is part of Slurm, a resource management program.
For details, see <https://slurm.schedmd.com/>.
.LP
Slurm is free software; you can redistribute it and/or modify it under
the terms of the GNU General Public License as published by the Free
Software Foundation; either version 2 of the License, or (at your option)
any later version.
.LP
Slurm is distributed in the hope that it will be useful, but WITHOUT ANY
WARRANTY; without even the implied warranty of MERCHANTABILITY or FITNESS
FOR A PARTICULAR PURPOSE.  See the GNU General Public License for more
details.

.SH "SEE ALSO"
\fBscontrol\fR(1), \fBsqueue\fR(1),
\fBslurm_load_ctl_conf\fR (3), \fBslurm_load_jobs\fR (3),
\fBslurm_load_node\fR (3),
\fBslurm_load_partitions\fR (3),
\fBslurm_reconfigure\fR (3), \fBslurm_shutdown\fR (3),
\fBslurm_update_job\fR (3), \fBslurm_update_node\fR (3),
\fBslurm_update_partition\fR (3),
\fBslurm.conf\fR(5)<|MERGE_RESOLUTION|>--- conflicted
+++ resolved
@@ -1,8 +1,4 @@
-<<<<<<< HEAD
-.TH sinfo "1" "Slurm Commands" "May 2023" "Slurm Commands"
-=======
 .TH sinfo "1" "Slurm Commands" "June 2023" "Slurm Commands"
->>>>>>> 955f29d9
 
 .SH "NAME"
 sinfo \- View information about Slurm nodes and partitions.
