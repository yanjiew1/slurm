<!--#include virtual="header.txt"-->

<h1><a name="top">Slurm Cryptographic Plugin Programmer Guide</a></h1>

<h2> Overview</h2>
<p> This document describe. Slurm cryptographic plugins and the API that
defines them.
It is intended as a resource to programmers wishing to write their own
<<<<<<< HEAD
SLURM cryptographic plugins.</p>
=======
Slurm cryptographic plugins.
This is version 0 of the API.</p>
>>>>>>> 806a03ce

<p>Slurm cryptographic plugins are Slurm plugins that implement
a digital signature mechanism.
The slurmctld daemon generates a job step credential, signs it,
and transmits it to an srun program.
The srun program then transmits it to the slurmd daemons directly.
The slurmctld daemon does not communicate directly with the slurmd
daemons at this time for performance reasons, but the job step
credential must be validated by the slurmd daemon as being
generated by the slurmctld daemon.
Digital signatures provide this validation mechanism.
The plugins must conform to the Slurm Plugin API with the following
specifications:</p>

<p><span class="commandline">const char plugin_type[]</span><br>
The major type must be &quot;crypto.&quot;
The minor type can be any recognizable abbreviation for the type of
cryptographic mechanism.
We recommend, for example:</p>
<ul>
<li><b>munge</b>&#151;LLNL's Munge system.</li>
<li><b>openssl</b>&#151;Open SSL.</li>
</ul></p>

<p><span class="commandline">const char plugin_name[]</span><br>
Some descriptive name for the plugin.
There is no requirement with respect to its format.</p>

<p><span class="commandline">const uint32_t plugin_version</span><br>
If specified, identifies the version of Slurm used to build this plugin and
any attempt to load the plugin from a different version of Slurm will result
in an error.
If not specified, then the plugin may be loadeed by Slurm commands and
daemons from any version, however this may result in difficult to diagnose
failures due to changes in the arguments to plugin functions or changes
in other Slurm functions used by the plugin.</p>

<h2>Data Objects</h2>
<p>The implementation must maintain (though not necessarily directly export) an
enumerated <span class="commandline">errno</span> to allow Slurm to discover
as practically as possible the reason for any failed API call.
Plugin-specific enumerated integer values may be used when appropriate.

<p>These values must not be used as return values in integer-valued
functions in the API.
The proper error return value from integer-valued functions is SLURM_ERROR.
The implementation should endeavor to provide useful and pertinent
information by whatever means is practical.
Successful API calls are not required to reset any errno to a known value.
However, the initial value of any errno, prior to any error condition
arising, should be SLURM_SUCCESS. </p>
<p class="footer"><a href="#top">top</a></p>

<h2>API Functions</h2>
<p>The following functions must appear.
Functions which are not implemented should be stubbed.</p>

<p class="commandline"> int init (void)
<p style="margin-left:.2in"><b>Description</b>:<br>
  Called when the plugin is loaded, before any other functions are
  called. Put global initialization here.
<p style="margin-left:.2in"><b>Returns</b>: <br>
  <span class="commandline">SLURM_SUCCESS</span> on success, or<br>
  <span class="commandline">SLURM_ERROR</span> on failure.</p>

<p class="commandline"> void fini (void)
<p style="margin-left:.2in"><b>Description</b>:<br>
  Called when the plugin is removed. Clear any allocated storage here.
<p style="margin-left:.2in"><b>Returns</b>: None.</p>

<p><b>Note</b>: These init and fini functions are not the same as those
described in the <span class="commandline">dlopen (3)</span> system library.
The C run-time system co-opts those symbols for its own initialization.
The system <span class="commandline">_init()</span> is called before the Slurm
<span class="commandline">init()</span>, and the Slurm
<span class="commandline">fini()</span> is called before the system's
<span class="commandline">_fini()</span>.</p>

<p class="commandline">void * crypto_read_private_key (const char *path);</p>
<p style="margin-left:.2in"><b>Description</b>: Generate a private key
based upon the contents of the supplied file.</p>
<p style="margin-left:.2in"><b>Argument</b>:<span class="commandline">path</span>&nbsp;
&nbsp;&nbsp;(input) fully-qualified pathname to the private key
as specified by the <b>JobCredentialPrivateKey</b> configuration parameter.</p>
<p style="margin-left:.2in"><b>Returns</b>: The pointer to a key on
success or NULL on failure.
Call crypto_destroy_key() to release memory associated with this key.</p>


<p class="commandline">void * crypto_read_public_key (const char *path);</p>
<p style="margin-left:.2in"><b>Description</b>: Generate a public key
based upon the contents of the supplied file.</p>
<p style="margin-left:.2in"><b>Argument</b>:<span class="commandline">path</span>&nbsp;
&nbsp;&nbsp;(input) fully-qualified pathname to the public key
as specified by the <b>JobCredentialPublicCertificate</b> configuration
parameter.</p>
<p style="margin-left:.2in"><b>Returns</b>: The pointer to a key on
success or NULL on failure.
Call crypto_destroy_key() to release memory associated with this key.</p>


<p class="commandline">void crypto_destroy_key (void *key);</p>
<p style="margin-left:.2in"><b>Description</b>: Release storage for
a public or private key.</p>
<p style="margin-left:.2in"><b>Argument</b>:<span class="commandline"> key</span>&nbsp;
&nbsp;&nbsp;(input/output) pointer to the key previously allocated
by crypto_read_private_key() or crypto_read_public_key().</p>


<p class="commandline">char *crypto_str_error(void);</p>
<p style="margin-left:.2in"><b>Description</b>: Return a string
describing the last error generated by the the cryptographic software.</p>
<p style="margin-left:.2in"><b>Returns</b>: A pointer to a string.</p>

<p class="commandline">int crypto_sign (void *key, char *buffer, int buf_size,
char **sig_pp, unsigned int *sig_size_p);</p>
<p style="margin-left:.2in"><b>Description</b>: Generate a signature for
the supplied buffer.</p>
<p style="margin-left:.2in"><b>Arguments</b>:</br>
<span class="commandline"> key</span>&nbsp;
&nbsp;&nbsp;(input) pointer to the key previously generated by
crypto_read_private_key() or crypto_read_public_key().<br>
<span class="commandline"> buffer</span>&nbsp; &nbsp;&nbsp;(input) data to
be signed.<br>
<span class="commandline"> buf_size</span>&nbsp; &nbsp;&nbsp;(input)
size of buffer, in bytes.<br>
<span class="commandline"> sig_pp</span>&nbsp; &nbsp;&nbsp;(input/output)
Location in which to store the signature. NOTE: The storage for
sig_pp should be allocated using xmalloc() and will be freed by
the caller using xfree().<br>
<span class="commandline"> sig_size_p</span>&nbsp; &nbsp;&nbsp;(input/output)
Location in which to store the size of the signature (sig_pp).</p>
<p style="margin-left:.2in"><b>Returns</b>: SLURM_SUCCESS if successful.
On failure, the plugin should return SLURM_ERROR and set the errno to an
appropriate value to indicate the reason for failure.</p>

<p class="commandline">int crypto_verify_sign (void *key, char *buffer,
int buf_size, char *signature, unsigned int sig_size);</p>
<p style="margin-left:.2in"><b>Description</b>: Generate a signature for
the supplied buffer.</p>
<p style="margin-left:.2in"><b>Arguments</b>:</br>
<span class="commandline"> key</span>&nbsp;
&nbsp;&nbsp;(input) pointer to the key previously generated by
crypto_read_private_key() or crypto_read_public_key().<br>
<span class="commandline"> buffer</span>&nbsp; &nbsp;&nbsp;(input) data
previously signed by crypto_sign().<br>
<span class="commandline"> buf_size</span>&nbsp; &nbsp;&nbsp;(input)
size of buffer, in bytes.<br>
<span class="commandline"> signature</span>&nbsp; &nbsp;&nbsp;(input)
Signature as returned in sig_pp by the crypto_sign() function and
to be confirmed.</br>
<span class="commandline"> sig_size</span>&nbsp; &nbsp;&nbsp;(input)
Size of the signature as returned in sig_size_p by crypto_sign().</p>
<p style="margin-left:.2in"><b>Returns</b>: SLURM_SUCCESS if successful.
On failure, the plugin should return SLURM_ERROR and set the errno to an
appropriate value to indicate the reason for failure.</p>

<p class="footer"><a href="#top">top</a></p>

<p style="text-align:center;">Last modified 27 March 2015</p>

<!--#include virtual="footer.txt"--><|MERGE_RESOLUTION|>--- conflicted
+++ resolved
@@ -6,12 +6,7 @@
 <p> This document describe. Slurm cryptographic plugins and the API that
 defines them.
 It is intended as a resource to programmers wishing to write their own
-<<<<<<< HEAD
-SLURM cryptographic plugins.</p>
-=======
-Slurm cryptographic plugins.
-This is version 0 of the API.</p>
->>>>>>> 806a03ce
+Slurm cryptographic plugins.</p>
 
 <p>Slurm cryptographic plugins are Slurm plugins that implement
 a digital signature mechanism.
