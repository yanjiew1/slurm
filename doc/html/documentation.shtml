<!--#include virtual="header.txt"-->

<h1> Documentation</h1>

<p><b>NOTE: This documentation is for Slurm version @SLURM_VERSION@.<br>
Documenation for other versions of Slurm is distributed with the code</b></p>

<p>Also see <a href="tutorials.html">Tutorials</a> and
<a href="publications.html">Publications and Presentations</a>.</p>

<h2>SLURM Users</h2>
<ul>
<li><a href="quickstart.html">Quick Start User Guide</a></li>
<li><a href="man_index.html">Man Pages</a></li>
<li><a href="rosetta.html">Rosetta Stone of Workload Managers</a></li>
<li><a href="cpu_management.html">CPU Management User and Administrator Guide</a></li>
<li><a href="mpi_guide.html">MPI and UPC Users Guide</a></li>
<li><a href="mc_support.html">Support for Multi-core/Multi-threaded Architectures</a></li>
<li><a href="multi_cluster.html">Multi-Cluster Operation</a></li>
<li><a href="checkpoint_blcr.html">SLURM Checkpoint/Restart with BLCR</a></li>
<li><a href="job_exit_code.html">Job Exit Codes</a></li>
<li>Specific Systems</li>
<ul>
<li><a href="bluegene.html">Blue Gene User and Administrator Guide</a></li>
<li><a href="cray.html">Cray User and Administrator Guide</a></li>
<li><a href="ibm.html">IBM AIX User and Administrator Guide</a></li>
<li><a href="ibm-pe.html">IBM Parallel Environment User and Administrator Guide</a></li>
</ul>
</ul>

<h2>SLURM Administrators</h2>
<ul>
<li><a href="quickstart_admin.html">Quick Start Administrator Guide</a></li>
<li><a href="accounting.html">Accounting</a></li>
<li><a href="cgroups.html">Cgroups Guide</a></li>
<li><a href="configurator.html">Configuration Tool (Full version)</a></li>
<li><a href="configurator.easy.html">Configuration Tool (Simplified version)</a></li>
<li><a href="cpu_management.html">CPU Management User and Administrator Guide</a></li>
<li><a href="big_sys.html">Large Cluster Administration Guide</a></li>
<li><a href="power_save.html">Power Saving Guide</a></li>
<li><a href="prolog_epilog.html">Prolog and Epilog Guide</a></li>
<li><a href="troubleshoot.html">Troubleshooting Guide</a></li>
<li>SLURM Scheduling</li>
<ul>
<li><a href="cons_res.html">Consumable Resources Guide</a></li>
<li><a href="elastic_computing.html">Elastic Computing</a></li>
<li><a href="gang_scheduling.html">Gang Scheduling</a></li>
<li><a href="gres.html">Generic Resource (GRES) Scheduling</a></li>
<li><a href="high_throughput.html">High Throughput Computing Guide</a></li>
<li><a href="priority_multifactor.html">Multifactor Job Priority</a></li>
<li><a href="priority_multifactor2.html">Ticket-Based Multifactor Job Priority</a></li>
<li><a href="preempt.html">Preemption</a></li>
<li><a href="qos.html">Quality of Service (QOS)</a></li>
<li><a href="resource_limits.html">Resource Limits</a></li>
<li><a href="reservations.html">Resource Reservation Gude</a></li>
<li><a href="cons_res_share.html">Sharing Consumable Resources</a></li>
<li><a href="topology.html">Topology</a></li>
</ul>
<li>External Schedulers</li>
<ul>
<li><a href="maui.html">Maui Scheduler Integration Guide</a></li>
<li><a href="moab.html">Moab Cluster Suite Integration Guide</a></li>
<li><a href="http://docs.hp.com/en/5991-4847/ch09s02.html">Submitting Jobs through LSF</a></li>
</ul>
<li>Specific Systems</li>
<ul>
<li><a href="bluegene.html">Blue Gene User and Administrator Guide</a></li>
<li><a href="cray.html">Cray User and Administrator Guide</a></li>
<li><a href="ibm.html">IBM AIX User and Administrator Guide</a></li>
<li><a href="ibm-pe.html">IBM Parallel Environment User and Administrator Guide</a></li>
<li><a href="sun_const.html">Sun Constellation Aministrator Guide</a></li>
</ul>
</ul>

<h2>SLURM Developers</h2>
<ul>
<li><a href="contributor.html">Contributor Agreement</a></li>
<li><a href="programmer_guide.html">Programmer Guide</a></li>
<li><a href="api.html">Application Programmer Interface (API) Guide</a></li>
<li>Design Information</li>
<ul>
<li><a href="gres_design.html">Generic Resource (GRES) Design Guide</a></li>
<li><a href="job_launch.html">Job Launch Design Guide</a></li>
<li><a href="select_design.html">Select Plugin Design Guide</a></li>
</ul>
<li><a href="plugins.html">Plugin Programmer Guide</a></li>
<li>Plugin Interface Details</li>
<ul>
<li><a href="authplugins.html">Authentication Plugin Programmer Guide</a></li>
<li><a href="crypto_plugins.html">Cryptographic Plugin Programmer Guide</a></li>
<li><a href="jobacct_gatherplugins.html">Job Accounting Gather Plugin Programmer Guide</a></li>
<li><a href="accounting_storageplugins.html">Accounting Storage Plugin Programmer Guide</a></li>
<li><a href="gres_plugins.html">Generic Resources (GRES) Plugin Programmer Guide</a></li>
<li><a href="checkpoint_plugins.html">Job Checkpoint Plugin Programmer Guide</a></li>
<li><a href="jobcompplugins.html">Job Completion Logging Plugin Programmer Guide</a></li>
<li><a href="job_submit_plugins.html">Job Submission Plugin Programmer Guide</a></li>
<li><a href="launch_plugins.html">Launch Plugin Programmer Guide</a></li>
<li><a href="mpiplugins.html">MPI Plugin Programmer Guide</a></li>
<li><a href="acct_gather_energy_plugins.html">Energy Accounting Plugin Programmer Guide</a></li>
<li><a href="preemption_plugins.html">Preemption Plugin Programmer Guide</a></li>
<li><a href="priority_plugins.html">Priority Plugin Programmer Guide</a></li>
<li><a href="proctrack_plugins.html">Process Tracking Plugin Programmer Guide</a></li>
<li><a href="schedplugins.html">Scheduler Plugin Programmer Guide</a></li>
<li><a href="selectplugins.html">Resource Selection Plugin Programmer Guide</a></li>
<li><a href="switchplugins.html">Switch (Interconnect) Plugin Programmer Guide</a></li>
<li><a href="taskplugins.html">Task Plugin Programmer Guide</a></li>
<li><a href="topology_plugin.html">Topology Plugin Programmer Guide</a></li>
</li>
</ul>

<<<<<<< HEAD
<p style="text-align:center;">Last modified 14 January 2013</p>
=======
<p style="text-align:center;">Last modified 17 January 2013</p>
>>>>>>> 3cec511a

<!--#include virtual="footer.txt"--><|MERGE_RESOLUTION|>--- conflicted
+++ resolved
@@ -108,10 +108,6 @@
 </li>
 </ul>
 
-<<<<<<< HEAD
-<p style="text-align:center;">Last modified 14 January 2013</p>
-=======
 <p style="text-align:center;">Last modified 17 January 2013</p>
->>>>>>> 3cec511a
 
 <!--#include virtual="footer.txt"-->