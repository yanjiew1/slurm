/*****************************************************************************\
 *  init.c - libslurm library initialization
 *****************************************************************************
 *  Copyright (C) 2020 SchedMD LLC
 *  Written by Tim Wickberg <tim@schedmd.com>
 *
 *  This file is part of Slurm, a resource management program.
 *  For details, see <https://slurm.schedmd.com/>.
 *  Please also read the included file: DISCLAIMER.
 *
 *  Slurm is free software; you can redistribute it and/or modify it under
 *  the terms of the GNU General Public License as published by the Free
 *  Software Foundation; either version 2 of the License, or (at your option)
 *  any later version.
 *
 *  In addition, as a special exception, the copyright holders give permission
 *  to link the code of portions of this program with the OpenSSL library under
 *  certain conditions as described in each individual source file, and
 *  distribute linked combinations including the two. You must obey the GNU
 *  General Public License in all respects for all of the code used other than
 *  OpenSSL. If you modify file(s) with this exception, you may extend this
 *  exception to your version of the file(s), but you are not obligated to do
 *  so. If you do not wish to do so, delete this exception statement from your
 *  version.  If you delete this exception statement from all source files in
 *  the program, then also delete it here.
 *
 *  Slurm is distributed in the hope that it will be useful, but WITHOUT ANY
 *  WARRANTY; without even the implied warranty of MERCHANTABILITY or FITNESS
 *  FOR A PARTICULAR PURPOSE.  See the GNU General Public License for more
 *  details.
 *
 *  You should have received a copy of the GNU General Public License along
 *  with Slurm; if not, write to the Free Software Foundation, Inc.,
 *  51 Franklin Street, Fifth Floor, Boston, MA 02110-1301  USA.
\*****************************************************************************/

#include "src/common/read_config.h"

#include "src/interfaces/accounting_storage.h"
#include "src/interfaces/auth.h"
#include "src/interfaces/gres.h"
#include "src/interfaces/hash.h"
#include "src/interfaces/select.h"

extern void slurm_init(const char *conf)
{
	slurm_conf_init(conf);

	if (auth_g_init() != SLURM_SUCCESS)
		fatal("failed to initialize auth plugin");

	if (hash_g_init() != SLURM_SUCCESS)
		fatal("failed to initialize hash plugin");

	if (acct_storage_g_init() != SLURM_SUCCESS)
		fatal("failed to initialize the accounting storage plugin");

<<<<<<< HEAD
	if (cli_filter_init() != SLURM_SUCCESS)
		fatal("failed to initialize cli_filter plugin");
=======
	if (select_g_init(0) != SLURM_SUCCESS)
		fatal("failed to initialize node selection plugin");
>>>>>>> eabaf348

	if (gres_init() != SLURM_SUCCESS)
		fatal("failed to initialize gres plugin");
}

extern void slurm_fini(void)
{
	gres_fini();
	select_g_fini();
	acct_storage_g_fini();
	hash_g_fini();
	auth_g_fini();

	slurm_conf_destroy();
}<|MERGE_RESOLUTION|>--- conflicted
+++ resolved
@@ -55,14 +55,6 @@
 	if (acct_storage_g_init() != SLURM_SUCCESS)
 		fatal("failed to initialize the accounting storage plugin");
 
-<<<<<<< HEAD
-	if (cli_filter_init() != SLURM_SUCCESS)
-		fatal("failed to initialize cli_filter plugin");
-=======
-	if (select_g_init(0) != SLURM_SUCCESS)
-		fatal("failed to initialize node selection plugin");
->>>>>>> eabaf348
-
 	if (gres_init() != SLURM_SUCCESS)
 		fatal("failed to initialize gres plugin");
 }
@@ -70,7 +62,6 @@
 extern void slurm_fini(void)
 {
 	gres_fini();
-	select_g_fini();
 	acct_storage_g_fini();
 	hash_g_fini();
 	auth_g_fini();
