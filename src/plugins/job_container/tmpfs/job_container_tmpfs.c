--- conflicted
+++ resolved
@@ -764,37 +764,11 @@
 
 	errno = 0;
 
-<<<<<<< HEAD
-=======
-	/*
-	 * FIXME: only used for SLURM_20_11_PROTOCOL_VERSION
-	 * This is only here to handle upgrades from 20.11, and should be
-	 * removed once upgrading from 20.11 is no longer supported.
-	 */
-	if (is_slurmd && legacy_jobs) {
-		legacy_job_info_t *job;
-		job = list_find_first(legacy_jobs,
-				      (ListFindF)_find_legacy_job_in_list,
-				      &job_id);
-		/* if we didn't find the job, it doesn't need legacy handling */
-		if (!job)
-			return SLURM_SUCCESS;
-		/* cleanup the list */
-		list_delete_first(legacy_jobs,
-				  (ListFindF)_find_legacy_job_in_list,
-				  &job_id);
-		xfree(job);
-		if (list_count(legacy_jobs) == 0)
-			FREE_NULL_LIST(legacy_jobs);
-	} else if (is_slurmd)
-		return SLURM_SUCCESS;
-
 	/*
 	 * umount2() sets errno to EINVAL if the target is not a mount point
 	 * but also if called with invalid flags.  Consider this if changing the
 	 * flags to umount2().
 	 */
->>>>>>> 85ee0cde
 	rc = umount2(ns_holder, MNT_DETACH);
 	if (rc) {
 		if (errno == EINVAL) {
