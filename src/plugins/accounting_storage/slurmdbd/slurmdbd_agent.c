/****************************************************************************\
 *  slurmdbd_agent.c - functions to manage the connection to the SlurmDBD
 *****************************************************************************
 *  Copyright (C) 2011-2018 SchedMD LLC.
 *  Copyright (C) 2008-2010 Lawrence Livermore National Security.
 *  Produced at Lawrence Livermore National Laboratory (cf, DISCLAIMER).
 *  Written by Morris Jette <jette1@llnl.gov>
 *  CODE-OCEC-09-009. All rights reserved.
 *
 *  This file is part of Slurm, a resource management program.
 *  For details, see <https://slurm.schedmd.com/>.
 *  Please also read the included file: DISCLAIMER.
 *
 *  Slurm is free software; you can redistribute it and/or modify it under
 *  the terms of the GNU General Public License as published by the Free
 *  Software Foundation; either version 2 of the License, or (at your option)
 *  any later version.
 *
 *  In addition, as a special exception, the copyright holders give permission
 *  to link the code of portions of this program with the OpenSSL library under
 *  certain conditions as described in each individual source file, and
 *  distribute linked combinations including the two. You must obey the GNU
 *  General Public License in all respects for all of the code used other than
 *  OpenSSL. If you modify file(s) with this exception, you may extend this
 *  exception to your version of the file(s), but you are not obligated to do
 *  so. If you do not wish to do so, delete this exception statement from your
 *  version.  If you delete this exception statement from all source files in
 *  the program, then also delete it here.
 *
 *  Slurm is distributed in the hope that it will be useful, but WITHOUT ANY
 *  WARRANTY; without even the implied warranty of MERCHANTABILITY or FITNESS
 *  FOR A PARTICULAR PURPOSE.  See the GNU General Public License for more
 *  details.
 *
 *  You should have received a copy of the GNU General Public License along
 *  with Slurm; if not, write to the Free Software Foundation, Inc.,
 *  51 Franklin Street, Fifth Floor, Boston, MA 02110-1301  USA.
\*****************************************************************************/

#include "src/common/slurm_xlator.h"

#include "src/common/fd.h"
#include "src/common/slurmdbd_pack.h"
#include "src/common/xsignal.h"
#include "src/common/xstring.h"

#include "slurmdbd_agent.h"

enum {
	MAX_DBD_ACTION_DISCARD,
	MAX_DBD_ACTION_EXIT
};

#define DBD_MAGIC		0xDEAD3219
#define SLURMDBD_TIMEOUT	900	/* Seconds SlurmDBD for response */
#define DEBUG_PRINT_MAX_MSG_TYPES 10
#define MAX_DBD_DEFAULT_ACTION MAX_DBD_ACTION_DISCARD

static pthread_mutex_t agent_lock = PTHREAD_MUTEX_INITIALIZER;
static pthread_cond_t  agent_cond = PTHREAD_COND_INITIALIZER;
static List      agent_list     = (List) NULL;
static pthread_t agent_tid      = 0;

static bool      halt_agent          = 0;
static time_t    slurmdbd_shutdown   = 0;
static char *    slurmdbd_cluster    = NULL;

static slurm_persist_conn_t *slurmdbd_conn = NULL;
static pthread_mutex_t slurmdbd_lock = PTHREAD_MUTEX_INITIALIZER;
static pthread_cond_t  slurmdbd_cond = PTHREAD_COND_INITIALIZER;

static int max_dbd_msg_action = MAX_DBD_DEFAULT_ACTION;

static int _send_fini_msg(void)
{
	int rc;
	Buf buffer;
	dbd_fini_msg_t req;

	/* If the connection is already gone, we don't need to send a
	   fini. */
	if (slurm_persist_conn_writeable(slurmdbd_conn) == -1)
		return SLURM_SUCCESS;

	buffer = init_buf(1024);
	pack16((uint16_t) DBD_FINI, buffer);
	req.commit  = 0;
	req.close_conn   = 1;
	slurmdbd_pack_fini_msg(&req, SLURM_PROTOCOL_VERSION, buffer);

	rc = slurm_persist_send_msg(slurmdbd_conn, buffer);
	free_buf(buffer);

	return rc;
}

static int _unpack_return_code(uint16_t rpc_version, Buf buffer)
{
	uint16_t msg_type = -1;
	persist_rc_msg_t *msg;
	dbd_id_rc_msg_t *id_msg;
	persist_msg_t resp;
	int rc = SLURM_ERROR;

	memset(&resp, 0, sizeof(persist_msg_t));
	if ((rc = unpack_slurmdbd_msg(&resp, slurmdbd_conn->version, buffer))
	    != SLURM_SUCCESS) {
		error("%s: unpack message error", __func__);
		return rc;
	}

	switch (resp.msg_type) {
	case DBD_ID_RC:
		id_msg = resp.data;
		rc = id_msg->return_code;

		log_flag(PROTOCOL, "%s: msg_type:DBD_ID_RC return_code:%s JobId=%u db_index=%"PRIu64,
			 __func__, slurm_strerror(rc), id_msg->job_id,
			 id_msg->db_index);

		slurmdbd_free_id_rc_msg(id_msg);
		if (rc != SLURM_SUCCESS)
			error("slurmdbd: DBD_ID_RC is %d", rc);
		break;
	case PERSIST_RC:
		msg = resp.data;
		rc = msg->rc;

		log_flag(PROTOCOL, "%s: msg_type:PERSIST_RC return_code:%s ret_info:%hu flags=%#x comment:%s",
			 __func__, slurm_strerror(rc), msg->ret_info,
			 msg->flags, msg->comment);

		if (rc != SLURM_SUCCESS) {
			if (msg->ret_info == DBD_REGISTER_CTLD &&
			    slurm_get_accounting_storage_enforce()) {
				error("slurmdbd: PERSIST_RC is %d from "
				      "%s(%u): %s",
				      rc,
				      slurmdbd_msg_type_2_str(
					      msg->ret_info, 1),
				      msg->ret_info,
				      msg->comment);
				fatal("You need to add this cluster "
				      "to accounting if you want to "
				      "enforce associations, or no "
				      "jobs will ever run.");
			} else
				debug("slurmdbd: PERSIST_RC is %d from "
				      "%s(%u): %s",
				      rc,
				      slurmdbd_msg_type_2_str(
					      msg->ret_info, 1),
				      msg->ret_info,
				      msg->comment);
		}
		slurm_persist_free_rc_msg(msg);
		break;
	default:
		error("slurmdbd: bad message type %d != PERSIST_RC", msg_type);
	}

	return rc;
}

static int _get_return_code(void)
{
	int rc = SLURM_ERROR;
	Buf buffer = slurm_persist_recv_msg(slurmdbd_conn);
	if (buffer == NULL)
		return rc;

	rc = _unpack_return_code(slurmdbd_conn->version, buffer);

	free_buf(buffer);
	return rc;
}

static int _handle_mult_rc_ret(void)
{
	Buf buffer;
	uint16_t msg_type;
	persist_rc_msg_t *msg = NULL;
	dbd_list_msg_t *list_msg = NULL;
	int rc = SLURM_ERROR;
	Buf out_buf = NULL;

	buffer = slurm_persist_recv_msg(slurmdbd_conn);
	if (buffer == NULL)
		return rc;

	safe_unpack16(&msg_type, buffer);
	switch (msg_type) {
	case DBD_GOT_MULT_MSG:
		if (slurmdbd_unpack_list_msg(
			    &list_msg, slurmdbd_conn->version,
			    DBD_GOT_MULT_MSG, buffer)
		    != SLURM_SUCCESS) {
			error("slurmdbd: unpack message error");
			break;
		}

		slurm_mutex_lock(&agent_lock);
		if (agent_list) {
			ListIterator itr =
				list_iterator_create(list_msg->my_list);
			while ((out_buf = list_next(itr))) {
				Buf b;
				if ((rc = _unpack_return_code(
					     slurmdbd_conn->version, out_buf))
				    != SLURM_SUCCESS)
					break;

				if ((b = list_dequeue(agent_list))) {
					free_buf(b);
				} else {
					error("slurmdbd: DBD_GOT_MULT_MSG "
					      "unpack message error");
				}
			}
			list_iterator_destroy(itr);
		}
		slurm_mutex_unlock(&agent_lock);
		slurmdbd_free_list_msg(list_msg);
		break;
	case PERSIST_RC:
		if (slurm_persist_unpack_rc_msg(
			    &msg, buffer, slurmdbd_conn->version)
		    == SLURM_SUCCESS) {
			rc = msg->rc;
			if (rc != SLURM_SUCCESS) {
				if (msg->ret_info == DBD_REGISTER_CTLD &&
				    slurm_get_accounting_storage_enforce()) {
					error("slurmdbd: PERSIST_RC is %d from "
					      "%s(%u): %s",
					      rc,
					      slurmdbd_msg_type_2_str(
						      msg->ret_info, 1),
					      msg->ret_info,
					      msg->comment);
					fatal("You need to add this cluster "
					      "to accounting if you want to "
					      "enforce associations, or no "
					      "jobs will ever run.");
				} else
					debug("slurmdbd: PERSIST_RC is %d from "
					      "%s(%u): %s",
					      rc,
					      slurmdbd_msg_type_2_str(
						      msg->ret_info, 1),
					      msg->ret_info,
					      msg->comment);
			}
			slurm_persist_free_rc_msg(msg);
		} else
			error("slurmdbd: unpack message error");
		break;
	default:
		error("slurmdbd: bad message type %d != PERSIST_RC", msg_type);
	}

unpack_error:
	free_buf(buffer);
	return rc;
}

/****************************************************************************
 * Functions for agent to manage queue of pending message for the Slurm DBD
 ****************************************************************************/
static Buf _load_dbd_rec(int fd)
{
	ssize_t size, rd_size;
	uint32_t msg_size, magic;
	char *msg;
	Buf buffer;

	size = sizeof(msg_size);
	rd_size = read(fd, &msg_size, size);
	if (rd_size == 0)
		return (Buf) NULL;
	if (rd_size != size) {
		error("slurmdbd: state recover error: %m");
		return (Buf) NULL;
	}
	if (msg_size > MAX_DBD_MSG_LEN) {
		error("slurmdbd: state recover error, msg_size=%u", msg_size);
		return (Buf) NULL;
	}

	buffer = init_buf((int) msg_size);
	set_buf_offset(buffer, msg_size);
	msg = get_buf_data(buffer);
	size = msg_size;
	while (size) {
		rd_size = read(fd, msg, size);
		if ((rd_size > 0) && (rd_size <= size)) {
			msg += rd_size;
			size -= rd_size;
		} else if ((rd_size == -1) && (errno == EINTR))
			continue;
		else {
			error("slurmdbd: state recover error: %m");
			free_buf(buffer);
			return (Buf) NULL;
		}
	}

	size = sizeof(magic);
	rd_size = read(fd, &magic, size);
	if ((rd_size != size) || (magic != DBD_MAGIC)) {
		error("slurmdbd: state recover error");
		free_buf(buffer);
		return (Buf) NULL;
	}

	return buffer;
}

static void _load_dbd_state(void)
{
	char *dbd_fname;
	Buf buffer;
	int fd, recovered = 0;
	uint16_t rpc_version = 0;

	dbd_fname = slurm_get_state_save_location();
	xstrcat(dbd_fname, "/dbd.messages");
	fd = open(dbd_fname, O_RDONLY);
	if (fd < 0) {
		/* don't print an error message if there is no file */
		if (errno == ENOENT)
			debug4("slurmdbd: There is no state save file to "
			       "open by name %s", dbd_fname);
		else
			error("slurmdbd: Opening state save file %s: %m",
			      dbd_fname);
	} else {
		char *ver_str = NULL;
		uint32_t ver_str_len;

		buffer = _load_dbd_rec(fd);
		if (buffer == NULL)
			goto end_it;
		/* This is set to the end of the buffer for send so we
		   need to set it back to 0 */
		set_buf_offset(buffer, 0);
		safe_unpackstr_xmalloc(&ver_str, &ver_str_len, buffer);
		debug3("Version string in dbd_state header is %s", ver_str);
	unpack_error:
		free_buf(buffer);
		buffer = NULL;
		if (ver_str) {
			/* get the version after VER */
			rpc_version = slurm_atoul(ver_str + 3);
			xfree(ver_str);
		}

		while (1) {
			/* If the buffer was not the VER%d string it
			   was an actual message so we don't want to
			   skip it.
			*/
			if (!buffer)
				buffer = _load_dbd_rec(fd);
			if (buffer == NULL)
				break;
			if (rpc_version != SLURM_PROTOCOL_VERSION) {
				/* unpack and repack with new
				 * PROTOCOL_VERSION just so we keep
				 * things up to date.
				 */
				persist_msg_t msg = {0};
				int rc;
				set_buf_offset(buffer, 0);
				rc = unpack_slurmdbd_msg(
					&msg, rpc_version, buffer);
				free_buf(buffer);
				if (rc == SLURM_SUCCESS)
					buffer = pack_slurmdbd_msg(
						&msg, SLURM_PROTOCOL_VERSION);
				else
					buffer = NULL;
			}
			if (!buffer) {
				error("no buffer given");
				continue;
			}
			if (!list_enqueue(agent_list, buffer))
				fatal("slurmdbd: list_enqueue, no memory");
			recovered++;
			buffer = NULL;
		}

	end_it:
		verbose("slurmdbd: recovered %d pending RPCs", recovered);
		(void) close(fd);
	}
	xfree(dbd_fname);
}

static int _save_dbd_rec(int fd, Buf buffer)
{
	ssize_t size, wrote;
	uint32_t msg_size = get_buf_offset(buffer);
	uint32_t magic = DBD_MAGIC;
	char *msg = get_buf_data(buffer);

	size = sizeof(msg_size);
	wrote = write(fd, &msg_size, size);
	if (wrote != size) {
		error("slurmdbd: state save error: %m");
		return SLURM_ERROR;
	}

	wrote = 0;
	while (wrote < msg_size) {
		wrote = write(fd, msg, msg_size);
		if (wrote > 0) {
			msg += wrote;
			msg_size -= wrote;
		} else if ((wrote == -1) && (errno == EINTR))
			continue;
		else {
			error("slurmdbd: state save error: %m");
			return SLURM_ERROR;
		}
	}

	size = sizeof(magic);
	wrote = write(fd, &magic, size);
	if (wrote != size) {
		error("slurmdbd: state save error: %m");
		return SLURM_ERROR;
	}

	return SLURM_SUCCESS;
}

static void _save_dbd_state(void)
{
	char *dbd_fname;
	Buf buffer;
	int fd, rc, wrote = 0;
	uint16_t msg_type;
	uint32_t offset;

	dbd_fname = slurm_get_state_save_location();
	xstrcat(dbd_fname, "/dbd.messages");
	(void) unlink(dbd_fname);	/* clear save state */
	fd = open(dbd_fname, O_WRONLY | O_CREAT | O_TRUNC, 0600);
	if (fd < 0) {
		error("slurmdbd: Creating state save file %s", dbd_fname);
	} else if (list_count(agent_list)) {
		char curr_ver_str[10];
		snprintf(curr_ver_str, sizeof(curr_ver_str),
			 "VER%d", SLURM_PROTOCOL_VERSION);
		buffer = init_buf(strlen(curr_ver_str));
		packstr(curr_ver_str, buffer);
		rc = _save_dbd_rec(fd, buffer);
		free_buf(buffer);
		if (rc != SLURM_SUCCESS)
			goto end_it;

		while ((buffer = list_dequeue(agent_list))) {
			/*
			 * We do not want to store registration messages. If an
			 * admin puts in an incorrect cluster name we can get a
			 * deadlock unless they add the bogus cluster name to
			 * the accounting system.
			 */
			offset = get_buf_offset(buffer);
			if (offset < 2) {
				free_buf(buffer);
				continue;
			}
			set_buf_offset(buffer, 0);
			(void) unpack16(&msg_type, buffer);  /* checked by offset */
			set_buf_offset(buffer, offset);
			if (msg_type == DBD_REGISTER_CTLD) {
				free_buf(buffer);
				continue;
			}

			rc = _save_dbd_rec(fd, buffer);
			free_buf(buffer);
			if (rc != SLURM_SUCCESS)
				break;
			wrote++;
		}
	}

end_it:
	if (fd >= 0) {
		verbose("slurmdbd: saved %d pending RPCs", wrote);
		rc = fsync_and_close(fd, "dbd.messages");
		if (rc)
			error("slurmdbd: error from fsync_and_close");
	}
	xfree(dbd_fname);
}

/* Purge queued step records from the agent queue
 * RET number of records purged */
static int _purge_step_req(void)
{
	int purged = 0;
	ListIterator iter;
	uint16_t msg_type;
	uint32_t offset;
	Buf buffer;

	iter = list_iterator_create(agent_list);
	while ((buffer = list_next(iter))) {
		offset = get_buf_offset(buffer);
		if (offset < 2)
			continue;
		set_buf_offset(buffer, 0);
		(void) unpack16(&msg_type, buffer);	/* checked by offset */
		set_buf_offset(buffer, offset);
		if ((msg_type == DBD_STEP_START) ||
		    (msg_type == DBD_STEP_COMPLETE)) {
			list_remove(iter);
			purged++;
		}
	}
	list_iterator_destroy(iter);
	info("slurmdbd: purge %d step records", purged);
	return purged;
}

/* Purge queued job start records from the agent queue
 * RET number of records purged */
static int _purge_job_start_req(void)
{
	int purged = 0;
	ListIterator iter;
	uint16_t msg_type;
	uint32_t offset;
	Buf buffer;

	iter = list_iterator_create(agent_list);
	while ((buffer = list_next(iter))) {
		offset = get_buf_offset(buffer);
		if (offset < 2)
			continue;
		set_buf_offset(buffer, 0);
		(void) unpack16(&msg_type, buffer);	/* checked by offset */
		set_buf_offset(buffer, offset);
		if (msg_type == DBD_JOB_START) {
			list_remove(iter);
			purged++;
		}
	}
	list_iterator_destroy(iter);
	info("slurmdbd: purge %d job start records", purged);
	return purged;
}

static void _max_dbd_msg_action(uint32_t *msg_cnt)
{
	if (max_dbd_msg_action == MAX_DBD_ACTION_EXIT) {
		if (*msg_cnt < slurm_conf.max_dbd_msgs)
			return;

		_save_dbd_state();
		fatal("slurmdbd: agent queue is full (%u), not continuing until slurmdbd is able to process messages.",
		      *msg_cnt);
	}

	/* MAX_DBD_ACTION_DISCARD */
	if (*msg_cnt >= (slurm_conf.max_dbd_msgs - 1))
		*msg_cnt -= _purge_step_req();
	if (*msg_cnt >= (slurm_conf.max_dbd_msgs - 1))
		*msg_cnt -= _purge_job_start_req();
}

/* Open a connection to the Slurm DBD and set slurmdbd_conn */
static void _open_slurmdbd_conn(bool need_db,
				const slurm_trigger_callbacks_t *callbacks)
{
	char *backup_host = NULL;
	int rc;

	if (slurmdbd_conn && slurmdbd_conn->fd >= 0) {
		debug("Attempt to re-open slurmdbd socket");
		/* clear errno (checked after this for errors) */
		errno = 0;
		return;
	}

	slurm_persist_conn_close(slurmdbd_conn);
	if (!slurmdbd_conn) {
		slurmdbd_conn = xmalloc(sizeof(slurm_persist_conn_t));
		slurmdbd_conn->flags =
			PERSIST_FLAG_DBD | PERSIST_FLAG_RECONNECT;
		slurmdbd_conn->persist_type = PERSIST_TYPE_DBD;

		if (!slurmdbd_cluster)
			slurmdbd_cluster = slurm_get_cluster_name();

		slurmdbd_conn->cluster_name = xstrdup(slurmdbd_cluster);

		slurmdbd_conn->timeout = (slurm_conf.msg_timeout + 35) * 1000;

<<<<<<< HEAD
		slurmdbd_conn->rem_port = slurm_conf.accounting_storage_port;
=======
		slurmdbd_conn->rem_port = slurm_get_accounting_storage_port();

		if (!slurmdbd_conn->rem_port) {
			slurmdbd_conn->rem_port = SLURMDBD_PORT;
			slurm_set_accounting_storage_port(
				slurmdbd_conn->rem_port);
		}

		/* Initialize the callback pointers */
		if (callbacks != NULL)
			memcpy(&(slurmdbd_conn->trigger_callbacks), callbacks,
			       sizeof(slurm_trigger_callbacks_t));
		else
			memset(&slurmdbd_conn->trigger_callbacks, 0,
			       sizeof(slurm_trigger_callbacks_t));
>>>>>>> 90339601
	}
	slurmdbd_shutdown = 0;
	slurmdbd_conn->shutdown = &slurmdbd_shutdown;
	slurmdbd_conn->version  = SLURM_PROTOCOL_VERSION;

	xfree(slurmdbd_conn->rem_host);
	slurmdbd_conn->rem_host = xstrdup(slurm_conf.accounting_storage_host);

	// See if a backup slurmdbd is configured
	backup_host = slurm_get_accounting_storage_backup_host();

again:
	// A connection failure is only an error if backup dne or also fails
	if (backup_host)
		slurmdbd_conn->flags |= PERSIST_FLAG_SUPPRESS_ERR;
	else
		slurmdbd_conn->flags &= (~PERSIST_FLAG_SUPPRESS_ERR);

	if (((rc = slurm_persist_conn_open(slurmdbd_conn)) != SLURM_SUCCESS) &&
	    backup_host) {
		xfree(slurmdbd_conn->rem_host);
		// Force the next error to display
		slurmdbd_conn->comm_fail_time = 0;
		slurmdbd_conn->rem_host = backup_host;
		backup_host = NULL;
		goto again;
	}

	xfree(backup_host);

	if (rc == SLURM_SUCCESS) {
		/* set the timeout to the timeout to be used for all other
		 * messages */
		slurmdbd_conn->timeout = SLURMDBD_TIMEOUT * 1000;
		if (slurmdbd_conn->trigger_callbacks.dbd_resumed)
			(slurmdbd_conn->trigger_callbacks.dbd_resumed)();
		if (slurmdbd_conn->trigger_callbacks.db_resumed)
			(slurmdbd_conn->trigger_callbacks.db_resumed)();
	}

	if ((!need_db && (rc == ESLURM_DB_CONNECTION)) ||
	    (rc == SLURM_SUCCESS)) {
		debug("slurmdbd: Sent PersistInit msg");
		/* clear errno (checked after this for
		   errors)
		*/
		errno = 0;
	} else {
		if ((rc == ESLURM_DB_CONNECTION) &&
		    slurmdbd_conn->trigger_callbacks.db_fail)
			(slurmdbd_conn->trigger_callbacks.db_fail)();
		slurm_persist_conn_close(slurmdbd_conn);

		/* This means errno was already set correctly */
		if (rc != SLURM_ERROR)
			errno = rc;
		error("slurmdbd: Sending PersistInit msg: %m");
	}
}

static void _sig_handler(int signal)
{
}

static int _print_agent_list_msg_type(void *x, void *arg)
{
	Buf buffer = (Buf) x;
	char *mlist = (char *) arg;
	uint16_t msg_type;
	uint32_t offset = get_buf_offset(buffer);

	if (offset < 2)
		return SLURM_ERROR;
	set_buf_offset(buffer, 0);
	(void) unpack16(&msg_type, buffer);	/* checked by offset */
	set_buf_offset(buffer, offset);

	xstrfmtcat(mlist, "%s%s", (mlist[0] ? ", " : ""),
		   slurmdbd_msg_type_2_str(msg_type, 1));

	return SLURM_SUCCESS;
}

/*
 * Prints an info line listing msg types of the dbd agent list
 */
static void _print_agent_list_msg_types(void)
{
	/* pre-allocate a large enough buffer to handle most lists */
	char *mlist = xmalloc(2048);
	int processed, max_msgs = DEBUG_PRINT_MAX_MSG_TYPES;

	if ((processed = list_for_each_max(agent_list, &max_msgs,
					   _print_agent_list_msg_type,
					   mlist, true)) < 0) {
		error("%s: unable to create msg type list", __func__);
		xfree(mlist);
		return;
	}

	/* append "..." to indicate there are further unprinted messages */
	if (max_msgs)
		xstrcat(mlist, ", ...");

	info("%s: slurmdbd agent_count=%d msg_types_agent_list:%s",
	     __func__, (processed + max_msgs), mlist);

	xfree(mlist);
}

static void *_agent(void *x)
{
	int rc;
	uint32_t cnt;
	Buf buffer;
	struct timespec abs_time;
	static time_t fail_time = 0;
	int sigarray[] = {SIGUSR1, 0};
	persist_msg_t list_req = {0};
	dbd_list_msg_t list_msg;
	DEF_TIMERS;

	list_req.msg_type = DBD_SEND_MULT_MSG;
	list_req.data = &list_msg;
	memset(&list_msg, 0, sizeof(dbd_list_msg_t));

	/* Prepare to catch SIGUSR1 to interrupt pending
	 * I/O and terminate in a timely fashion. */
	xsignal(SIGUSR1, _sig_handler);
	xsignal_unblock(sigarray);

	log_flag(AGENT, "%s: slurmdbd agent_count=%d with msg_type=%s",
		 __func__, list_count(agent_list),
		 slurmdbd_msg_type_2_str(list_req.msg_type, 1));

	while (*slurmdbd_conn->shutdown == 0) {
		slurm_mutex_lock(&slurmdbd_lock);
		if (halt_agent) {
			log_flag(AGENT, "%s: slurmdbd agent halt with agent_count=%d",
				 __func__, list_count(agent_list));

			slurm_cond_wait(&slurmdbd_cond, &slurmdbd_lock);
		}

		START_TIMER;
		if ((slurmdbd_conn->fd < 0) &&
		    (difftime(time(NULL), fail_time) >= 10)) {
			/* The connection to Slurm DBD is not open */
			_open_slurmdbd_conn(1, NULL);
			if (slurmdbd_conn->fd < 0) {
				fail_time = time(NULL);

				log_flag(AGENT, "%s: slurmdbd disconnected with agent_count=%d",
					 __func__, list_count(agent_list));
			}
		}

		slurm_mutex_lock(&agent_lock);
		cnt = list_count(agent_list);
		if ((cnt == 0) || (slurmdbd_conn->fd < 0) ||
		    (fail_time && (difftime(time(NULL), fail_time) < 10))) {
			slurm_mutex_unlock(&slurmdbd_lock);
			_max_dbd_msg_action(&cnt);
			END_TIMER2("slurmdbd agent: sleep");
			log_flag(AGENT, "%s: slurmdbd agent sleeping with agent_count=%d",
				 __func__, list_count(agent_list));
			abs_time.tv_sec  = time(NULL) + 10;
			abs_time.tv_nsec = 0;
			slurm_cond_timedwait(&agent_cond, &agent_lock,
					     &abs_time);
			slurm_mutex_unlock(&agent_lock);
			continue;
		} else if (((cnt > 0) && ((cnt % 100) == 0)) ||
		           (slurm_conf.debug_flags & DEBUG_FLAG_AGENT))
			info("slurmdbd: agent_count:%d", cnt);
		/* Leave item on the queue until processing complete */
		if (agent_list) {
			int handle_agent_count = 1000;
			if (cnt > handle_agent_count) {
				int agent_count = 0;
				ListIterator agent_itr =
					list_iterator_create(agent_list);
				list_msg.my_list = list_create(NULL);
				while ((buffer = list_next(agent_itr))) {
					list_enqueue(list_msg.my_list, buffer);
					agent_count++;
					if (agent_count > handle_agent_count)
						break;
				}
				list_iterator_destroy(agent_itr);
				buffer = pack_slurmdbd_msg(
					&list_req, SLURM_PROTOCOL_VERSION);
			} else if (cnt > 1) {
				list_msg.my_list = agent_list;
				buffer = pack_slurmdbd_msg(
					&list_req, SLURM_PROTOCOL_VERSION);
			} else
				buffer = (Buf) list_peek(agent_list);
		} else
			buffer = NULL;
		slurm_mutex_unlock(&agent_lock);
		if (buffer == NULL) {
			slurm_mutex_unlock(&slurmdbd_lock);

			slurm_mutex_lock(&assoc_cache_mutex);
			if (slurmdbd_conn->fd >= 0 && running_cache)
				slurm_cond_signal(&assoc_cache_cond);
			slurm_mutex_unlock(&assoc_cache_mutex);

			END_TIMER2("slurmdbd agent: empty buffer");
			continue;
		}

		/* NOTE: agent_lock is clear here, so we can add more
		 * requests to the queue while waiting for this RPC to
		 * complete. */
		rc = slurm_persist_send_msg(slurmdbd_conn, buffer);
		if (rc != SLURM_SUCCESS) {
			if (*slurmdbd_conn->shutdown) {
				slurm_mutex_unlock(&slurmdbd_lock);
				END_TIMER2("slurmdbd agent: shutdown");
				break;
			}
			error("slurmdbd: Failure sending message: %d: %m", rc);
		} else if (list_msg.my_list) {
			rc = _handle_mult_rc_ret();
		} else {
			rc = _get_return_code();
			if (rc == EAGAIN) {
				if (*slurmdbd_conn->shutdown) {
					slurm_mutex_unlock(&slurmdbd_lock);
					END_TIMER2("slurmdbd agent: EAGAIN on shutdown");
					break;
				}
				error("slurmdbd: Failure with "
				      "message need to resend: %d: %m", rc);
			}
		}
		slurm_mutex_unlock(&slurmdbd_lock);
		slurm_mutex_lock(&assoc_cache_mutex);
		if (slurmdbd_conn->fd >= 0 && running_cache)
			slurm_cond_signal(&assoc_cache_cond);
		slurm_mutex_unlock(&assoc_cache_mutex);

		slurm_mutex_lock(&agent_lock);
		if (agent_list && (rc == SLURM_SUCCESS)) {
			/*
			 * If we sent a mult_msg we just need to free buffer,
			 * we don't need to requeue, just mark list_msg.my_list
			 * as NULL as that is the sign we sent a mult_msg.
			 */
			if (list_msg.my_list) {
				if (list_msg.my_list != agent_list)
					FREE_NULL_LIST(list_msg.my_list);
				list_msg.my_list = NULL;
			} else
				buffer = (Buf) list_dequeue(agent_list);

			free_buf(buffer);
			fail_time = 0;
		} else {
			/* We need to free a mult_msg even on failure */
			if (list_msg.my_list) {
				if (list_msg.my_list != agent_list)
					FREE_NULL_LIST(list_msg.my_list);
				list_msg.my_list = NULL;
				free_buf(buffer);
			}

			fail_time = time(NULL);

			if (slurm_conf.debug_flags & DEBUG_FLAG_AGENT) {
				info("%s: slurmdbd agent failed with rc:%d",
				     __func__, rc);
				_print_agent_list_msg_types();
			}
		}
		slurm_mutex_unlock(&agent_lock);
		END_TIMER2("slurmdbd agent: full loop");
	}

	slurm_mutex_lock(&agent_lock);
	_save_dbd_state();

	log_flag(AGENT, "%s: slurmdbd agent ending with agent_count=%d",
		 __func__, list_count(agent_list));

	FREE_NULL_LIST(agent_list);
	slurm_mutex_unlock(&agent_lock);
	return NULL;
}

static void _create_agent(void)
{
	/* this needs to be set because the agent thread will do
	   nothing if the connection was closed and then opened again */
	slurmdbd_shutdown = 0;

	if (agent_list == NULL) {
		agent_list = list_create(slurmdbd_free_buffer);
		_load_dbd_state();
	}

	if (agent_tid == 0) {
		slurm_thread_create(&agent_tid, _agent, NULL);
	}
}

static void _shutdown_agent(void)
{
	int i;

	if (agent_tid) {
		slurmdbd_shutdown = time(NULL);
		for (i=0; i<50; i++) {	/* up to 5 secs total */
			slurm_cond_broadcast(&agent_cond);
			usleep(100000);	/* 0.1 sec per try */
			if (pthread_kill(agent_tid, SIGUSR1))
				break;

		}
		/* On rare occasions agent thread may not end quickly,
		 * perhaps due to communication problems with slurmdbd.
		 * Cancel it and join before returning or we could remove
		 * and leave the agent without valid data */
		if (pthread_kill(agent_tid, 0) == 0) {
			error("slurmdbd: agent failed to shutdown gracefully");
			error("slurmdbd: unable to save pending requests");
			pthread_cancel(agent_tid);
		}
		pthread_join(agent_tid,  NULL);
		agent_tid = 0;
	}
}

/****************************************************************************
 * Socket open/close/read/write functions
 ****************************************************************************/

/* Open a socket connection to SlurmDbd
 * callbacks IN - make agent to process RPCs and contains callback pointers
 * persist_conn_flags OUT - fill in from response of slurmdbd
 * Returns SLURM_SUCCESS or an error code */
extern int open_slurmdbd_conn(const slurm_trigger_callbacks_t *callbacks,
			      uint16_t *persist_conn_flags)
{
	int tmp_errno = SLURM_SUCCESS;
	/* we need to set this up before we make the agent or we will
	 * get a threading issue. */

	slurm_mutex_lock(&slurmdbd_lock);

	if (!slurmdbd_conn) {
		_open_slurmdbd_conn(1, callbacks);
		if (persist_conn_flags)
			*persist_conn_flags = slurmdbd_conn->flags;
		tmp_errno = errno;
	}
	slurm_mutex_unlock(&slurmdbd_lock);

	slurm_mutex_lock(&agent_lock);

	if ((callbacks != NULL) && ((agent_tid == 0) || (agent_list == NULL)))
		_create_agent();
	else if (agent_list)
		_load_dbd_state();

	slurm_mutex_unlock(&agent_lock);
	if (tmp_errno) {
		errno = tmp_errno;
		return tmp_errno;
	} else if (slurmdbd_conn->fd < 0)
		return SLURM_ERROR;
	else
		return SLURM_SUCCESS;
}

/* Close the SlurmDBD socket connection */
extern int close_slurmdbd_conn(void)
{
	/* NOTE: agent_lock not needed for _shutdown_agent() */
	_shutdown_agent();

	/*
	 * Only send the FINI message if we haven't shutdown
	 * (i.e. not slurmctld)
	 */
	if (!slurmdbd_shutdown) {
		if (_send_fini_msg() != SLURM_SUCCESS)
			error("slurmdbd: Sending fini msg: %m");
		else
			debug("slurmdbd: Sent fini msg");
	}

	slurm_mutex_lock(&slurmdbd_lock);
	slurm_persist_conn_destroy(slurmdbd_conn);
	slurmdbd_conn = NULL;
	xfree(slurmdbd_cluster);
	slurm_mutex_unlock(&slurmdbd_lock);

	return SLURM_SUCCESS;
}

/* Send an RPC to the SlurmDBD and wait for an arbitrary reply message.
 * The RPC will not be queued if an error occurs.
 * The "resp" message must be freed by the caller.
 * Returns SLURM_SUCCESS or an error code */
extern int send_recv_slurmdbd_msg(uint16_t rpc_version,
				  persist_msg_t *req,
				  persist_msg_t *resp)
{
	int rc = SLURM_SUCCESS;
	Buf buffer;
	slurm_persist_conn_t *use_conn;

	xassert(req);
	xassert(resp);

	/* To make sure we can get this to send instead of the agent
	   sending stuff that can happen anytime we set halt_agent and
	   then after we get into the mutex we unset.
	*/
	halt_agent = 1;
	slurm_mutex_lock(&slurmdbd_lock);
	halt_agent = 0;
	if (!req->conn &&
	    (!slurmdbd_conn || (slurmdbd_conn->fd < 0))) {
		/* Either slurm_open_slurmdbd_conn() was not executed or
		 * the connection to Slurm DBD has been closed */
		if (req->msg_type == DBD_GET_CONFIG)
			_open_slurmdbd_conn(0, NULL);
		else
			_open_slurmdbd_conn(1, NULL);
		if (!slurmdbd_conn || (slurmdbd_conn->fd < 0)) {
			rc = SLURM_ERROR;
			goto end_it;
		}
	}

	use_conn = (req->conn) ? req->conn : slurmdbd_conn;

	if (!(buffer = pack_slurmdbd_msg(req, rpc_version))) {
		rc = SLURM_ERROR;
		goto end_it;
	}

	rc = slurm_persist_send_msg(use_conn, buffer);
	free_buf(buffer);
	if (rc != SLURM_SUCCESS) {
		error("slurmdbd: Sending message type %s: %d: %s",
		      slurmdbd_msg_type_2_str(req->msg_type, 1), rc,
		      slurm_strerror(rc));
		goto end_it;
	}

	buffer = slurm_persist_recv_msg(use_conn);
	if (buffer == NULL) {
		error("slurmdbd: Getting response to message type: %s",
		      slurmdbd_msg_type_2_str(req->msg_type, 1));
		rc = SLURM_ERROR;
		goto end_it;
	}

	rc = unpack_slurmdbd_msg(resp, rpc_version, buffer);
	/* check for the rc of the start job message */
	if (rc == SLURM_SUCCESS && resp->msg_type == DBD_ID_RC)
		rc = ((dbd_id_rc_msg_t *)resp->data)->return_code;

	free_buf(buffer);
end_it:
	slurm_cond_signal(&slurmdbd_cond);
	slurm_mutex_unlock(&slurmdbd_lock);

	log_flag(PROTOCOL, "%s: msg_type:%s protocol_version:%hu return_code:%d response_msg_type:%s",
		 __func__, slurmdbd_msg_type_2_str(req->msg_type, 1),
		 rpc_version, rc, slurmdbd_msg_type_2_str(resp->msg_type, 1));

	return rc;
}

/* Send an RPC to the SlurmDBD and wait for the return code reply.
 * The RPC will not be queued if an error occurs.
 * Returns SLURM_SUCCESS or an error code */
extern int send_slurmdbd_recv_rc_msg(uint16_t rpc_version,
				     persist_msg_t *req,
				     int *resp_code)
{
	int rc;
	persist_msg_t resp;

	xassert(req);
	xassert(resp_code);

	memset(&resp, 0, sizeof(persist_msg_t));
	rc = send_recv_slurmdbd_msg(rpc_version, req, &resp);
	if (rc != SLURM_SUCCESS) {
		;	/* error message already sent */
	} else if (resp.msg_type != PERSIST_RC) {
		error("slurmdbd: response is not type PERSIST_RC: %s(%u)",
		      slurmdbd_msg_type_2_str(resp.msg_type, 1),
		      resp.msg_type);
		rc = SLURM_ERROR;
	} else {	/* resp.msg_type == PERSIST_RC */
		persist_rc_msg_t *msg = resp.data;
		*resp_code = msg->rc;
		if (msg->rc != SLURM_SUCCESS &&
		    msg->rc != ACCOUNTING_FIRST_REG &&
		    msg->rc != ACCOUNTING_TRES_CHANGE_DB &&
		    msg->rc != ACCOUNTING_NODES_CHANGE_DB) {
			char *comment = msg->comment;
			if (!comment)
				comment = slurm_strerror(msg->rc);
			if (!req->conn &&
			    (msg->ret_info == DBD_REGISTER_CTLD) &&
			    slurm_get_accounting_storage_enforce()) {
				error("slurmdbd: Issue with call "
				      "%s(%u): %u(%s)",
				      slurmdbd_msg_type_2_str(
					      msg->ret_info, 1),
				      msg->ret_info, msg->rc,
				      comment);
				fatal("You need to add this cluster "
				      "to accounting if you want to "
				      "enforce associations, or no "
				      "jobs will ever run.");
			} else
				debug("slurmdbd: Issue with call "
				      "%s(%u): %u(%s)",
				      slurmdbd_msg_type_2_str(
					      msg->ret_info, 1),
				      msg->ret_info, msg->rc,
				      comment);
		}
		slurm_persist_free_rc_msg(msg);
	}

	log_flag(PROTOCOL, "%s: msg_type:%s protocol_version:%hu return_code:%d",
		 __func__, slurmdbd_msg_type_2_str(req->msg_type, 1),
		 rpc_version, rc);

	return rc;
}

/* Send an RPC to the SlurmDBD. Do not wait for the reply. The RPC
 * will be queued and processed later if the SlurmDBD is not responding.
 * NOTE: slurm_open_slurmdbd_conn() must have been called with callbacks set
 *
 * Returns SLURM_SUCCESS or an error code */
extern int send_slurmdbd_msg(uint16_t rpc_version, persist_msg_t *req)
{
	Buf buffer;
	uint32_t cnt, rc = SLURM_SUCCESS;
	static time_t syslog_time = 0;

	xassert(slurm_conf.max_dbd_msgs);

	log_flag(PROTOCOL, "%s: msg_type:%s protocol_version:%hu agent_count:%d",
		 __func__, slurmdbd_msg_type_2_str(req->msg_type, 1),
		 rpc_version, list_count(agent_list));

	buffer = slurm_persist_msg_pack(
		slurmdbd_conn, (persist_msg_t *)req);
	if (!buffer)	/* pack error */
		return SLURM_ERROR;

	slurm_mutex_lock(&agent_lock);
	if ((agent_tid == 0) || (agent_list == NULL)) {
		_create_agent();
		if ((agent_tid == 0) || (agent_list == NULL)) {
			slurm_mutex_unlock(&agent_lock);
			free_buf(buffer);
			return SLURM_ERROR;
		}
	}
	cnt = list_count(agent_list);
	if ((cnt >= (slurm_conf.max_dbd_msgs / 2)) &&
	    (difftime(time(NULL), syslog_time) > 120)) {
		/* Record critical error every 120 seconds */
		syslog_time = time(NULL);
		error("slurmdbd: agent queue filling (%u), MaxDBDMsgs=%u, RESTART SLURMDBD NOW",
		      cnt, slurm_conf.max_dbd_msgs);
		syslog(LOG_CRIT, "*** RESTART SLURMDBD NOW ***");
		if (slurmdbd_conn->trigger_callbacks.dbd_fail)
			(slurmdbd_conn->trigger_callbacks.dbd_fail)();
	}

	/* Handle action */
	_max_dbd_msg_action(&cnt);

	if (cnt < slurm_conf.max_dbd_msgs) {
		if (list_enqueue(agent_list, buffer) == NULL)
			fatal("list_enqueue: memory allocation failure");
	} else {
		error("slurmdbd: agent queue is full (%u), discarding %s:%u request",
		      cnt,
		      slurmdbd_msg_type_2_str(req->msg_type, 1),
		      req->msg_type);
		if (slurmdbd_conn->trigger_callbacks.acct_full)
			(slurmdbd_conn->trigger_callbacks.acct_full)();
		free_buf(buffer);
		rc = SLURM_ERROR;
	}

	slurm_cond_broadcast(&agent_cond);
	slurm_mutex_unlock(&agent_lock);
	return rc;
}

/* Return true if connection to slurmdbd is active, false otherwise. */
extern bool slurmdbd_conn_active(void)
{
	if (!slurmdbd_conn || (slurmdbd_conn->fd < 0))
		return false;

	return true;
}

extern int slurmdbd_agent_queue_count(void)
{
	return list_count(agent_list);
}

extern void slurmdbd_agent_config_setup(void)
{
	char *tmp_ptr;
	/*
	 * Whatever our max job count is multiplied by 2 plus node count
	 * multiplied by 4 or DEFAULT_MAX_DBD_MSGS which ever is bigger.
	 */
	if (!slurm_conf.max_dbd_msgs)
		slurm_conf.max_dbd_msgs =
			MAX(DEFAULT_MAX_DBD_MSGS,
			    ((slurm_conf.max_job_cnt * 2) +
			     (node_record_count * 4)));

	/*                          0123456789012345678 */
	if ((tmp_ptr = xstrcasestr(slurm_conf.slurmctld_params,
	                           "max_dbd_msg_action="))) {
		char *type = xstrdup(tmp_ptr + 19);
		tmp_ptr = strchr(type, ',');
		if (tmp_ptr)
			tmp_ptr[0] = '\0';
		if (!xstrcasecmp(type, "discard"))
			max_dbd_msg_action = MAX_DBD_ACTION_DISCARD;
		else if (!xstrcasecmp(type, "exit"))
			max_dbd_msg_action = MAX_DBD_ACTION_EXIT;
		else
			fatal("Unknown SlurmctldParameters option for max_dbd_msg_action '%s'",
			      type);
		xfree(tmp_ptr);
	} else
		max_dbd_msg_action = MAX_DBD_DEFAULT_ACTION;
}<|MERGE_RESOLUTION|>--- conflicted
+++ resolved
@@ -601,16 +601,7 @@
 
 		slurmdbd_conn->timeout = (slurm_conf.msg_timeout + 35) * 1000;
 
-<<<<<<< HEAD
 		slurmdbd_conn->rem_port = slurm_conf.accounting_storage_port;
-=======
-		slurmdbd_conn->rem_port = slurm_get_accounting_storage_port();
-
-		if (!slurmdbd_conn->rem_port) {
-			slurmdbd_conn->rem_port = SLURMDBD_PORT;
-			slurm_set_accounting_storage_port(
-				slurmdbd_conn->rem_port);
-		}
 
 		/* Initialize the callback pointers */
 		if (callbacks != NULL)
@@ -619,7 +610,6 @@
 		else
 			memset(&slurmdbd_conn->trigger_callbacks, 0,
 			       sizeof(slurm_trigger_callbacks_t));
->>>>>>> 90339601
 	}
 	slurmdbd_shutdown = 0;
 	slurmdbd_conn->shutdown = &slurmdbd_shutdown;
