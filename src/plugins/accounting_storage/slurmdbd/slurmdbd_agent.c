/****************************************************************************\
 *  slurmdbd_agent.c - functions to the agent talking to the SlurmDBD
 *****************************************************************************
 *  Copyright (C) SchedMD LLC.
 *  Copyright (C) 2008-2010 Lawrence Livermore National Security.
 *  Produced at Lawrence Livermore National Laboratory (cf, DISCLAIMER).
 *  Written by Morris Jette <jette1@llnl.gov>
 *  CODE-OCEC-09-009. All rights reserved.
 *
 *  This file is part of Slurm, a resource management program.
 *  For details, see <https://slurm.schedmd.com/>.
 *  Please also read the included file: DISCLAIMER.
 *
 *  Slurm is free software; you can redistribute it and/or modify it under
 *  the terms of the GNU General Public License as published by the Free
 *  Software Foundation; either version 2 of the License, or (at your option)
 *  any later version.
 *
 *  In addition, as a special exception, the copyright holders give permission
 *  to link the code of portions of this program with the OpenSSL library under
 *  certain conditions as described in each individual source file, and
 *  distribute linked combinations including the two. You must obey the GNU
 *  General Public License in all respects for all of the code used other than
 *  OpenSSL. If you modify file(s) with this exception, you may extend this
 *  exception to your version of the file(s), but you are not obligated to do
 *  so. If you do not wish to do so, delete this exception statement from your
 *  version.  If you delete this exception statement from all source files in
 *  the program, then also delete it here.
 *
 *  Slurm is distributed in the hope that it will be useful, but WITHOUT ANY
 *  WARRANTY; without even the implied warranty of MERCHANTABILITY or FITNESS
 *  FOR A PARTICULAR PURPOSE.  See the GNU General Public License for more
 *  details.
 *
 *  You should have received a copy of the GNU General Public License along
 *  with Slurm; if not, write to the Free Software Foundation, Inc.,
 *  51 Franklin Street, Fifth Floor, Boston, MA 02110-1301  USA.
\*****************************************************************************/

#include "src/common/slurm_xlator.h"

#include "src/common/fd.h"
#include "src/common/slurmdbd_pack.h"
#include "src/common/xstring.h"

#include "slurmdbd_agent.h"

enum {
	MAX_DBD_ACTION_DISCARD,
	MAX_DBD_ACTION_EXIT
};

typedef struct {
	uint32_t msg_size;
	list_t *my_list;
} foreach_get_my_list_t;

persist_conn_t *slurmdbd_conn = NULL;


#define DBD_MAGIC		0xDEAD3219
#define DEBUG_PRINT_MAX_MSG_TYPES 10
#define MAX_DBD_DEFAULT_ACTION MAX_DBD_ACTION_DISCARD

static pthread_mutex_t agent_lock = PTHREAD_MUTEX_INITIALIZER;
static pthread_cond_t  agent_cond = PTHREAD_COND_INITIALIZER;
static pthread_cond_t shutdown_cond = PTHREAD_COND_INITIALIZER;
static List      agent_list     = (List) NULL;
static pthread_t agent_tid      = 0;

static bool      halt_agent          = 0;
static time_t    slurmdbd_shutdown   = 0;
static bool      agent_running       = 0;

static pthread_mutex_t slurmdbd_lock = PTHREAD_MUTEX_INITIALIZER;
static pthread_cond_t  slurmdbd_cond = PTHREAD_COND_INITIALIZER;

static int max_dbd_msg_action = MAX_DBD_DEFAULT_ACTION;

static int _unpack_return_code(uint16_t rpc_version, buf_t *buffer)
{
	uint16_t msg_type = -1;
	persist_rc_msg_t *msg;
	dbd_id_rc_msg_t *id_msg;
	persist_msg_t resp;
	int rc = SLURM_ERROR;

	memset(&resp, 0, sizeof(persist_msg_t));
	if ((rc = unpack_slurmdbd_msg(&resp, slurmdbd_conn->version, buffer))
	    != SLURM_SUCCESS) {
		error("unpack message error");
		return rc;
	}

	switch (resp.msg_type) {
	case DBD_ID_RC:
		id_msg = resp.data;
		rc = id_msg->return_code;

		log_flag(PROTOCOL, "msg_type:DBD_ID_RC return_code:%s JobId=%u db_index=%"PRIu64,
			 slurm_strerror(rc), id_msg->job_id,
			 id_msg->db_index);

		slurmdbd_free_id_rc_msg(id_msg);
		if (rc != SLURM_SUCCESS)
			error("DBD_ID_RC is %d", rc);
		break;
	case PERSIST_RC:
		msg = resp.data;
		rc = msg->rc;

		log_flag(PROTOCOL, "msg_type:PERSIST_RC return_code:%s ret_info:%hu flags=%#x comment:%s",
			 slurm_strerror(rc), msg->ret_info,
			 msg->flags, msg->comment);

		if (rc != SLURM_SUCCESS) {
			if (msg->ret_info == DBD_REGISTER_CTLD &&
			    slurm_conf.accounting_storage_enforce) {
				error("PERSIST_RC is %d from "
				      "%s(%u): %s",
				      rc,
				      slurmdbd_msg_type_2_str(
					      msg->ret_info, 1),
				      msg->ret_info,
				      msg->comment);
				fatal("You need to add this cluster "
				      "to accounting if you want to "
				      "enforce associations, or no "
				      "jobs will ever run.");
			} else
				debug("PERSIST_RC is %d from "
				      "%s(%u): %s",
				      rc,
				      slurmdbd_msg_type_2_str(
					      msg->ret_info, 1),
				      msg->ret_info,
				      msg->comment);
		}
		slurm_persist_free_rc_msg(msg);
		break;
	default:
		error("bad message type %s != PERSIST_RC",
		      slurmdbd_msg_type_2_str(msg_type, true));
	}

	return rc;
}

static int _get_return_code(void)
{
	int rc = SLURM_ERROR;
	buf_t *buffer = slurm_persist_recv_msg(slurmdbd_conn);
	if (buffer == NULL)
		return rc;

	rc = _unpack_return_code(slurmdbd_conn->version, buffer);

	FREE_NULL_BUFFER(buffer);
	return rc;
}

static int _get_return_codes(void *x, void *arg)
{
	buf_t *out_buf = x;
	int *rc_ptr = arg;
	buf_t *b;

	if ((*rc_ptr = _unpack_return_code(slurmdbd_conn->version, out_buf)) !=
	    SLURM_SUCCESS)
		return -1;

	if ((b = list_dequeue(agent_list))) {
		FREE_NULL_BUFFER(b);
	} else {
		error("DBD_GOT_MULT_MSG unpack message error");
	}

	return 0;
}

static int _handle_mult_rc_ret(void)
{
	buf_t *buffer;
	uint16_t msg_type;
	persist_rc_msg_t *msg = NULL;
	dbd_list_msg_t *list_msg = NULL;
	int rc = SLURM_ERROR;

	buffer = slurm_persist_recv_msg(slurmdbd_conn);
	if (buffer == NULL)
		return rc;

	safe_unpack16(&msg_type, buffer);
	switch (msg_type) {
	case DBD_GOT_MULT_MSG:
		if (slurmdbd_unpack_list_msg(
			    &list_msg, slurmdbd_conn->version,
			    DBD_GOT_MULT_MSG, buffer)
		    != SLURM_SUCCESS) {
			error("unpack message error");
			break;
		}

		slurm_mutex_lock(&agent_lock);
		if (agent_list) {
			list_for_each(list_msg->my_list, _get_return_codes,
				      &rc);
		}
		slurm_mutex_unlock(&agent_lock);
		slurmdbd_free_list_msg(list_msg);
		break;
	case PERSIST_RC:
		if (slurm_persist_unpack_rc_msg(
			    &msg, buffer, slurmdbd_conn->version)
		    == SLURM_SUCCESS) {
			rc = msg->rc;
			if (rc != SLURM_SUCCESS) {
				if (msg->ret_info == DBD_REGISTER_CTLD &&
				    slurm_conf.accounting_storage_enforce) {
					error("PERSIST_RC is %d from "
					      "%s(%u): %s",
					      rc,
					      slurmdbd_msg_type_2_str(
						      msg->ret_info, 1),
					      msg->ret_info,
					      msg->comment);
					fatal("You need to add this cluster "
					      "to accounting if you want to "
					      "enforce associations, or no "
					      "jobs will ever run.");
				} else
					debug("PERSIST_RC is %d from "
					      "%s(%u): %s",
					      rc,
					      slurmdbd_msg_type_2_str(
						      msg->ret_info, 1),
					      msg->ret_info,
					      msg->comment);
			}
			slurm_persist_free_rc_msg(msg);
		} else
			error("unpack message error");
		break;
	default:
		error("bad message type %s != PERSIST_RC",
		      slurmdbd_msg_type_2_str(msg_type, true));
	}

unpack_error:
	FREE_NULL_BUFFER(buffer);
	return rc;
}

/****************************************************************************
 * Functions for agent to manage queue of pending message for the Slurm DBD
 ****************************************************************************/
static buf_t *_load_dbd_rec(int fd)
{
	ssize_t size, rd_size;
	uint32_t msg_size, magic;
	char *msg;
	buf_t *buffer;

	size = sizeof(msg_size);
	rd_size = read(fd, &msg_size, size);
	if (rd_size == 0)
		return NULL;
	if (rd_size != size) {
		error("state recover error: %m");
		return NULL;
	}
	if (msg_size > MAX_BUF_SIZE) {
		error("state recover error, msg_size=%u", msg_size);
		return NULL;
	}

	buffer = init_buf((int) msg_size);
	set_buf_offset(buffer, msg_size);
	msg = get_buf_data(buffer);
	size = msg_size;
	while (size) {
		rd_size = read(fd, msg, size);
		if ((rd_size > 0) && (rd_size <= size)) {
			msg += rd_size;
			size -= rd_size;
		} else if ((rd_size == -1) && (errno == EINTR))
			continue;
		else {
			error("state recover error: %m");
			FREE_NULL_BUFFER(buffer);
			return NULL;
		}
	}

	size = sizeof(magic);
	rd_size = read(fd, &magic, size);
	if ((rd_size != size) || (magic != DBD_MAGIC)) {
		error("state recover error");
		FREE_NULL_BUFFER(buffer);
		return NULL;
	}

	return buffer;
}

static void _load_dbd_state(void)
{
	char *dbd_fname = NULL;
	buf_t *buffer;
	int fd, recovered = 0;
	uint16_t rpc_version = 0;

	xstrfmtcat(dbd_fname, "%s/dbd.messages", slurm_conf.state_save_location);
	fd = open(dbd_fname, O_RDONLY);
	if (fd < 0) {
		/* don't print an error message if there is no file */
		if (errno == ENOENT)
			debug4("There is no state save file to "
			       "open by name %s", dbd_fname);
		else
			error("Opening state save file %s: %m",
			      dbd_fname);
	} else {
		char *ver_str = NULL;
		uint32_t ver_str_len;

		buffer = _load_dbd_rec(fd);
		if (buffer == NULL)
			goto end_it;
		/* This is set to the end of the buffer for send so we
		   need to set it back to 0 */
		set_buf_offset(buffer, 0);
		safe_unpackstr_xmalloc(&ver_str, &ver_str_len, buffer);
		debug3("Version string in dbd_state header is %s", ver_str);
	unpack_error:
		FREE_NULL_BUFFER(buffer);
		buffer = NULL;
		if (ver_str) {
			/* get the version after VER */
			rpc_version = slurm_atoul(ver_str + 3);
			xfree(ver_str);
		}

		while (1) {
			/* If the buffer was not the VER%d string it
			   was an actual message so we don't want to
			   skip it.
			*/
			if (!buffer)
				buffer = _load_dbd_rec(fd);
			if (buffer == NULL)
				break;
			if (rpc_version != SLURM_PROTOCOL_VERSION) {
				/* unpack and repack with new
				 * PROTOCOL_VERSION just so we keep
				 * things up to date.
				 */
				persist_msg_t msg = {0};
				int rc;
				set_buf_offset(buffer, 0);
				rc = unpack_slurmdbd_msg(
					&msg, rpc_version, buffer);
				FREE_NULL_BUFFER(buffer);
				if (rc == SLURM_SUCCESS)
					buffer = pack_slurmdbd_msg(
						&msg, SLURM_PROTOCOL_VERSION);
				else
					buffer = NULL;
			}
			if (!buffer) {
				error("no buffer given");
				continue;
			}
			list_enqueue(agent_list, buffer);
			recovered++;
			buffer = NULL;
		}

	end_it:
		verbose("recovered %d pending RPCs", recovered);
		(void) close(fd);
	}
	xfree(dbd_fname);
}

static int _save_dbd_rec(int fd, buf_t *buffer)
{
	ssize_t size, wrote;
	uint32_t msg_size = get_buf_offset(buffer);
	uint32_t magic = DBD_MAGIC;
	char *msg = get_buf_data(buffer);

	size = sizeof(msg_size);
	wrote = write(fd, &msg_size, size);
	if (wrote != size) {
		error("state save error: %m");
		return SLURM_ERROR;
	}

	wrote = 0;
	while (wrote < msg_size) {
		wrote = write(fd, msg, msg_size);
		if (wrote > 0) {
			msg += wrote;
			msg_size -= wrote;
		} else if ((wrote == -1) && (errno == EINTR))
			continue;
		else {
			error("state save error: %m");
			return SLURM_ERROR;
		}
	}

	size = sizeof(magic);
	wrote = write(fd, &magic, size);
	if (wrote != size) {
		error("state save error: %m");
		return SLURM_ERROR;
	}

	return SLURM_SUCCESS;
}

static void _save_dbd_state(void)
{
	char *dbd_fname = NULL;
	buf_t *buffer;
	int fd, rc, wrote = 0;
	uint16_t msg_type;
	uint32_t offset;

	xstrfmtcat(dbd_fname, "%s/dbd.messages", slurm_conf.state_save_location);
	(void) unlink(dbd_fname);	/* clear save state */
	fd = open(dbd_fname, O_WRONLY | O_CREAT | O_TRUNC, 0600);
	if (fd < 0) {
		error("Creating state save file %s", dbd_fname);
	} else if (list_count(agent_list)) {
		char curr_ver_str[10];
		snprintf(curr_ver_str, sizeof(curr_ver_str),
			 "VER%d", SLURM_PROTOCOL_VERSION);
		buffer = init_buf(strlen(curr_ver_str));
		packstr(curr_ver_str, buffer);
		rc = _save_dbd_rec(fd, buffer);
		FREE_NULL_BUFFER(buffer);
		if (rc != SLURM_SUCCESS)
			goto end_it;

		while ((buffer = list_dequeue(agent_list))) {
			/*
			 * We do not want to store registration messages. If an
			 * admin puts in an incorrect cluster name we can get a
			 * deadlock unless they add the bogus cluster name to
			 * the accounting system.
			 */
			offset = get_buf_offset(buffer);
			if (offset < 2) {
				FREE_NULL_BUFFER(buffer);
				continue;
			}
			set_buf_offset(buffer, 0);
			(void) unpack16(&msg_type, buffer);  /* checked by offset */
			set_buf_offset(buffer, offset);
			if (msg_type == DBD_REGISTER_CTLD) {
				FREE_NULL_BUFFER(buffer);
				continue;
			}

			rc = _save_dbd_rec(fd, buffer);
			FREE_NULL_BUFFER(buffer);
			if (rc != SLURM_SUCCESS)
				break;
			wrote++;
		}
	}

end_it:
	if (fd >= 0) {
		verbose("saved %d pending RPCs", wrote);
		rc = fsync_and_close(fd, "dbd.messages");
		if (rc)
			error("error from fsync_and_close");
	}
	xfree(dbd_fname);
}

/*
 * Purge queued records from the agent queue
 */
static int _purge_agent_list_req(void *x, void *arg)
{
	uint16_t msg_type;
	uint32_t offset;
	buf_t *buffer = x;
	uint16_t purge_type = *(uint16_t *)arg;

	offset = get_buf_offset(buffer);
	if (offset < 2)
		return 0;
	set_buf_offset(buffer, 0);
	(void) unpack16(&msg_type, buffer);	/* checked by offset */
	set_buf_offset(buffer, offset);
	switch (purge_type) {
	case DBD_STEP_START:
		if ((msg_type == DBD_STEP_START) ||
		    (msg_type == DBD_STEP_COMPLETE))
			return 1;
		break;
	case DBD_JOB_START:
		if (msg_type == DBD_JOB_START)
			return 1;
		break;
	default:
		error("unknown purge type %d", purge_type);
		break;
	}

	return 0;
}

static void _max_dbd_msg_action(uint32_t *msg_cnt)
{
	int purged = 0;
	if (max_dbd_msg_action == MAX_DBD_ACTION_EXIT) {
		if (*msg_cnt < slurm_conf.max_dbd_msgs)
			return;

		_save_dbd_state();
		fatal("agent queue is full (%u), not continuing until slurmdbd is able to process messages.",
		      *msg_cnt);
	}

	/* MAX_DBD_ACTION_DISCARD */
	if (*msg_cnt >= (slurm_conf.max_dbd_msgs - 1)) {
		uint16_t purge_type = DBD_STEP_START;
		purged = list_delete_all(agent_list, _purge_agent_list_req,
					 &purge_type);
		*msg_cnt -= purged;
		info("purge %d step records", purged);
	}
	if (*msg_cnt >= (slurm_conf.max_dbd_msgs - 1)) {
		uint16_t purge_type = DBD_JOB_START;
		purged = list_delete_all(agent_list, _purge_agent_list_req,
					 &purge_type);
		*msg_cnt -= purged;
		info("purge %d job start records", purged);
	}
}

static int _print_agent_list_msg_type(void *x, void *arg)
{
	buf_t *buffer = (buf_t *) x;
	char *mlist = (char *) arg;
	uint16_t msg_type;
	uint32_t offset = get_buf_offset(buffer);

	if (offset < 2)
		return SLURM_ERROR;
	set_buf_offset(buffer, 0);
	(void) unpack16(&msg_type, buffer);	/* checked by offset */
	set_buf_offset(buffer, offset);

	xstrfmtcat(mlist, "%s%s", (mlist[0] ? ", " : ""),
		   slurmdbd_msg_type_2_str(msg_type, 1));

	return SLURM_SUCCESS;
}

/*
 * Prints an info line listing msg types of the dbd agent list
 */
static void _print_agent_list_msg_types(void)
{
	/* pre-allocate a large enough buffer to handle most lists */
	char *mlist = xmalloc(2048);
	int processed, max_msgs = DEBUG_PRINT_MAX_MSG_TYPES;

	if ((processed = list_for_each_max(agent_list, &max_msgs,
					   _print_agent_list_msg_type,
					   mlist, true, true)) < 0) {
		error("unable to create msg type list");
		xfree(mlist);
		return;
	}

	/* append "..." to indicate there are further unprinted messages */
	if (max_msgs)
		xstrcat(mlist, ", ...");

	info("slurmdbd agent_count=%d msg_types_agent_list:%s",
	     (processed + max_msgs), mlist);

	xfree(mlist);
}

static int _get_my_list(void *x, void *arg)
{
	buf_t *buffer = x;
	foreach_get_my_list_t *args = arg;

	args->msg_size += size_buf(buffer);
	if (args->msg_size > MAX_MSG_SIZE)
		return -1;
	list_enqueue(args->my_list, buffer);

	return 0;
}

static void *_agent(void *x)
{
	int rc;
	uint32_t cnt;
	buf_t *buffer;
	struct timespec abs_time;
	static time_t fail_time = 0;
	persist_msg_t list_req = {0};
	dbd_list_msg_t list_msg;
	DEF_TIMERS;

	slurm_mutex_lock(&agent_lock);
	agent_running = true;
	slurm_mutex_unlock(&agent_lock);

	list_req.msg_type = DBD_SEND_MULT_MSG;
	list_req.conn = slurmdbd_conn;
	list_req.data = &list_msg;
	memset(&list_msg, 0, sizeof(dbd_list_msg_t));

	log_flag(DBD_AGENT, "slurmdbd agent_count=%d with msg_type=%s",
		 list_count(agent_list),
		 slurmdbd_msg_type_2_str(list_req.msg_type, 1));

	while (*slurmdbd_conn->shutdown == 0) {
		slurm_mutex_lock(&slurmdbd_lock);
		if (halt_agent) {
			log_flag(DBD_AGENT, "slurmdbd agent halt with agent_count=%d",
				 list_count(agent_list));

			slurm_cond_wait(&slurmdbd_cond, &slurmdbd_lock);
		}

		START_TIMER;
		if ((slurmdbd_conn->fd < 0) &&
		    (difftime(time(NULL), fail_time) >= 10)) {
			/* The connection to Slurm DBD is not open */
			dbd_conn_check_and_reopen(slurmdbd_conn);
			if (slurmdbd_conn->fd < 0) {
				fail_time = time(NULL);

				log_flag(DBD_AGENT, "slurmdbd disconnected with agent_count=%d",
					 list_count(agent_list));
			}
		}

		slurm_mutex_lock(&agent_lock);
		cnt = list_count(agent_list);
		if ((cnt == 0) || (slurmdbd_conn->fd < 0) ||
		    (fail_time && (difftime(time(NULL), fail_time) < 10))) {
			slurm_mutex_unlock(&slurmdbd_lock);
			_max_dbd_msg_action(&cnt);
			END_TIMER2("slurmdbd agent: sleep");
<<<<<<< HEAD
			log_flag(DBD_AGENT, "slurmdbd agent sleeping with agent_count=%d",
				 list_count(agent_list));
=======
>>>>>>> dc1d4d19
			abs_time.tv_sec  = time(NULL) + 10;
			abs_time.tv_nsec = 0;
			if (*slurmdbd_conn->shutdown != 0) {
				slurm_mutex_unlock(&agent_lock);
				break;
			}
			log_flag(AGENT, "slurmdbd agent sleeping with agent_count=%d",
				 list_count(agent_list));
			slurm_cond_timedwait(&agent_cond, &agent_lock,
					     &abs_time);
			slurm_mutex_unlock(&agent_lock);
			continue;
		} else if (((cnt > 0) && ((cnt % 100) == 0)) ||
		           (slurm_conf.debug_flags & DEBUG_FLAG_DBD_AGENT))
			info("agent_count:%d", cnt);
		/* Leave item on the queue until processing complete */
		if (agent_list) {
			if (cnt > 1) {
				int max_rpcs = 1000;
				foreach_get_my_list_t args = {
					.msg_size = sizeof(list_req),
					.my_list = list_create(NULL),
				};

				list_msg.my_list = args.my_list;

				list_for_each_max(agent_list, &max_rpcs,
						  _get_my_list, &args, 1, true);
				buffer = pack_slurmdbd_msg(
					&list_req, SLURM_PROTOCOL_VERSION);
			} else
				buffer = list_peek(agent_list);
		} else
			buffer = NULL;
		slurm_mutex_unlock(&agent_lock);
		if (buffer == NULL) {
			slurm_mutex_unlock(&slurmdbd_lock);

			slurm_mutex_lock(&assoc_cache_mutex);
			if (slurmdbd_conn->fd >= 0 &&
			    (running_cache != RUNNING_CACHE_STATE_NOTRUNNING))
				slurm_cond_signal(&assoc_cache_cond);
			slurm_mutex_unlock(&assoc_cache_mutex);

			END_TIMER2("slurmdbd agent: empty buffer");
			continue;
		}

		/* NOTE: agent_lock is clear here, so we can add more
		 * requests to the queue while waiting for this RPC to
		 * complete. */
		rc = slurm_persist_send_msg(slurmdbd_conn, buffer);
		if (rc != SLURM_SUCCESS) {
			if (*slurmdbd_conn->shutdown) {
				slurm_mutex_unlock(&slurmdbd_lock);
				END_TIMER2("slurmdbd agent: shutdown");
				break;
			}
			error("Failure sending message: %d: %m", rc);
		} else if (list_msg.my_list) {
			rc = _handle_mult_rc_ret();
		} else {
			rc = _get_return_code();
			if (rc == EAGAIN) {
				if (*slurmdbd_conn->shutdown) {
					slurm_mutex_unlock(&slurmdbd_lock);
					END_TIMER2("slurmdbd agent: EAGAIN on shutdown");
					break;
				}
				error("Failure with "
				      "message need to resend: %d: %m", rc);
			}
		}
		slurm_mutex_unlock(&slurmdbd_lock);
		slurm_mutex_lock(&assoc_cache_mutex);
		if (slurmdbd_conn->fd >= 0 &&
		    (running_cache != RUNNING_CACHE_STATE_NOTRUNNING))
			slurm_cond_signal(&assoc_cache_cond);
		slurm_mutex_unlock(&assoc_cache_mutex);

		slurm_mutex_lock(&agent_lock);
		if (agent_list && (rc == SLURM_SUCCESS)) {
			/*
			 * If we sent a mult_msg we just need to free buffer,
			 * we don't need to requeue, just mark list_msg.my_list
			 * as NULL as that is the sign we sent a mult_msg.
			 */
			if (list_msg.my_list) {
				if (list_msg.my_list != agent_list)
					FREE_NULL_LIST(list_msg.my_list);
				list_msg.my_list = NULL;
			} else
				buffer = list_dequeue(agent_list);

			FREE_NULL_BUFFER(buffer);
			fail_time = 0;
		} else {
			/* We need to free a mult_msg even on failure */
			if (list_msg.my_list) {
				if (list_msg.my_list != agent_list)
					FREE_NULL_LIST(list_msg.my_list);
				list_msg.my_list = NULL;
				FREE_NULL_BUFFER(buffer);
			}

			fail_time = time(NULL);

			if (slurm_conf.debug_flags & DEBUG_FLAG_DBD_AGENT) {
				info("slurmdbd agent failed with rc:%d",
				     rc);
				_print_agent_list_msg_types();
			}
		}
		slurm_mutex_unlock(&agent_lock);
		END_TIMER2("slurmdbd agent: full loop");
	}

	slurm_mutex_lock(&agent_lock);
	_save_dbd_state();

	log_flag(AGENT, "slurmdbd agent ending with agent_count=%d",
		 list_count(agent_list));

	FREE_NULL_LIST(agent_list);
	agent_running = false;
	slurm_cond_signal(&shutdown_cond);
	slurm_mutex_unlock(&agent_lock);
	return NULL;
}

static void _create_agent(void)
{
	xassert(running_in_slurmctld());

	/* this needs to be set because the agent thread will do
	   nothing if the connection was closed and then opened again */
	slurmdbd_shutdown = 0;

	if (agent_list == NULL) {
		agent_list = list_create(slurmdbd_free_buffer);
		_load_dbd_state();
	}

	if (agent_tid == 0) {
		slurm_thread_create(&agent_tid, _agent, NULL);
	}
}

static void _shutdown_agent(void)
{
	if (!agent_tid)
		return;

	slurmdbd_shutdown = time(NULL);
	slurm_mutex_lock(&agent_lock);
	if (agent_running)
		slurm_cond_broadcast(&agent_cond);
	slurm_mutex_unlock(&agent_lock);
<<<<<<< HEAD

	if (rc == ETIMEDOUT) {
		/*
		 * On rare occasions agent thread may not end quickly,
		 * perhaps due to communication problems with slurmdbd.
		 * Cancel it and join before returning or we could remove
		 * and leave the agent without valid data.
		 */
		error("agent failed to shutdown gracefully");
		error("unable to save pending requests");
		/* FIXME: this is not safe! */
		pthread_cancel(agent_tid);
	}

fini:
	slurm_thread_join(agent_tid);
=======
	pthread_join(agent_tid,  NULL);
	agent_tid = 0;
>>>>>>> dc1d4d19
}

/****************************************************************************
 * Socket open/close/read/write functions
 ****************************************************************************/

extern void slurmdbd_agent_set_conn(persist_conn_t *pc)
{
	if (!running_in_slurmctld())
		return;

	slurm_mutex_lock(&slurmdbd_lock);
	slurmdbd_conn = pc;

	slurmdbd_shutdown = 0;
	slurmdbd_conn->shutdown = &slurmdbd_shutdown;

	slurm_mutex_unlock(&slurmdbd_lock);

	slurm_mutex_lock(&agent_lock);

	if ((agent_tid == 0) || (agent_list == NULL))
		_create_agent();
	else if (agent_list)
		_load_dbd_state();

	slurm_mutex_unlock(&agent_lock);
}

extern void slurmdbd_agent_rem_conn(void)
{
	if (!running_in_slurmctld())
		return;

	_shutdown_agent();

	slurm_mutex_lock(&slurmdbd_lock);
	slurmdbd_conn = NULL;
	slurm_mutex_unlock(&slurmdbd_lock);
}


extern int slurmdbd_agent_send_recv(uint16_t rpc_version,
				    persist_msg_t *req,
				    persist_msg_t *resp)
{
	int rc = SLURM_SUCCESS;

	xassert(req);
	xassert(resp);

	/*
	 * To make sure we can get this to send instead of the agent
	 * sending stuff that can happen anytime we set halt_agent and
	 * then after we get into the mutex we unset.
	 */
	halt_agent = 1;
	slurm_mutex_lock(&slurmdbd_lock);

	halt_agent = 0;

	if (!slurmdbd_conn) {
		slurm_cond_signal(&slurmdbd_cond);
		slurm_mutex_unlock(&slurmdbd_lock);
		return ESLURM_DB_CONNECTION_INVALID;
	}

	if (req->conn && (req->conn != slurmdbd_conn))
		error("We are overriding the connection!!!!!");

	req->conn = slurmdbd_conn;

	rc = dbd_conn_send_recv_direct(rpc_version, req, resp);

	slurm_cond_signal(&slurmdbd_cond);
	slurm_mutex_unlock(&slurmdbd_lock);

	return rc;
}

/* Send an RPC to the SlurmDBD. Do not wait for the reply. The RPC
 * will be queued and processed later if the SlurmDBD is not responding.
 *
 * Returns SLURM_SUCCESS or an error code */
extern int slurmdbd_agent_send(uint16_t rpc_version, persist_msg_t *req)
{
	buf_t *buffer;
	uint32_t cnt, rc = SLURM_SUCCESS;
	static time_t syslog_time = 0;

	xassert(running_in_slurmctld());
	xassert(slurm_conf.max_dbd_msgs);

	log_flag(PROTOCOL, "msg_type:%s protocol_version:%hu agent_count:%d",
		 slurmdbd_msg_type_2_str(req->msg_type, 1),
		 rpc_version, list_count(agent_list));

	buffer = slurm_persist_msg_pack(
		slurmdbd_conn, (persist_msg_t *)req);
	if (!buffer)	/* pack error */
		return SLURM_ERROR;

	slurm_mutex_lock(&agent_lock);
	if ((agent_tid == 0) || (agent_list == NULL)) {
		_create_agent();
		if ((agent_tid == 0) || (agent_list == NULL)) {
			slurm_mutex_unlock(&agent_lock);
			FREE_NULL_BUFFER(buffer);
			return SLURM_ERROR;
		}
	}
	cnt = list_count(agent_list);
	if ((cnt >= (slurm_conf.max_dbd_msgs / 2)) &&
	    (difftime(time(NULL), syslog_time) > 120)) {
		/* Record critical error every 120 seconds */
		syslog_time = time(NULL);
		error("agent queue filling (%u), MaxDBDMsgs=%u, RESTART SLURMDBD NOW",
		      cnt, slurm_conf.max_dbd_msgs);
		syslog(LOG_CRIT, "*** RESTART SLURMDBD NOW ***");
		(slurmdbd_conn->trigger_callbacks.dbd_fail)();
	}

	/* Handle action */
	_max_dbd_msg_action(&cnt);

	if (cnt < slurm_conf.max_dbd_msgs) {
		list_enqueue(agent_list, buffer);
	} else {
		error("agent queue is full (%u), discarding %s:%u request",
		      cnt,
		      slurmdbd_msg_type_2_str(req->msg_type, 1),
		      req->msg_type);
		(slurmdbd_conn->trigger_callbacks.acct_full)();
		FREE_NULL_BUFFER(buffer);
		rc = SLURM_ERROR;
	}

	slurm_cond_broadcast(&agent_cond);
	slurm_mutex_unlock(&agent_lock);
	return rc;
}

/* Return true if connection to slurmdbd is active, false otherwise. */
extern bool slurmdbd_conn_active(void)
{
	if (!slurmdbd_conn || (slurmdbd_conn->fd < 0))
		return false;

	return true;
}

extern int slurmdbd_agent_queue_count(void)
{
	return list_count(agent_list);
}

extern void slurmdbd_agent_config_setup(void)
{
	char *tmp_ptr;
	/*
	 * Whatever our max job count is multiplied by 2 plus node count
	 * multiplied by 4 or DEFAULT_MAX_DBD_MSGS which ever is bigger.
	 */
	if (!slurm_conf.max_dbd_msgs)
		slurm_conf.max_dbd_msgs =
			MAX(DEFAULT_MAX_DBD_MSGS,
			    ((slurm_conf.max_job_cnt * 2) +
			     (node_record_count * 4)));

	/*                          0123456789012345678 */
	if ((tmp_ptr = xstrcasestr(slurm_conf.slurmctld_params,
	                           "max_dbd_msg_action="))) {
		char *type = xstrdup(tmp_ptr + 19);
		tmp_ptr = strchr(type, ',');
		if (tmp_ptr)
			tmp_ptr[0] = '\0';
		if (!xstrcasecmp(type, "discard"))
			max_dbd_msg_action = MAX_DBD_ACTION_DISCARD;
		else if (!xstrcasecmp(type, "exit"))
			max_dbd_msg_action = MAX_DBD_ACTION_EXIT;
		else
			fatal("Unknown SlurmctldParameters option for max_dbd_msg_action '%s'",
			      type);
		xfree(type);
	} else
		max_dbd_msg_action = MAX_DBD_DEFAULT_ACTION;
}<|MERGE_RESOLUTION|>--- conflicted
+++ resolved
@@ -658,11 +658,6 @@
 			slurm_mutex_unlock(&slurmdbd_lock);
 			_max_dbd_msg_action(&cnt);
 			END_TIMER2("slurmdbd agent: sleep");
-<<<<<<< HEAD
-			log_flag(DBD_AGENT, "slurmdbd agent sleeping with agent_count=%d",
-				 list_count(agent_list));
-=======
->>>>>>> dc1d4d19
 			abs_time.tv_sec  = time(NULL) + 10;
 			abs_time.tv_nsec = 0;
 			if (*slurmdbd_conn->shutdown != 0) {
@@ -821,27 +816,8 @@
 	if (agent_running)
 		slurm_cond_broadcast(&agent_cond);
 	slurm_mutex_unlock(&agent_lock);
-<<<<<<< HEAD
-
-	if (rc == ETIMEDOUT) {
-		/*
-		 * On rare occasions agent thread may not end quickly,
-		 * perhaps due to communication problems with slurmdbd.
-		 * Cancel it and join before returning or we could remove
-		 * and leave the agent without valid data.
-		 */
-		error("agent failed to shutdown gracefully");
-		error("unable to save pending requests");
-		/* FIXME: this is not safe! */
-		pthread_cancel(agent_tid);
-	}
-
-fini:
-	slurm_thread_join(agent_tid);
-=======
 	pthread_join(agent_tid,  NULL);
 	agent_tid = 0;
->>>>>>> dc1d4d19
 }
 
 /****************************************************************************
