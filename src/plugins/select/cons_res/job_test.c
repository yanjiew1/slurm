/*****************************************************************************\
 *  select_cons_res.c - node selection plugin supporting consumable
 *  resources policies.
 *****************************************************************************\
 *
 *  The following example below illustrates how four jobs are allocated
 *  across a cluster using when a processor consumable resource approach.
 *
 *  The example cluster is composed of 4 nodes (10 cpus in total):
 *  linux01 (with 2 processors),
 *  linux02 (with 2 processors),
 *  linux03 (with 2 processors), and
 *  linux04 (with 4 processors).
 *
 *  The four jobs are the following:
 *  1. srun -n 4 -N 4  sleep 120 &
 *  2. srun -n 3 -N 3 sleep 120 &
 *  3. srun -n 1 sleep 120 &
 *  4. srun -n 3 sleep 120 &
 *  The user launches them in the same order as listed above.
 *
 *  Using a processor consumable resource approach we get the following
 *  job allocation and scheduling:
 *
 *  The output of squeue shows that we have 3 out of the 4 jobs allocated
 *  and running. This is a 2 running job increase over the default SLURM
 *  approach.
 *
 *  Job 2, Job 3, and Job 4 are now running concurrently on the cluster.
 *
 *  [<snip>]# squeue
 *  JOBID PARTITION     NAME     USER  ST       TIME  NODES NODELIST(REASON)
 *     5        lsf    sleep     root  PD       0:00      1 (Resources)
 *     2        lsf    sleep     root   R       0:13      4 linux[01-04]
 *     3        lsf    sleep     root   R       0:09      3 linux[01-03]
 *     4        lsf    sleep     root   R       0:05      1 linux04
 *  [<snip>]#
 *
 *  Once Job 2 finishes, Job 5, which was pending, is allocated
 *  available resources and is then running as illustrated below:
 *
 *  [<snip>]# squeue4
 *   JOBID PARTITION    NAME     USER  ST       TIME  NODES NODELIST(REASON)
 *     3        lsf    sleep     root   R       1:58      3 linux[01-03]
 *     4        lsf    sleep     root   R       1:54      1 linux04
 *     5        lsf    sleep     root   R       0:02      3 linux[01-03]
 *  [<snip>]#
 *
 *  Job 3, Job 4, and Job 5 are now running concurrently on the cluster.
 *
 *  [<snip>]#  squeue4
 *  JOBID PARTITION     NAME     USER  ST       TIME  NODES NODELIST(REASON)
 *     5        lsf    sleep     root   R       1:52      3 xc14n[13-15]
 *  [<snip>]#
 *
 * The advantage of the consumable resource scheduling policy is that
 * the job throughput can increase dramatically.
 *
 *****************************************************************************
 *  Copyright (C) 2005-2008 Hewlett-Packard Development Company, L.P.
 *  Written by Susanne M. Balle <susanne.balle@hp.com>, who borrowed heavily
 *  from select/linear
 *
 *  This file is part of SLURM, a resource management program.
 *  For details, see <http://www.schedmd.com/slurmdocs/>.
 *  Please also read the included file: DISCLAIMER.
 *
 *  SLURM is free software; you can redistribute it and/or modify it under
 *  the terms of the GNU General Public License as published by the Free
 *  Software Foundation; either version 2 of the License, or (at your option)
 *  any later version.
 *
 *  In addition, as a special exception, the copyright holders give permission
 *  to link the code of portions of this program with the OpenSSL library under
 *  certain conditions as described in each individual source file, and
 *  distribute linked combinations including the two. You must obey the GNU
 *  General Public License in all respects for all of the code used other than
 *  OpenSSL. If you modify file(s) with this exception, you may extend this
 *  exception to your version of the file(s), but you are not obligated to do
 *  so. If you do not wish to do so, delete this exception statement from your
 *  version.  If you delete this exception statement from all source files in
 *  the program, then also delete it here.
 *
 *  SLURM is distributed in the hope that it will be useful, but WITHOUT ANY
 *  WARRANTY; without even the implied warranty of MERCHANTABILITY or FITNESS
 *  FOR A PARTICULAR PURPOSE.  See the GNU General Public License for more
 *  details.
 *
 *  You should have received a copy of the GNU General Public License along
 *  with SLURM; if not, write to the Free Software Foundation, Inc.,
 *  51 Franklin Street, Fifth Floor, Boston, MA 02110-1301  USA.
\*****************************************************************************/

#ifdef HAVE_CONFIG_H
#  include "config.h"
#  if HAVE_STDINT_H
#    include <stdint.h>
#  endif
#  if HAVE_INTTYPES_H
#    include <inttypes.h>
#  endif
#endif
#include <time.h>

#include "dist_tasks.h"
#include "job_test.h"
#include "select_cons_res.h"

static int _eval_nodes(struct job_record *job_ptr, bitstr_t *node_map,
			uint32_t min_nodes, uint32_t max_nodes,
			uint32_t req_nodes, uint32_t cr_node_cnt,
			uint16_t *cpu_cnt);
static int _eval_nodes_topo(struct job_record *job_ptr, bitstr_t *node_map,
			uint32_t min_nodes, uint32_t max_nodes,
			uint32_t req_nodes, uint32_t cr_node_cnt,
			uint16_t *cpu_cnt);

/* _allocate_sockets - Given the job requirements, determine which sockets
 *                     from the given node can be allocated (if any) to this
 *                     job. Returns the number of cpus that can be used by
 *                     this node AND a core-level bitmap of the selected
 *                     sockets.
 *
 * IN job_ptr      - pointer to job requirements
 * IN/OUT core_map - core_bitmap of available cores
 * IN node_i       - index of node to be evaluated
 */
uint16_t _allocate_sockets(struct job_record *job_ptr, bitstr_t *core_map,
			   const uint32_t node_i)
{
	uint16_t cpu_count = 0, cpu_cnt = 0;
	uint16_t si, cps, avail_cpus = 0, num_tasks = 0;
	uint32_t core_begin    = cr_get_coremap_offset(node_i);
	uint32_t core_end      = cr_get_coremap_offset(node_i+1);
	uint32_t c;
	uint16_t cpus_per_task = job_ptr->details->cpus_per_task;
	uint16_t *used_cores, *free_cores, free_core_count = 0;
	uint16_t i, j, sockets    = select_node_record[node_i].sockets;
	uint16_t cores_per_socket = select_node_record[node_i].cores;
	uint16_t threads_per_core = select_node_record[node_i].vpus;
	uint16_t min_cores = 1, min_sockets = 1, ntasks_per_socket = 0;
	uint16_t ntasks_per_core = 0xffff;

	if (job_ptr->details && job_ptr->details->mc_ptr) {
		multi_core_data_t *mc_ptr = job_ptr->details->mc_ptr;
		if (mc_ptr->cores_per_socket != (uint16_t) NO_VAL) {
			min_cores = mc_ptr->cores_per_socket;
		}
		if (mc_ptr->sockets_per_node != (uint16_t) NO_VAL){
			min_sockets = mc_ptr->sockets_per_node;
		}
		if (mc_ptr->ntasks_per_core) {
			ntasks_per_core = mc_ptr->ntasks_per_core;
		}
		if ((mc_ptr->threads_per_core != (uint16_t) NO_VAL) &&
		    (mc_ptr->threads_per_core <  ntasks_per_core)) {
			ntasks_per_core = mc_ptr->threads_per_core;
		}
		ntasks_per_socket = mc_ptr->ntasks_per_socket;
	}

	/* These are the job parameters that we must respect:
	 *
	 *   job_ptr->details->mc_ptr->cores_per_socket (cr_core|cr_socket)
	 *	- min # of cores per socket to allocate to this job
	 *   job_ptr->details->mc_ptr->sockets_per_node (cr_core|cr_socket)
	 *	- min # of sockets per node to allocate to this job
	 *   job_ptr->details->mc_ptr->ntasks_per_core (cr_core|cr_socket)
	 *	- number of tasks to launch per core
	 *   job_ptr->details->mc_ptr->ntasks_per_socket (cr_core|cr_socket)
	 *	- number of tasks to launch per socket
	 *
	 *   job_ptr->details->ntasks_per_node (all cr_types)
	 *	- total number of tasks to launch on this node
	 *   job_ptr->details->cpus_per_task (all cr_types)
	 *	- number of cpus to allocate per task
	 *
	 * These are the hardware constraints:
	 *   cpus = sockets * cores_per_socket * threads_per_core
	 *
	 * These are the cores/sockets that are available: core_map
	 *
	 * NOTE: currently we only allocate at the socket level, the core
	 *       level, or the cpu level. When hyperthreading is enabled
	 *       in the BIOS, then there can be more than one thread/cpu
	 *       per physical core.
	 *
	 * PROCEDURE:
	 *
	 * Step 1: Determine the current usage data: used_cores[],
	 *         used_core_count, free_cores[], free_core_count
	 *
	 * Step 2: For core-level and socket-level: apply sockets_per_node
	 *         and cores_per_socket to the "free" cores.
	 *
	 * Step 3: Compute task-related data: ntasks_per_core,
	 *         ntasks_per_socket, ntasks_per_node and cpus_per_task
	 *         and determine the number of tasks to run on this node
	 *
	 * Step 4: Mark the allocated resources in the job_cores bitmap
	 *         and return "num_tasks" from Step 3.
	 *
	 *
	 * For socket and core counts, start by assuming that all available
	 * resources will be given to the job. Check min_* to ensure that
	 * there's enough resources. Reduce the resource count to match max_*
	 * (if necessary). Also reduce resource count (if necessary) to
	 * match ntasks_per_resource.
	 *
	 * NOTE: Memory is not used as a constraint here - should it?
	 *       If not then it needs to be done somewhere else!
	 */


	/* Step 1: create and compute core-count-per-socket
	 * arrays and total core counts */
	free_cores = xmalloc(sockets * sizeof(uint16_t));
	used_cores = xmalloc(sockets * sizeof(uint16_t));

	for (c = core_begin; c < core_end; c++) {
		i = (uint16_t) (c - core_begin) / cores_per_socket;
		if (bit_test(core_map, c)) {
			free_cores[i]++;
			free_core_count++;
		} else {
			used_cores[i]++;
		}
	}
	/* if a socket is already in use, it cannot be used
	 * by this job */
	for (i = 0; i < sockets; i++) {
		if (used_cores[i]) {
			free_core_count -= free_cores[i];
			used_cores[i] += free_cores[i];
			free_cores[i] = 0;
		}
	}
	xfree(used_cores);
	used_cores = NULL;

	/* Step 2: check min_cores per socket and min_sockets per node */
	j = 0;
	for (i = 0; i < sockets; i++) {
		if (free_cores[i] < min_cores) {
			/* cannot use this socket */
			free_core_count -= free_cores[i];
			free_cores[i] = 0;
			continue;
		}
		/* count this socket as usable */
		j++;
	}
	if (j < min_sockets) {
		/* cannot use this node */
		num_tasks = 0;
		goto fini;
	}

	if (free_core_count < 1) {
		/* no available resources on this node */
		num_tasks = 0;
		goto fini;
	}

	/* Step 3: Compute task-related data:
	 *         ntasks_per_socket, ntasks_per_node and cpus_per_task
	 *         to determine the number of tasks to run on this node
	 *
	 * Note: cpus_per_task and ntasks_per_core need to play nice
	 *       2 tasks_per_core vs. 2 cpus_per_task
	 */
	avail_cpus = 0;
	num_tasks = 0;
	threads_per_core = MIN(threads_per_core, ntasks_per_core);

	for (i = 0; i < sockets; i++) {
		uint16_t tmp = free_cores[i] * threads_per_core;
		avail_cpus += tmp;
		if (ntasks_per_socket)
			num_tasks += MIN(tmp, ntasks_per_socket);
		else
			num_tasks += tmp;
	}

	/* If job requested exclusive rights to the node don't do the
	 * min here since it will make it so we don't allocate the
	 * entire node. */
	if (job_ptr->details->ntasks_per_node && job_ptr->details->shared)
		num_tasks = MIN(num_tasks, job_ptr->details->ntasks_per_node);

	if (cpus_per_task < 2) {
		avail_cpus = num_tasks;
		cps = num_tasks;
	} else {
		j = avail_cpus / cpus_per_task;
		num_tasks = MIN(num_tasks, j);
		if (job_ptr->details->ntasks_per_node)
			avail_cpus = num_tasks * cpus_per_task;
	}
	if ((job_ptr->details->ntasks_per_node &&
	     (num_tasks < job_ptr->details->ntasks_per_node)) ||
	    (job_ptr->details->pn_min_cpus &&
	     (avail_cpus < job_ptr->details->pn_min_cpus))) {
		/* insufficient resources on this node */
		num_tasks = 0;
		goto fini;
	}

	/* Step 4 - make sure that ntasks_per_socket is enforced when
	 *          allocating cores
	 */
	cps = num_tasks;
	if (ntasks_per_socket > 1) {
		cps = ntasks_per_socket;
		if (cpus_per_task > 1)
			cps = ntasks_per_socket * cpus_per_task;
	}
	si = 9999;
	for (c = core_begin; c < core_end && avail_cpus > 0; c++) {
		if (bit_test(core_map, c) == 0)
			continue;
		i = (uint16_t) (c - core_begin) / cores_per_socket;
		if (free_cores[i] > 0) {
			/* this socket has free cores, but make sure
			 * we don't use more than are needed for
			 * ntasks_per_socket */
			if (si != i) {
				si = i;
				cpu_cnt = threads_per_core;
			} else {
				if (cpu_cnt >= cps) {
					/* do not allocate this core */
					bit_clear(core_map, c);
					continue;
				}
				cpu_cnt += threads_per_core;
			}
			free_cores[i]--;
			/* we have to ensure that cpu_count 
			 * is not bigger than avail_cpus due to 
			 * hyperthreading or this would break
			 * the selection logic providing more
			 * cpus than allowed after task-related data
			 * processing of stage 3
			 */
			if (avail_cpus >= threads_per_core) {
				avail_cpus -= threads_per_core;
				cpu_count += threads_per_core;
			}
			else {
				cpu_count += avail_cpus;
				avail_cpus = 0;
			}

		} else
			bit_clear(core_map, c);
	}
	/* clear leftovers */
	if (c < core_end)
		bit_nclear(core_map, c, core_end-1);

fini:
	/* if num_tasks == 0 then clear all bits on this node */
	if (!num_tasks) {
		bit_nclear(core_map, core_begin, core_end-1);
		cpu_count = 0;
	}
	xfree(free_cores);
	return cpu_count;
}


/* _allocate_cores - Given the job requirements, determine which cores
 *                   from the given node can be allocated (if any) to this
 *                   job. Returns the number of cpus that can be used by
 *                   this node AND a bitmap of the selected cores.
 *
 * IN job_ptr      - pointer to job requirements
 * IN/OUT core_map - bitmap of cores available for use/selected for use
 * IN node_i       - index of node to be evaluated
 * IN cpu_type     - if true, allocate CPUs rather than cores
 */
uint16_t _allocate_cores(struct job_record *job_ptr, bitstr_t *core_map,
			 const uint32_t node_i, bool cpu_type)
{
	uint16_t avail_cpus = 0, num_tasks = 0;
	uint32_t core_begin    = cr_get_coremap_offset(node_i);
	uint32_t core_end      = cr_get_coremap_offset(node_i+1);
	uint32_t c;
	uint16_t cpus_per_task = job_ptr->details->cpus_per_task;
	uint16_t *free_cores, free_core_count = 0;
	uint16_t i, j, sockets    = select_node_record[node_i].sockets;
	uint16_t cores_per_socket = select_node_record[node_i].cores;
	uint16_t threads_per_core = select_node_record[node_i].vpus;
	uint16_t min_cores = 1, min_sockets = 1;
	uint16_t ntasks_per_core = 0xffff;

	if (job_ptr->details && job_ptr->details->mc_ptr) {
		multi_core_data_t *mc_ptr = job_ptr->details->mc_ptr;
		if (mc_ptr->cores_per_socket != (uint16_t) NO_VAL) {
			min_cores   = mc_ptr->cores_per_socket;
		}
		if (mc_ptr->sockets_per_node != (uint16_t) NO_VAL){
			min_sockets = mc_ptr->sockets_per_node;
		}
		if (mc_ptr->ntasks_per_core) {
			ntasks_per_core = mc_ptr->ntasks_per_core;
		}
		if ((mc_ptr->threads_per_core != (uint16_t) NO_VAL) &&
		    (mc_ptr->threads_per_core <  ntasks_per_core)) {
			ntasks_per_core = mc_ptr->threads_per_core;
		}
	}

	/* These are the job parameters that we must respect:
	 *
	 *   job_ptr->details->mc_ptr->cores_per_socket (cr_core|cr_socket)
	 *	- number of cores per socket to allocate to this jobb
	 *   job_ptr->details->mc_ptr->sockets_per_node (cr_core|cr_socket)
	 *	- number of sockets per node to allocate to this job
	 *   job_ptr->details->mc_ptr->ntasks_per_core (cr_core|cr_socket)
	 *	- number of tasks to launch per core
	 *   job_ptr->details->mc_ptr->ntasks_per_socket (cr_core|cr_socket)
	 *	- number of tasks to launch per socket
	 *
	 *   job_ptr->details->ntasks_per_node (all cr_types)
	 *	- total number of tasks to launch on this node
	 *   job_ptr->details->cpus_per_task (all cr_types)
	 *	- number of cpus to allocate per task
	 *
	 * These are the hardware constraints:
	 *   cpus = sockets * cores_per_socket * threads_per_core
	 *
	 * These are the cores that are available for use: core_map
	 *
	 * NOTE: currently we only allocate at the socket level, the core
	 *       level, or the cpu level. When hyperthreading is enabled
	 *       in the BIOS, then there can be more than one thread/cpu
	 *       per physical core.
	 *
	 * PROCEDURE:
	 *
	 * Step 1: Determine the current usage data: free_cores[] and
	 *         free_core_count
	 *
	 * Step 2: check min_cores per socket and min_sockets per node
	 *
	 * Step 3: Compute task-related data: use ntasks_per_core,
	 *         ntasks_per_node and cpus_per_task to determine
	 *         the number of tasks that can run on this node
	 *
	 * Step 4: Mark the allocated resources in the job_cores bitmap
	 *         and return "num_tasks" from Step 3.
	 *
	 *
	 * Start by assuming that all "free" cores will be given to the
	 * job. Check min_* to ensure that there's enough resources.
	 * Reduce the core count to match max_* (if necessary). Also,
	 * reduce the core count (if necessary) to match ntasks_per_core.
	 * Note that we're not processing ntasks_per_socket, because the
	 * srun manpage says that ntasks_per_socket is only valid for
	 * CR_SOCKET.
	 */

	/* Step 1: create and compute core-count-per-socket
	 * arrays and total core counts */
	free_cores = xmalloc(sockets * sizeof(uint16_t));

	for (c = core_begin; c < core_end; c++) {
		i = (uint16_t) (c - core_begin) / cores_per_socket;
		if (bit_test(core_map, c)) {
			free_cores[i]++;
			free_core_count++;
		}
	}

	/* Step 2: check min_cores per socket and min_sockets per node */
	j = 0;
	for (i = 0; i < sockets; i++) {
		if (free_cores[i] < min_cores) {
			/* cannot use this socket */
			free_core_count -= free_cores[i];
			free_cores[i] = 0;
			continue;
		}
		/* count this socket as usable */
		j++;
	}
	if (j < min_sockets) {
		/* cannot use this node */
		num_tasks = 0;
		goto fini;
	}

	if (free_core_count < 1) {
		/* no available resources on this node */
		num_tasks = 0;
		goto fini;
	}

	/* Step 3: Compute task-related data: use ntasks_per_core,
	 *         ntasks_per_node and cpus_per_task to determine
	 *         the number of tasks to run on this node
	 *
	 * Note: cpus_per_task and ntasks_per_core need to play nice
	 *       2 tasks_per_core vs. 2 cpus_per_task
	 */
	threads_per_core = MIN(threads_per_core, ntasks_per_core);
	num_tasks = avail_cpus = threads_per_core;

	/* convert from PER_CORE to TOTAL_FOR_NODE */
	avail_cpus *= free_core_count;
	num_tasks  *= free_core_count;

	/* If job requested exclusive rights to the node don't do the min here
	 * since it will make it so we don't allocate the entire node */
	if (job_ptr->details->ntasks_per_node && job_ptr->details->shared)
		num_tasks = MIN(num_tasks, job_ptr->details->ntasks_per_node);

	if (cpus_per_task < 2) {
		avail_cpus = num_tasks;
	} else {
		j = avail_cpus / cpus_per_task;
		num_tasks = MIN(num_tasks, j);
	}

	if ((job_ptr->details->ntasks_per_node &&
	     (num_tasks < job_ptr->details->ntasks_per_node) &&
	     (job_ptr->details->overcommit == 0)) ||
	    (job_ptr->details->pn_min_cpus &&
	     (avail_cpus < job_ptr->details->pn_min_cpus))) {
		/* insufficient resources on this node */
		num_tasks = 0;
		goto fini;
	}

	/* Step 4 */
	for (c = core_begin; c < core_end && avail_cpus > 0; c++) {
		if (bit_test(core_map, c) == 0)
			continue;
		i = (uint16_t) (c - core_begin) / cores_per_socket;
		if (free_cores[i] == 0)
			bit_clear(core_map, c);
		else {
			free_cores[i]--;
			if (avail_cpus >= threads_per_core)
				avail_cpus -= threads_per_core;
			else
				avail_cpus = 0;
		}
	}

	/* clear leftovers */
	if (c < core_end)
		bit_nclear(core_map, c, core_end-1);

fini:
	if (!num_tasks) {
		bit_nclear(core_map, core_begin, core_end-1);
	}
	xfree(free_cores);
	return num_tasks * cpus_per_task;
}


/*
 * _can_job_run_on_node - Given the job requirements, determine which
 *                        resources from the given node (if any) can be
 *                        allocated to this job. Returns the number of
 *                        cpus that can be used by this node and a bitmap
 *                        of available resources for allocation.
 *       NOTE: This process does NOT support overcommitting resources
 *
 * IN job_ptr       - pointer to job requirements
 * IN/OUT core_map  - core_bitmap of available cores
 * IN n             - index of node to be evaluated
 * IN cr_type       - Consumable Resource setting
 * IN test_only     - ignore allocated memory check
 *
 * NOTE: The returned cpu_count may be less than the number of set bits in
 *       core_map for the given node. The cr_dist functions will determine
 *       which bits to deselect from the core_map to match the cpu_count.
 */
uint16_t _can_job_run_on_node(struct job_record *job_ptr, bitstr_t *core_map,
			      const uint32_t node_i,
			      struct node_use_record *node_usage,
			      uint16_t cr_type,
			      bool test_only)
{
	uint16_t cpus;
	uint32_t avail_mem, req_mem, gres_cpus;
	int core_start_bit, core_end_bit;
	struct node_record *node_ptr = node_record_table_ptr + node_i;
	List gres_list;

	if (!test_only && IS_NODE_COMPLETING(node_ptr)) {
		/* Do not allocate more jobs to nodes with completing jobs */
		cpus = 0;
		return cpus;
	}

	if (cr_type & CR_CORE)
		cpus = _allocate_cores(job_ptr, core_map, node_i, false);
	else if (cr_type & CR_SOCKET)
		cpus = _allocate_sockets(job_ptr, core_map, node_i);
	else
		cpus = _allocate_cores(job_ptr, core_map, node_i, true);

	core_start_bit = cr_get_coremap_offset(node_i);
	core_end_bit   = cr_get_coremap_offset(node_i+1) - 1;
	node_ptr = select_node_record[node_i].node_ptr;

	if (cr_type & CR_MEMORY) {
		/* Memory Check: check pn_min_memory to see if:
		 *          - this node has enough memory (MEM_PER_CPU == 0)
		 *          - there are enough free_cores (MEM_PER_CPU = 1)
		 */
		req_mem   = job_ptr->details->pn_min_memory & ~MEM_PER_CPU;
		avail_mem = select_node_record[node_i].real_memory;
		if (!test_only)
			avail_mem -= node_usage[node_i].alloc_memory;
		if (job_ptr->details->pn_min_memory & MEM_PER_CPU) {
			/* memory is per-cpu */
			while ((cpus > 0) && ((req_mem * cpus) > avail_mem))
				cpus--;
			if ((cpus < job_ptr->details->ntasks_per_node) ||
			    ((job_ptr->details->cpus_per_task > 1) &&
			     (cpus < job_ptr->details->cpus_per_task)))
				cpus = 0;
			/* FIXME: Need to recheck min_cores, etc. here */
		} else {
			/* memory is per node */
			if (req_mem > avail_mem)
				cpus = 0;
		}
	}

	if (node_usage[node_i].gres_list)
		gres_list = node_usage[node_i].gres_list;
	else
		gres_list = node_ptr->gres_list;
	gres_cpus = gres_plugin_job_test(job_ptr->gres_list,
					 gres_list, test_only,
					 core_map, core_start_bit,
					 core_end_bit, job_ptr->job_id,
					 node_ptr->name);
	if ((gres_cpus < job_ptr->details->ntasks_per_node) ||
	    ((job_ptr->details->cpus_per_task > 1) &&
	     (gres_cpus < job_ptr->details->cpus_per_task)))
		gres_cpus = 0;
	if (gres_cpus < cpus)
		cpus = gres_cpus;

	if (cpus == 0)
		bit_nclear(core_map, core_start_bit, core_end_bit);

	if (select_debug_flags & DEBUG_FLAG_CPU_BIND) {
		info("cons_res: _can_job_run_on_node: %u cpus on %s(%d), "
		     "mem %u/%u",
		     cpus, select_node_record[node_i].node_ptr->name,
		     node_usage[node_i].node_state,
		     node_usage[node_i].alloc_memory,
		     select_node_record[node_i].real_memory);
	}

	return cpus;
}


/* Test to see if a node already has running jobs for _other_ partitions.
 * If (sharing_only) then only check sharing partitions. This is because
 * the job was submitted to a single-row partition which does not share
 * allocated CPUs with multi-row partitions.
 */
static int _is_node_busy(struct part_res_record *p_ptr, uint32_t node_i,
			 int sharing_only, struct part_record *my_part_ptr)
{
	uint32_t r, cpu_begin = cr_get_coremap_offset(node_i);
	uint32_t i, cpu_end   = cr_get_coremap_offset(node_i+1);

	for (; p_ptr; p_ptr = p_ptr->next) {
		if (sharing_only && 
		    ((p_ptr->num_rows < 2) || 
		     (p_ptr->part_ptr == my_part_ptr)))
			continue;
		if (!p_ptr->row)
			continue;
		for (r = 0; r < p_ptr->num_rows; r++) {
			if (!p_ptr->row[r].row_bitmap)
				continue;
			for (i = cpu_begin; i < cpu_end; i++) {
				if (bit_test(p_ptr->row[r].row_bitmap, i))
					return 1;
			}
		}
	}
	return 0;
}


/*
 * Determine which of these nodes are usable by this job
 *
 * Remove nodes from the bitmap that don't have enough memory or gres to
 * support the job. 
 *
 * Return SLURM_ERROR if a required node can't be used.
 *
 * if node_state = NODE_CR_RESERVED, clear bitmap (if node is required
 *                                   then should we return NODE_BUSY!?!)
 *
 * if node_state = NODE_CR_ONE_ROW, then this node can only be used by
 *                                  another NODE_CR_ONE_ROW job
 *
 * if node_state = NODE_CR_AVAILABLE AND:
 *  - job_node_req = NODE_CR_RESERVED, then we need idle nodes
 *  - job_node_req = NODE_CR_ONE_ROW, then we need idle or non-sharing nodes
 */
static int _verify_node_state(struct part_res_record *cr_part_ptr,
			      struct job_record *job_ptr, bitstr_t * bitmap,
			      uint16_t cr_type,
			      struct node_use_record *node_usage,
			      enum node_cr_state job_node_req)
{
	struct node_record *node_ptr;
	uint32_t i, free_mem, gres_cpus, min_mem, size;
	List gres_list;

	if (job_ptr->details->pn_min_memory & MEM_PER_CPU) {
		uint16_t min_cpus;
		min_mem = job_ptr->details->pn_min_memory & (~MEM_PER_CPU);
		min_cpus = MAX(job_ptr->details->ntasks_per_node,
			       job_ptr->details->pn_min_cpus);
		min_cpus = MAX(min_cpus, job_ptr->details->cpus_per_task);
		if (min_cpus > 0)
			min_mem *= min_cpus;
	} else {
		min_mem = job_ptr->details->pn_min_memory;
	}
	size = bit_size(bitmap);
	for (i = 0; i < size; i++) {
		if (!bit_test(bitmap, i))
			continue;
		node_ptr = select_node_record[i].node_ptr;

		/* node-level memory check */
		if ((job_ptr->details->pn_min_memory) &&
		    (cr_type & CR_MEMORY)) {
			free_mem  = select_node_record[i].real_memory;
			free_mem -= node_usage[i].alloc_memory;
			if (free_mem < min_mem) {
				debug3("cons_res: _vns: node %s no mem %u < %u",
					select_node_record[i].node_ptr->name,
					free_mem, min_mem);
				goto clear_bit;
			}
		}

		/* node-level gres check */
		if (node_usage[i].gres_list)
			gres_list = node_usage[i].gres_list;
		else
			gres_list = node_ptr->gres_list;
		gres_cpus = gres_plugin_job_test(job_ptr->gres_list, 
						 gres_list, true,
						 NULL, 0, 0, job_ptr->job_id,
						 node_ptr->name);
		if (gres_cpus == 0) {
			debug3("cons_res: _vns: node %s lacks gres",
			       node_ptr->name);
			goto clear_bit;
		}

		/* exclusive node check */
		if (node_usage[i].node_state >= NODE_CR_RESERVED) {
			debug3("cons_res: _vns: node %s in exclusive use",
			       node_ptr->name);
			goto clear_bit;

		/* non-resource-sharing node check */
		} else if (node_usage[i].node_state >= NODE_CR_ONE_ROW) {
			if ((job_node_req == NODE_CR_RESERVED) ||
			    (job_node_req == NODE_CR_AVAILABLE)) {
				debug3("cons_res: _vns: node %s non-sharing",
				       node_ptr->name);
				goto clear_bit;
			}
			/* cannot use this node if it is running jobs
			 * in sharing partitions */
			if (_is_node_busy(cr_part_ptr, i, 1,
					  job_ptr->part_ptr)) {
				debug3("cons_res: _vns: node %s sharing?",
				       node_ptr->name);
				goto clear_bit;
			}

		/* node is NODE_CR_AVAILABLE - check job request */
		} else {
			if (job_node_req == NODE_CR_RESERVED) {
				if (_is_node_busy(cr_part_ptr, i, 0,
						  job_ptr->part_ptr)) {
					debug3("cons_res: _vns: node %s busy",
					       node_ptr->name);
					goto clear_bit;
				}
			} else if (job_node_req == NODE_CR_ONE_ROW) {
				/* cannot use this node if it is running jobs
				 * in sharing partitions */
				if (_is_node_busy(cr_part_ptr, i, 1, 
						  job_ptr->part_ptr)) {
					debug3("cons_res: _vns: node %s vbusy",
					       node_ptr->name);
					goto clear_bit;
				}
			}
		}
		continue;	/* node is usable, test next node */

clear_bit:	/* This node is not usable by this job */
		bit_clear(bitmap, i);
		if (job_ptr->details->req_node_bitmap &&
		    bit_test(job_ptr->details->req_node_bitmap, i))
			return SLURM_ERROR;

	}

	return SLURM_SUCCESS;
}


/* given an "avail" node_bitmap, return a corresponding "avail" core_bitmap */
bitstr_t *_make_core_bitmap(bitstr_t *node_map)
{
	uint32_t n, c, nodes, size;
	uint32_t coff;

	nodes = bit_size(node_map);
	size = cr_get_coremap_offset(nodes);
	bitstr_t *core_map = bit_alloc(size);
	if (!core_map)
		return NULL;

	nodes = bit_size(node_map);
	for (n = 0, c = 0; n < nodes; n++) {
		if (bit_test(node_map, n)) {
			coff = cr_get_coremap_offset(n+1);
			while (c < coff) {
				bit_set(core_map, c++);
			}
		}
	}
	return core_map;
}


/*
 * Determine the number of CPUs that a given job can use on a specific node
 * IN: job_ptr - pointer to job we are attempting to start
 * IN: node_index - zero origin node being considered for use
 * IN: cpu_cnt - array with count of CPU's available to job on each node
 * RET: number of usable CPUs on the identified node
 */
static int _get_cpu_cnt(struct job_record *job_ptr, const int node_index,
			uint16_t *cpu_cnt)
{
	int offset, cpus;
	uint16_t *layout_ptr = job_ptr->details->req_node_layout;

	cpus = cpu_cnt[node_index];
	if (layout_ptr && 
	    bit_test(job_ptr->details->req_node_bitmap, node_index)) {
		offset = bit_get_pos_num(job_ptr->details->req_node_bitmap,
					 node_index);
		cpus = MIN(cpus, layout_ptr[offset]);
	} else if (layout_ptr) {
		cpus = 0; /* should not happen? */
	}

	return cpus;
}

/* Compute resource usage for the given job on all available resources
 *
 * IN: job_ptr     - pointer to the job requesting resources
 * IN: node_map    - bitmap of available nodes
 * IN/OUT: core_map    - bitmap of available cores
 * IN: cr_node_cnt - total number of nodes in the cluster
 * IN: cr_type     - resource type
 * OUT: cpu_cnt    - number of cpus that can be used by this job
 * IN: test_only   - ignore allocated memory check
 */
static void _get_res_usage(struct job_record *job_ptr, bitstr_t *node_map,
			   bitstr_t *core_map, uint32_t cr_node_cnt,
			   struct node_use_record *node_usage,
			   uint16_t cr_type, uint16_t **cpu_cnt_ptr, 
			   bool test_only)
{
	uint16_t *cpu_cnt;
	uint32_t n;

	cpu_cnt = xmalloc(cr_node_cnt * sizeof(uint16_t));
	for (n = 0; n < cr_node_cnt; n++) {
		if (!bit_test(node_map, n))
			continue;
		cpu_cnt[n] = _can_job_run_on_node(job_ptr, core_map, n,
						  node_usage, cr_type,
						  test_only);
	}
	*cpu_cnt_ptr = cpu_cnt;
}

static bool _enough_nodes(int avail_nodes, int rem_nodes,
			  uint32_t min_nodes, uint32_t req_nodes)
{
	int needed_nodes;

	if (req_nodes > min_nodes)
		needed_nodes = rem_nodes + min_nodes - req_nodes;
	else
		needed_nodes = rem_nodes;

	return (avail_nodes >= needed_nodes);
}

static void _cpus_to_use(int *avail_cpus, int rem_cpus, int rem_nodes,
			 struct job_details *details_ptr, uint16_t *cpu_cnt)
{
	int resv_cpus;	/* CPUs to be allocated on other nodes */

	if (details_ptr->shared == 0)	/* Use all CPUs on this node */
		return;

	resv_cpus = MAX((rem_nodes - 1), 0);
	resv_cpus *= details_ptr->pn_min_cpus;	/* At least 1 */
	rem_cpus -= resv_cpus;

	if (*avail_cpus > rem_cpus) {
		*avail_cpus = MAX(rem_cpus, (int)details_ptr->pn_min_cpus);
		*cpu_cnt = *avail_cpus;
	}
}

/* this is the heart of the selection process */
static int _eval_nodes(struct job_record *job_ptr, bitstr_t *node_map,
			uint32_t min_nodes, uint32_t max_nodes,
			uint32_t req_nodes, uint32_t cr_node_cnt,
			uint16_t *cpu_cnt)
{
	int i, j, error_code = SLURM_ERROR;
	int *consec_nodes;	/* how many nodes we can add from this
				 * consecutive set of nodes */
	int *consec_cpus;	/* how many nodes we can add from this
				 * consecutive set of nodes */
	int *consec_start;	/* where this consecutive set starts (index) */
	int *consec_end;	/* where this consecutive set ends (index) */
	int *consec_req;	/* are nodes from this set required
				 * (in req_bitmap) */
	int consec_index, consec_size, sufficient;
	int rem_cpus, rem_nodes;	/* remaining resources desired */
	int total_cpus = 0;	/* #CPUs allocated to job */
	int best_fit_nodes, best_fit_cpus, best_fit_req;
	int best_fit_sufficient, best_fit_index = 0;
	int avail_cpus, ll;	/* ll = layout array index */
	bool required_node;
	struct job_details *details_ptr = job_ptr->details;
	bitstr_t *req_map    = details_ptr->req_node_bitmap;
	uint16_t *layout_ptr = details_ptr->req_node_layout;

	xassert(node_map);
	if (cr_node_cnt != node_record_count) {
		error("cons_res: node count inconsistent with slurmctld");
		return error_code;
	}
	if (bit_set_count(node_map) < min_nodes)
		return error_code;

	if ((details_ptr->req_node_bitmap) &&
	    (!bit_super_set(details_ptr->req_node_bitmap, node_map)))
		return error_code;

	if (switch_record_cnt && switch_record_table) {
		/* Perform optimized resource selection based upon topology */
		return _eval_nodes_topo(job_ptr, node_map,
					min_nodes, max_nodes, req_nodes,
					cr_node_cnt, cpu_cnt);
	}

	consec_size = 50;	/* start allocation for 50 sets of
				 * consecutive nodes */
	consec_cpus  = xmalloc(sizeof(int) * consec_size);
	consec_nodes = xmalloc(sizeof(int) * consec_size);
	consec_start = xmalloc(sizeof(int) * consec_size);
	consec_end   = xmalloc(sizeof(int) * consec_size);
	consec_req   = xmalloc(sizeof(int) * consec_size);

	/* Build table with information about sets of consecutive nodes */
	consec_index = 0;
	consec_cpus[consec_index] = consec_nodes[consec_index] = 0;
	consec_req[consec_index] = -1;	/* no required nodes here by default */

	rem_cpus = details_ptr->min_cpus;
	rem_nodes = MAX(min_nodes, req_nodes);

	for (i = 0, ll = -1; i < cr_node_cnt; i++) {
		if (req_map)
			required_node = bit_test(req_map, i);
		else
			required_node = false;
		if (layout_ptr && required_node)
			ll++;
		if (bit_test(node_map, i)) {
			if (consec_nodes[consec_index] == 0)
				consec_start[consec_index] = i;
			avail_cpus = cpu_cnt[i];
			if (layout_ptr && required_node) {
				avail_cpus = MIN(avail_cpus, layout_ptr[ll]);
			} else if (layout_ptr) {
				avail_cpus = 0; /* should not happen? */
			}
			if ((max_nodes > 0) && required_node) {
				if (consec_req[consec_index] == -1) {
					/* first required node in set */
					consec_req[consec_index] = i;
				}
				total_cpus += avail_cpus;
				rem_cpus   -= avail_cpus;
				rem_nodes--;
				/* leaving bitmap set, decrement max limit */
				max_nodes--;
			} else {	/* node not selected (yet) */
				bit_clear(node_map, i);
				consec_cpus[consec_index] += avail_cpus;
				consec_nodes[consec_index]++;
			}
		} else if (consec_nodes[consec_index] == 0) {
			consec_req[consec_index] = -1;
			/* already picked up any required nodes */
			/* re-use this record */
		} else {
			consec_end[consec_index] = i - 1;
			if (++consec_index >= consec_size) {
				consec_size *= 2;
				xrealloc(consec_cpus, sizeof(int)*consec_size);
				xrealloc(consec_nodes,sizeof(int)*consec_size);
				xrealloc(consec_start,sizeof(int)*consec_size);
				xrealloc(consec_end,  sizeof(int)*consec_size);
				xrealloc(consec_req,  sizeof(int)*consec_size);
			}
			consec_cpus[consec_index]  = 0;
			consec_nodes[consec_index] = 0;
			consec_req[consec_index]   = -1;
		}
	}
	if (consec_nodes[consec_index] != 0)
		consec_end[consec_index++] = i - 1;

	if (select_debug_flags & DEBUG_FLAG_CPU_BIND) {
		for (i = 0; i < consec_index; i++) {
			info("cons_res: eval_nodes:%d consec "
			     "c=%d n=%d b=%d e=%d r=%d",
			     i, consec_cpus[i], consec_nodes[i],
			     consec_start[i], consec_end[i], consec_req[i]);
		}
	}

	/* Compute CPUs already allocated to required nodes */
	if ((details_ptr->max_cpus != NO_VAL) &&
	    (total_cpus > details_ptr->max_cpus)) {
		info("Job %u can't use required nodes due to max CPU limit",
		     job_ptr->job_id);
		goto fini;
	}

	/* accumulate nodes from these sets of consecutive nodes until */
	/*   sufficient resources have been accumulated */
	while (consec_index && (max_nodes > 0)) {
		best_fit_cpus = best_fit_nodes = best_fit_sufficient = 0;
		best_fit_req = -1;	/* first required node, -1 if none */
		for (i = 0; i < consec_index; i++) {
			if (consec_nodes[i] == 0)
				continue;	/* no usable nodes here */

			if (details_ptr->contiguous &&
			    details_ptr->req_node_bitmap &&
			    (consec_req[i] == -1))
				break;  /* not required nodes */

			sufficient = (consec_cpus[i] >= rem_cpus) &&
				     _enough_nodes(consec_nodes[i], rem_nodes,
						   min_nodes, req_nodes);

			/* if first possibility OR */
			/* contains required nodes OR */
			/* first set large enough for request OR */
			/* tightest fit (less resource waste) OR */
			/* nothing yet large enough, but this is biggest */
			if ((best_fit_nodes == 0) ||
			    ((best_fit_req == -1) && (consec_req[i] != -1)) ||
			    (sufficient && (best_fit_sufficient == 0)) ||
			    (sufficient && (consec_cpus[i] < best_fit_cpus)) ||
			    (!sufficient && (consec_cpus[i] > best_fit_cpus))) {
				best_fit_cpus = consec_cpus[i];
				best_fit_nodes = consec_nodes[i];
				best_fit_index = i;
				best_fit_req = consec_req[i];
				best_fit_sufficient = sufficient;
			}

			if (details_ptr->contiguous &&
			    details_ptr->req_node_bitmap) {
				/* Must wait for all required nodes to be
				 * in a single consecutive block */
				int j, other_blocks = 0;
				for (j = (i+1); j < consec_index; j++) {
					if (consec_req[j] != -1) {
						other_blocks = 1;
						break;
					}
				}
				if (other_blocks) {
					best_fit_nodes = 0;
					break;
				}
			}
		}
		if (best_fit_nodes == 0)
			break;

		if (details_ptr->contiguous &&
		    ((best_fit_cpus < rem_cpus) ||
		     (!_enough_nodes(best_fit_nodes, rem_nodes,
				     min_nodes, req_nodes))))
			break;	/* no hole large enough */
		if (best_fit_req != -1) {
			/* This collection of nodes includes required ones
			 * select nodes from this set, first working up
			 * then down from the required nodes */
			for (i = best_fit_req;
			     i <= consec_end[best_fit_index]; i++) {
				if ((max_nodes <= 0) ||
				    ((rem_nodes <= 0) && (rem_cpus <= 0)))
					break;
				if (bit_test(node_map, i)) {
					/* required node already in set */
					continue;
				}
				avail_cpus = _get_cpu_cnt(job_ptr, i, cpu_cnt);
				if (avail_cpus <= 0)
					continue;

				/* This could result in 0, but if the user
				 * requested nodes here we will still give
				 * them and then the step layout will sort
				 * things out. */
				_cpus_to_use(&avail_cpus, rem_cpus, rem_nodes,
					     details_ptr, &cpu_cnt[i]);
				total_cpus += avail_cpus;
				/* enforce the max_cpus limit */
				if ((details_ptr->max_cpus != NO_VAL) &&
				    (total_cpus > details_ptr->max_cpus)) {
					debug2("1 can't use this node "
					       "since it would put us "
					       "over the limit");
					total_cpus -= avail_cpus;
					continue;
				}
				bit_set(node_map, i);
				rem_nodes--;
				max_nodes--;
				rem_cpus -= avail_cpus;
			}
			for (i = (best_fit_req - 1);
			     i >= consec_start[best_fit_index]; i--) {
				if ((max_nodes <= 0) ||
				    ((rem_nodes <= 0) && (rem_cpus <= 0)))
					break;
				if (bit_test(node_map, i))
					continue;
				avail_cpus = _get_cpu_cnt(job_ptr, i, cpu_cnt);
				if (avail_cpus <= 0)
					continue;

				/* This could result in 0, but if the user
				 * requested nodes here we will still give
				 * them and then the step layout will sort
				 * things out. */
				_cpus_to_use(&avail_cpus, rem_cpus, rem_nodes,
					     details_ptr, &cpu_cnt[i]);
				total_cpus += avail_cpus;
				/* enforce the max_cpus limit */
				if ((details_ptr->max_cpus != NO_VAL) &&
				    (total_cpus > details_ptr->max_cpus)) {
					debug2("2 can't use this node "
					       "since it would put us "
					       "over the limit");
					total_cpus -= avail_cpus;
					continue;
				}
				rem_cpus -= avail_cpus;
				bit_set(node_map, i);
				rem_nodes--;
				max_nodes--;
			}
		} else {
			/* No required nodes, try best fit single node */
			int *cpus_array = NULL, array_len;
			int best_fit = -1, best_size = 0;
			int first = consec_start[best_fit_index];
			int last  = consec_end[best_fit_index];
			if (rem_nodes <= 1) {
				array_len =  last - first + 1;
				cpus_array = xmalloc(sizeof(int) * array_len);
				for (i = first, j = 0; i <= last; i++, j++) {
					if (bit_test(node_map, i))
						continue;
					cpus_array[j] = _get_cpu_cnt(job_ptr,
								i, cpu_cnt);
					if (cpus_array[j] < rem_cpus)
						continue;
					if ((best_fit == -1) ||
					    (cpus_array[j] < best_size)) {
						best_fit = j;
						best_size = cpus_array[j];
						if (best_size == rem_cpus)
							break;
					}
				}
				/* If we found a single node to use, 
				 * clear cpu counts for all other nodes */
				for (i = first, j = 0;
				     ((i <= last) && (best_fit != -1)); 
				     i++, j++) {
					if (j != best_fit)
						cpus_array[j] = 0;
				}
			}

			for (i = first, j = 0; i <= last; i++, j++) {
				if ((max_nodes <= 0) ||
				    ((rem_nodes <= 0) && (rem_cpus <= 0)))
					break;
				if (bit_test(node_map, i))
					continue;

				if (cpus_array)
					avail_cpus = cpus_array[j];
				else {
					avail_cpus = _get_cpu_cnt(job_ptr, i,
								  cpu_cnt);
				}
				if (avail_cpus <= 0)
					continue;

				if ((max_nodes == 1) &&
				    (avail_cpus < rem_cpus)) {
					/* Job can only take one more node and
					 * this one has insufficient CPU */
					continue;
				}

				/* This could result in 0, but if the user
				 * requested nodes here we will still give
				 * them and then the step layout will sort
				 * things out. */
				_cpus_to_use(&avail_cpus, rem_cpus, rem_nodes,
					     details_ptr, &cpu_cnt[i]);
				total_cpus += avail_cpus;
				/* enforce the max_cpus limit */
				if ((details_ptr->max_cpus != NO_VAL) &&
				    (total_cpus > details_ptr->max_cpus)) {
					debug2("3 can't use this node "
					       "since it would put us "
					       "over the limit");
					total_cpus -= avail_cpus;
					continue;
				}
				rem_cpus -= avail_cpus;
				bit_set(node_map, i);
				rem_nodes--;
				max_nodes--;
			}
			xfree(cpus_array);
		}

		if (details_ptr->contiguous ||
		    ((rem_nodes <= 0) && (rem_cpus <= 0))) {
			error_code = SLURM_SUCCESS;
			break;
		}
		consec_cpus[best_fit_index] = 0;
		consec_nodes[best_fit_index] = 0;
	}

	if (error_code && (rem_cpus <= 0) &&
	    _enough_nodes(0, rem_nodes, min_nodes, req_nodes))
		error_code = SLURM_SUCCESS;

fini:	xfree(consec_cpus);
	xfree(consec_nodes);
	xfree(consec_start);
	xfree(consec_end);
	xfree(consec_req);
	return error_code;
}

/*
 * A network topology aware version of _eval_nodes().
 * NOTE: The logic here is almost identical to that of _job_test_topo()
 *       in select_linear.c. Any bug found here is probably also there.
 */
static int _eval_nodes_topo(struct job_record *job_ptr, bitstr_t *bitmap,
			uint32_t min_nodes, uint32_t max_nodes,
			uint32_t req_nodes, uint32_t cr_node_cnt,
			uint16_t *cpu_cnt)
{
	bitstr_t **switches_bitmap;		/* nodes on this switch */
	int       *switches_cpu_cnt;		/* total CPUs on switch */
	int       *switches_node_cnt;		/* total nodes on switch */
	int       *switches_required;		/* set if has required node */
	int        leaf_switch_count = 0;   /* Count of leaf node switches used */

	bitstr_t  *avail_nodes_bitmap = NULL;	/* nodes on any switch */
	bitstr_t  *req_nodes_bitmap   = NULL;
	int rem_cpus, rem_nodes;	/* remaining resources desired */
	int avail_cpus;
	int total_cpus = 0;	/* #CPUs allocated to job */
	int i, j, rc = SLURM_SUCCESS;
	int best_fit_inx, first, last;
	int best_fit_nodes, best_fit_cpus;
	int best_fit_location = 0, best_fit_sufficient;
	bool sufficient;
	long time_waiting = 0;

	if (job_ptr->req_switch) {
		time_t     time_now;
		time_now = time(NULL);
		if (job_ptr->wait4switch_start == 0)
			job_ptr->wait4switch_start = time_now;
		time_waiting = time_now - job_ptr->wait4switch_start;
	}

	rem_cpus = job_ptr->details->min_cpus;
	if (req_nodes > min_nodes)
		rem_nodes = req_nodes;
	else
		rem_nodes = min_nodes;

	if (job_ptr->details->req_node_bitmap) {
		req_nodes_bitmap = bit_copy(job_ptr->details->req_node_bitmap);
		i = bit_set_count(req_nodes_bitmap);
		if (i > max_nodes) {
			info("job %u requires more nodes than currently "
			     "available (%u>%u)",
			     job_ptr->job_id, i, max_nodes);
			rc = SLURM_ERROR;
			goto fini;
		}
	}

	/* Construct a set of switch array entries,
	 * use the same indexes as switch_record_table in slurmctld */
	switches_bitmap   = xmalloc(sizeof(bitstr_t *) * switch_record_cnt);
	switches_cpu_cnt  = xmalloc(sizeof(int)        * switch_record_cnt);
	switches_node_cnt = xmalloc(sizeof(int)        * switch_record_cnt);
	switches_required = xmalloc(sizeof(int)        * switch_record_cnt);
	avail_nodes_bitmap = bit_alloc(cr_node_cnt);
	for (i=0; i<switch_record_cnt; i++) {
		switches_bitmap[i] = bit_copy(switch_record_table[i].
					      node_bitmap);
		bit_and(switches_bitmap[i], bitmap);
		bit_or(avail_nodes_bitmap, switches_bitmap[i]);
		switches_node_cnt[i] = bit_set_count(switches_bitmap[i]);
		if (req_nodes_bitmap &&
		    bit_overlap(req_nodes_bitmap, switches_bitmap[i])) {
			switches_required[i] = 1;
		}
	}
	bit_nclear(bitmap, 0, cr_node_cnt - 1);

	if (select_debug_flags & DEBUG_FLAG_CPU_BIND) {
		for (i=0; i<switch_record_cnt; i++) {
			char *node_names = NULL;
			if (switches_node_cnt[i]) {
				node_names = bitmap2node_name(
						switches_bitmap[i]);
			}
			debug("switch=%s nodes=%u:%s required:%u speed:%u",
			      switch_record_table[i].name,
			      switches_node_cnt[i], node_names,
			      switches_required[i],
			      switch_record_table[i].link_speed);
			xfree(node_names);
		}
	}

	if (req_nodes_bitmap &&
	    (!bit_super_set(req_nodes_bitmap, avail_nodes_bitmap))) {
		info("job %u requires nodes not available on any switch",
		     job_ptr->job_id);
		rc = SLURM_ERROR;
		goto fini;
	}

	/* Check that specific required nodes are linked together */
	if (req_nodes_bitmap) {
		rc = SLURM_ERROR;
		for (i=0; i<switch_record_cnt; i++) {
			if (bit_super_set(req_nodes_bitmap,
					  switches_bitmap[i])) {
				rc = SLURM_SUCCESS;
				break;
			}
		}
		if ( rc == SLURM_ERROR ) {
			info("job %u requires nodes that are not linked "
			     "together", job_ptr->job_id);
			goto fini;
		}
	}

	if (req_nodes_bitmap) {
		/* Accumulate specific required resources, if any */
		first = bit_ffs(req_nodes_bitmap);
		last  = bit_fls(req_nodes_bitmap);
		for (i=first; ((i<=last) && (first>=0)); i++) {
			if (!bit_test(req_nodes_bitmap, i))
				continue;
			if (max_nodes <= 0) {
				info("job %u requires nodes than allowed",
				     job_ptr->job_id);
				rc = SLURM_ERROR;
				goto fini;
			}
			bit_set(bitmap, i);
			bit_clear(avail_nodes_bitmap, i);
			avail_cpus = _get_cpu_cnt(job_ptr, i, cpu_cnt);
			/* This could result in 0, but if the user
			 * requested nodes here we will still give
			 * them and then the step layout will sort
			 * things out. */
			_cpus_to_use(&avail_cpus, rem_cpus, rem_nodes,
				     job_ptr->details, &cpu_cnt[i]);
			rem_nodes--;
			max_nodes--;
			total_cpus += avail_cpus;
			rem_cpus   -= avail_cpus;
			for (j=0; j<switch_record_cnt; j++) {
				if (!bit_test(switches_bitmap[j], i))
					continue;
				bit_clear(switches_bitmap[j], i);
				switches_node_cnt[j]--;
				/* keep track of the accumulated resources */
				switches_required[j] += avail_cpus;
			}
		}
		/* Compute CPUs already allocated to required nodes */
		if ((job_ptr->details->max_cpus != NO_VAL) &&
		    (total_cpus > job_ptr->details->max_cpus)) {
			info("Job %u can't use required node due to max CPU "
			     "limit", job_ptr->job_id);
			rc = SLURM_ERROR;
			goto fini;
		}
		if ((rem_nodes <= 0) && (rem_cpus <= 0))
			goto fini;

		/* Update bitmaps and node counts for higher-level switches */
		for (j=0; j<switch_record_cnt; j++) {
			if (switches_node_cnt[j] == 0)
				continue;
			first = bit_ffs(switches_bitmap[j]);
			if (first < 0)
				continue;
			last  = bit_fls(switches_bitmap[j]);
			for (i=first; i<=last; i++) {
				if (!bit_test(switches_bitmap[j], i))
					continue;
				if (!bit_test(avail_nodes_bitmap, i)) {
					/* cleared from lower level */
					bit_clear(switches_bitmap[j], i);
					switches_node_cnt[j]--;
				} else {
					switches_cpu_cnt[j] +=
						_get_cpu_cnt(job_ptr, i,
							     cpu_cnt);
				}
			}
		}
	} else {
		/* No specific required nodes, calculate CPU counts */
		for (j=0; j<switch_record_cnt; j++) {
			first = bit_ffs(switches_bitmap[j]);
			if (first < 0)
				continue;
			last  = bit_fls(switches_bitmap[j]);
			for (i=first; i<=last; i++) {
				if (!bit_test(switches_bitmap[j], i))
					continue;
				switches_cpu_cnt[j] +=
					_get_cpu_cnt(job_ptr, i, cpu_cnt);
			}
		}
	}

	/* Determine lowest level switch satisfying request with best fit 
	 * in respect of the specific required nodes if specified
	 */
	best_fit_inx = -1;
	for (j=0; j<switch_record_cnt; j++) {
		if ((switches_cpu_cnt[j]  < rem_cpus) ||
		    (!_enough_nodes(switches_node_cnt[j], rem_nodes,
				    min_nodes, req_nodes)))
			continue;
		/*
		 * If first possibility OR
		 * first required switch OR
		 * lower level switch OR
		 * same level but tighter switch (less resource waste) OR
		 * 2 required switches of same level and nodes count
		 * but the latter accumulated cpus amount is bigger than 
		 * the former one
		 */
		if ((best_fit_inx == -1) ||
		    (!switches_required[best_fit_inx] &&  switches_required[j]) ||
		    (switch_record_table[j].level <
		     switch_record_table[best_fit_inx].level) ||
		    ((switch_record_table[j].level ==
		      switch_record_table[best_fit_inx].level) &&
		     (switches_node_cnt[j] < switches_node_cnt[best_fit_inx])) ||
		    ((switches_required[best_fit_inx] && switches_required[j]) &&
		     (switch_record_table[j].level == 
		      switch_record_table[best_fit_inx].level) &&
		     (switches_node_cnt[j] == switches_node_cnt[best_fit_inx]) &&
		     switches_required[best_fit_inx] < switches_required[j]) ) {
			/* If first possibility OR */
			/* current best switch not required OR */
			/* current best switch required but this */
			/* better one too */
			if ( best_fit_inx == -1 ||
			     !switches_required[best_fit_inx] ||
			     (switches_required[best_fit_inx] && 
			      switches_required[j]) )
				best_fit_inx = j;
		}
	}
	if (best_fit_inx == -1) {
		debug("job %u: best_fit topology failure : no switch "
		      "satisfying the request found", job_ptr->job_id);
		rc = SLURM_ERROR;
		goto fini;
	}
	if (!switches_required[best_fit_inx] && req_nodes_bitmap ) {
		debug("job %u: best_fit topology failure : no switch "
		      "including requested nodes and satisfying the "
		      "request found", job_ptr->job_id);
		rc = SLURM_ERROR;
		goto fini;
	}
	bit_and(avail_nodes_bitmap, switches_bitmap[best_fit_inx]);
	if ((min_nodes <  req_nodes) &&
	    (min_nodes <= switches_node_cnt[best_fit_inx])) {
		/* If job specifies a range of node counts, then allocate
		 * resources with a minimal switch configuration */
		rem_nodes = switches_node_cnt[best_fit_inx];
	}

	/* Identify usable leafs (within higher switch having best fit) */
	for (j=0; j<switch_record_cnt; j++) {
		if ((switch_record_table[j].level != 0) ||
		    (!bit_super_set(switches_bitmap[j],
				    switches_bitmap[best_fit_inx]))) {
			switches_node_cnt[j] = 0;
		}
	}

	/* Select resources from these leafs on a best-fit basis */
	/* Use required switches first to minimize the total amount */
	/* of switches */
	/* compute best-switch nodes available array */
	while ((max_nodes > 0) && ((rem_nodes > 0) || (rem_cpus > 0))) {
		int *cpus_array = NULL, array_len;
		best_fit_cpus = best_fit_nodes = best_fit_sufficient = 0;
		for (j=0; j<switch_record_cnt; j++) {
			if (switches_node_cnt[j] == 0)
				continue;
			sufficient = (switches_cpu_cnt[j] >= rem_cpus) &&
				     _enough_nodes(switches_node_cnt[j],
						   rem_nodes, min_nodes,
						   req_nodes);
			/* If first possibility OR */
			/* first required switch OR */
			/* first set large enough for request OR */
			/* tightest fit (less resource waste) OR */
			/* nothing yet large enough, but this is biggest OR */
			/* 2 required switches of same level and cpus count */
			/* but the latter accumulated cpus amount is bigger */
			/* than the former one */
			if ((best_fit_nodes == 0) ||
			    (!switches_required[best_fit_location] &&
			     switches_required[j] ) ||
			    (sufficient && (best_fit_sufficient == 0)) ||
			    (sufficient &&
			     (switches_cpu_cnt[j] < best_fit_cpus)) ||
			    ((sufficient == 0) &&
			     (switches_cpu_cnt[j] > best_fit_cpus)) ||
			    (switches_required[best_fit_location] &&
			     switches_required[j] &&
			     switches_cpu_cnt[best_fit_location] == 
			     switches_cpu_cnt[j] && 
			     switches_required[best_fit_location] < 
			     switches_required[j]) ) {
				/* If first possibility OR */
				/* current best switch not required OR */
				/* current best switch required but this */
				/* better one too */
				if ((best_fit_nodes == 0) ||
				    !switches_required[best_fit_location] ||
				    (switches_required[best_fit_location] &&
				     switches_required[j])) {
					best_fit_cpus =  switches_cpu_cnt[j];
					best_fit_nodes = switches_node_cnt[j];
					best_fit_location = j;
					best_fit_sufficient = sufficient;
				}
			}
		}
		if (best_fit_nodes == 0)
			break;

		leaf_switch_count++;
		/* Use select nodes from this leaf */
		first = bit_ffs(switches_bitmap[best_fit_location]);
		last  = bit_fls(switches_bitmap[best_fit_location]);

		/* compute best-switch nodes available cpus array */
		array_len = last - first + 1;
		cpus_array = xmalloc(sizeof(int) * array_len);
		for (i=first, j=0; ((i<=last) && (first>=0)); i++, j++) {
			if (!bit_test(switches_bitmap
				      [best_fit_location], i))
				cpus_array[j] = 0;
			else
				cpus_array[j] = _get_cpu_cnt(job_ptr, i, 
							     cpu_cnt);
		}

		if (job_ptr->req_switch > 0) {
			if (time_waiting >= job_ptr->wait4switch) {
				job_ptr->best_switch = true;
				debug3("Job=%u Waited %ld sec for switches use=%d",
					job_ptr->job_id, time_waiting,
					leaf_switch_count);
			} else if (leaf_switch_count>job_ptr->req_switch) {
				/* Allocation is for more than requested number
				 * of switches */
				job_ptr->best_switch = false;
				debug3("Job=%u waited %ld sec for switches=%u "
					"found=%d wait %u",
					job_ptr->job_id, time_waiting,
					job_ptr->req_switch,
					leaf_switch_count,
					job_ptr->wait4switch);
			} else {
				job_ptr->best_switch = true;
			}
		}

		/* accumulate resources from this leaf on a best-fit basis */
		while ((max_nodes > 0) && ((rem_nodes > 0) || (rem_cpus > 0))) {
			
			/* pick a node using a best-fit approach */
			/* if rem_cpus < 0, then we will search for nodes 
			 * with lower free cpus nb first
			 */
			int suff = 0, bfsuff = 0, bfloc = 0 , bfsize = 0;
			int ca_bfloc = 0;
			for (i=first, j=0; ((i<=last) && (first>=0)); 
			     i++, j++) {
				if (cpus_array[j] == 0)
					continue;
				suff =  cpus_array[j] >= rem_cpus;
				if ( (bfsize == 0) ||
				     (suff && !bfsuff) ||
				     (suff && (cpus_array[j] < bfsize)) ||
				     (!suff && (cpus_array[j] > bfsize)) ) {
					bfsuff = suff;
					bfloc = i;
					bfsize = cpus_array[j];
					ca_bfloc = j;
				}
			}

			/* no node found, break */
			if (bfsize == 0)
				break;
			
			/* clear resources of this node from the switch */
			bit_clear(switches_bitmap[best_fit_location],bfloc);
			switches_node_cnt[best_fit_location]--;

			switches_cpu_cnt[best_fit_location] -= bfsize;
			cpus_array[ca_bfloc] = 0;

			/* if this node was already selected in an other */
			/* switch, skip it */
			if (bit_test(bitmap, bfloc)) {
				continue;
			}

			/* This could result in 0, but if the user
			 * requested nodes here we will still give
			 * them and then the step layout will sort
			 * things out. */
			_cpus_to_use(&bfsize, rem_cpus, rem_nodes,
				     job_ptr->details, &cpu_cnt[bfloc]);

			/* enforce the max_cpus limit */
			if ((job_ptr->details->max_cpus != NO_VAL) &&
			    (total_cpus+bfsize > job_ptr->details->max_cpus)) {
				debug2("5 can't use this node since it "
				       "would put us over the limit");
				continue;
			}

			/* take the node into account */
			bit_set(bitmap, bfloc);
			total_cpus += bfsize;
			rem_nodes--;
			max_nodes--;
			rem_cpus -= bfsize;
		}		

		/* free best-switch nodes available cpus array */
		xfree(cpus_array);

		/* mark this switch as processed */
		switches_node_cnt[best_fit_location] = 0;

	}

	if ((rem_cpus <= 0) &&
	    _enough_nodes(0, rem_nodes, min_nodes, req_nodes)) {
		rc = SLURM_SUCCESS;
	} else
		rc = SLURM_ERROR;

 fini:	FREE_NULL_BITMAP(avail_nodes_bitmap);
	FREE_NULL_BITMAP(req_nodes_bitmap);
	for (i=0; i<switch_record_cnt; i++)
		FREE_NULL_BITMAP(switches_bitmap[i]);
	xfree(switches_bitmap);
	xfree(switches_cpu_cnt);
	xfree(switches_node_cnt);
	xfree(switches_required);

	return rc;
}

/* this is an intermediary step between _select_nodes and _eval_nodes
 * to tackle the knapsack problem. This code incrementally removes nodes
 * with low cpu counts for the job and re-evaluates each result */
static int _choose_nodes(struct job_record *job_ptr, bitstr_t *node_map,
			 uint32_t min_nodes, uint32_t max_nodes,
			 uint32_t req_nodes, uint32_t cr_node_cnt,
			 uint16_t *cpu_cnt)
{
	int i, count, ec, most_cpus = 0;
	bitstr_t *origmap, *reqmap = NULL;

	if (job_ptr->details->req_node_bitmap)
		reqmap = job_ptr->details->req_node_bitmap;

	/* clear nodes from the bitmap that don't have available resources */
	for (i = 0; i < cr_node_cnt; i++) {
		if (!bit_test(node_map, i))
			continue;
		/* Make sure we don't say we can use a node exclusively
		 * that is bigger than our max cpu count. */
		if (((!job_ptr->details->shared) &&
		     (job_ptr->details->max_cpus != NO_VAL) &&
		     (job_ptr->details->max_cpus < cpu_cnt[i])) ||
		/* OR node has no CPUs */
		    (cpu_cnt[i] < 1)) {
			if (reqmap && bit_test(reqmap, i)) {
				/* can't clear a required node! */
				return SLURM_ERROR;
			}
			bit_clear(node_map, i);
		}
	}

	/* NOTE: details->min_cpus is 1 by default,
	 * Only reset max_nodes if user explicitly sets a proc count */
	if ((job_ptr->details->min_cpus > 1) &&
	    (max_nodes > job_ptr->details->min_cpus))
		max_nodes = job_ptr->details->min_cpus;

	origmap = bit_copy(node_map);
	if (origmap == NULL)
		fatal("bit_copy malloc failure");

	ec = _eval_nodes(job_ptr, node_map, min_nodes, max_nodes,
			 req_nodes, cr_node_cnt, cpu_cnt);

	if (ec == SLURM_SUCCESS) {
		FREE_NULL_BITMAP(origmap);
		return ec;
	}

	/* This nodeset didn't work. To avoid a possible knapsack problem,
	 * incrementally remove nodes with low cpu counts and retry */
	for (i = 0; i < cr_node_cnt; i++) {
		most_cpus = MAX(most_cpus, cpu_cnt[i]);
	}

	for (count = 1; count < most_cpus; count++) {
		int nochange = 1;
		bit_or(node_map, origmap);
		for (i = 0; i < cr_node_cnt; i++) {
			if ((cpu_cnt[i] > 0) && (cpu_cnt[i] <= count)) {
				if (!bit_test(node_map, i))
					continue;
				if (reqmap && bit_test(reqmap, i))
					continue;
				nochange = 0;
				bit_clear(node_map, i);
				bit_clear(origmap, i);
			}
		}
		if (nochange)
			continue;
		ec = _eval_nodes(job_ptr, node_map, min_nodes, max_nodes,
				 req_nodes, cr_node_cnt, cpu_cnt);
		if (ec == SLURM_SUCCESS) {
			FREE_NULL_BITMAP(origmap);
			return ec;
		}
	}
	FREE_NULL_BITMAP(origmap);
	return ec;
}


/* Select the best set of resources for the given job
 * IN: job_ptr      - pointer to the job requesting resources
 * IN: min_nodes    - minimum number of nodes required
 * IN: max_nodes    - maximum number of nodes requested
 * IN: req_nodes    - number of requested nodes
 * IN/OUT: node_map - bitmap of available nodes / bitmap of selected nodes
 * IN: cr_node_cnt  - total number of nodes in the cluster
 * IN/OUT: core_map - bitmap of available cores / bitmap of selected cores
 * IN: cr_type      - resource type
 * IN: test_only    - ignore allocated memory check
 * RET - array with number of CPUs available per node or NULL if not runnable
 */
static uint16_t *_select_nodes(struct job_record *job_ptr, uint32_t min_nodes,
				uint32_t max_nodes, uint32_t req_nodes,
				bitstr_t *node_map, uint32_t cr_node_cnt,
				bitstr_t *core_map,
				struct node_use_record *node_usage,
				uint16_t cr_type, bool test_only)
{
	int rc;
	uint16_t *cpu_cnt, *cpus = NULL;
	uint32_t start, n, a;
<<<<<<< HEAD
    //char str[100];
=======
	//char str[100];
>>>>>>> 75190243
	bitstr_t *req_map = job_ptr->details->req_node_bitmap;

	if (bit_set_count(node_map) < min_nodes)
		return NULL;

<<<<<<< HEAD
    //bit_fmt(str, (sizeof(str) - 1), node_map);
    //info("ALEJ: _select_nodes nodemap: %s", str);
    //bit_fmt(str, (sizeof(str) - 1), core_map);
    //info("ALEJ: _select_nodes coremap: %s", str);
=======
	//bit_fmt(str, (sizeof(str) - 1), node_map);
	//info("ALEJ: _select_nodes nodemap: %s", str);
	//bit_fmt(str, (sizeof(str) - 1), core_map);
	//info("ALEJ: _select_nodes coremap: %s", str);
>>>>>>> 75190243

	/* get resource usage for this job from each available node */
	_get_res_usage(job_ptr, node_map, core_map, cr_node_cnt,
		       node_usage, cr_type, &cpu_cnt, test_only);

	/* clear all nodes that do not have any
	 * usable resources for this job */
	for (n = 0; n < cr_node_cnt; n++) {
		if (bit_test(node_map, n) && (cpu_cnt[n] == 0)) {
			/* no resources are available for this node */
			if (req_map && bit_test(req_map, n)) {
				/* cannot clear a required node! */
				xfree(cpu_cnt);
				return NULL;
			}
			bit_clear(node_map, n);
		}
	}
	if (bit_set_count(node_map) < min_nodes) {
		xfree(cpu_cnt);
		return NULL;
	}
    
    //bit_fmt(str, (sizeof(str) - 1), node_map);
    //info("ALEJ: _select_nodes nodemap: %s", str);

	//bit_fmt(str, (sizeof(str) - 1), node_map);
	//info("ALEJ: _select_nodes nodemap: %s", str);

	/* choose the best nodes for the job */
	rc = _choose_nodes(job_ptr, node_map, min_nodes, max_nodes, req_nodes,
			   cr_node_cnt, cpu_cnt);

	/* if successful, sync up the core_map with the node_map, and
	 * create a cpus array */
	if (rc == SLURM_SUCCESS) {
		cpus = xmalloc(bit_set_count(node_map) * sizeof(uint16_t));
		start = 0;
		a = 0;
		for (n = 0; n < cr_node_cnt; n++) {
			if (bit_test(node_map, n)) {
				cpus[a++] = cpu_cnt[n];
				if (cr_get_coremap_offset(n) != start) {
					bit_nclear(core_map, start,
						   (cr_get_coremap_offset(n))-1);
				}
				start = cr_get_coremap_offset(n + 1);
			}
		}
		if (cr_get_coremap_offset(n) != start) {
			bit_nclear(core_map, start, cr_get_coremap_offset(n)-1);
		}
	}

	xfree(cpu_cnt);
	return cpus;
}


/* cr_job_test - does most of the real work for select_p_job_test(), which
 *	includes contiguous selection, load-leveling and max_share logic
 *
 * PROCEDURE:
 *
 * Step 1: compare nodes in "avail" bitmap with current node state data
 *         to find available nodes that match the job request
 *
 * Step 2: check resources in "avail" bitmap with allocated resources from
 *         higher priority partitions (busy resources are UNavailable)
 *
 * Step 3: select resource usage on remaining resources in "avail" bitmap
 *         for this job, with the placement influenced by existing
 *         allocations
 */
extern int cr_job_test(struct job_record *job_ptr, bitstr_t *bitmap,
			uint32_t min_nodes, uint32_t max_nodes,
			uint32_t req_nodes, int mode,
			uint16_t cr_type, enum node_cr_state job_node_req, 
			uint32_t cr_node_cnt,
			struct part_res_record *cr_part_ptr,
<<<<<<< HEAD
			struct node_use_record *node_usage, bitstr_t *exc_core_bitmap)
=======
			struct node_use_record *node_usage,
			bitstr_t *exc_core_bitmap)
>>>>>>> 75190243
{
	int error_code = SLURM_SUCCESS, ll; /* ll = layout array index */
	uint16_t *layout_ptr = NULL;
	bitstr_t *orig_map, *avail_cores, *free_cores;
	bitstr_t *tmpcore = NULL, *reqmap = NULL;
	bool test_only;
	uint32_t c, i, k, n, csize, total_cpus, save_mem = 0;
	int32_t build_cnt;
	job_resources_t *job_res;
	struct job_details *details_ptr;
	struct part_res_record *p_ptr, *jp_ptr;
	uint16_t *cpu_count;

	details_ptr = job_ptr->details;
	layout_ptr  = details_ptr->req_node_layout;
	reqmap      = details_ptr->req_node_bitmap;

	free_job_resources(&job_ptr->job_resrcs);

	if (mode == SELECT_MODE_TEST_ONLY)
		test_only = true;
	else	/* SELECT_MODE_RUN_NOW || SELECT_MODE_WILL_RUN  */
		test_only = false;

	/* check node_state and update the node bitmap as necessary */
	if (!test_only) {
		error_code = _verify_node_state(cr_part_ptr, job_ptr,
						bitmap, cr_type, node_usage,
						job_node_req);
		if (error_code != SLURM_SUCCESS) {
			return error_code;
		}
	}

	/* This is the case if -O/--overcommit  is true */
	if (details_ptr->min_cpus == details_ptr->min_nodes) {
		struct multi_core_data *mc_ptr = details_ptr->mc_ptr;

		if ((mc_ptr->threads_per_core != (uint16_t) NO_VAL) &&
		    (mc_ptr->threads_per_core > 1))
			details_ptr->min_cpus *= mc_ptr->threads_per_core;
		if ((mc_ptr->cores_per_socket != (uint16_t) NO_VAL) &&
		    (mc_ptr->cores_per_socket > 1))
			details_ptr->min_cpus *= mc_ptr->cores_per_socket;
		if ((mc_ptr->sockets_per_node != (uint16_t) NO_VAL) &&
		    (mc_ptr->sockets_per_node > 1))
			details_ptr->min_cpus *= mc_ptr->sockets_per_node;
	}

	if (select_debug_flags & DEBUG_FLAG_CPU_BIND) {
		info("cons_res: cr_job_test: evaluating job %u on %u nodes",
		     job_ptr->job_id, bit_set_count(bitmap));
	}

	orig_map = bit_copy(bitmap);
	avail_cores = _make_core_bitmap(bitmap);

	/* test to make sure that this job can succeed with all avail_cores
	 * if 'no' then return FAIL
	 * if 'yes' then we will seek the optimal placement for this job
	 *          within avail_cores
	 */
	free_cores = bit_copy(avail_cores);
	cpu_count = _select_nodes(job_ptr, min_nodes, max_nodes, req_nodes,
				  bitmap, cr_node_cnt, free_cores,
				  node_usage, cr_type, test_only);
	if (cpu_count == NULL) {
		/* job cannot fit */
		FREE_NULL_BITMAP(orig_map);
		FREE_NULL_BITMAP(free_cores);
		FREE_NULL_BITMAP(avail_cores);
		if (select_debug_flags & DEBUG_FLAG_CPU_BIND) {
			info("cons_res: cr_job_test: test 0 fail: "
			     "insufficient resources");
		}
		return SLURM_ERROR;
	} else if (test_only) {
		FREE_NULL_BITMAP(orig_map);
		FREE_NULL_BITMAP(free_cores);
		FREE_NULL_BITMAP(avail_cores);
		xfree(cpu_count);
		if (select_debug_flags & DEBUG_FLAG_CPU_BIND)
			info("cons_res: cr_job_test: test 0 pass: test_only");
		return SLURM_SUCCESS;
	} else if (!job_ptr->best_switch) {
		FREE_NULL_BITMAP(orig_map);
		FREE_NULL_BITMAP(free_cores);
		FREE_NULL_BITMAP(avail_cores);
		xfree(cpu_count);
		return SLURM_ERROR;
	}
	if (cr_type == CR_MEMORY) {
		/* CR_MEMORY does not care about existing CPU allocations,
		 * so we can jump right to job allocation from here */
		goto alloc_job;
	}
	xfree(cpu_count);
	if (select_debug_flags & DEBUG_FLAG_CPU_BIND) {
		info("cons_res: cr_job_test: test 0 pass - "
		     "job fits on given resources");
	}

	/* now that we know that this job can run with the given resources,
	 * let's factor in the existing allocations and seek the optimal set
	 * of resources for this job. Here is the procedure:
	 *
	 * Step 1: Seek idle CPUs across all partitions. If successful then
	 *         place job and exit. If not successful, then continue. Two
	 *         related items to note:
	 *          1. Jobs that don't share CPUs finish with step 1.
	 *          2. The remaining steps assume sharing or preemption.
	 *
	 * Step 2: Remove resources that are in use by higher-priority
	 *         partitions, and test that job can still succeed. If not
	 *         then exit.
	 *
	 * Step 3: Seek idle nodes among the partitions with the same
	 *         priority as the job's partition. If successful then
	 *         goto Step 6. If not then continue:
	 *
	 * Step 4: Seek placement within the job's partition. Search
	 *         row-by-row. If no placement if found, then exit. If a row
	 *         is found, then continue:
	 *
	 * Step 5: Place job and exit. FIXME! Here is where we need a
	 *         placement algorithm that recognizes existing job
	 *         boundaries and tries to "overlap jobs" as efficiently
	 *         as possible.
	 *
	 * Step 6: Place job and exit. FIXME! here is we use a placement
	 *         algorithm similar to Step 5 on jobs from lower-priority
	 *         partitions.
	 */


	/*** Step 1 ***/
	bit_copybits(bitmap, orig_map);
	bit_copybits(free_cores, avail_cores);

<<<<<<< HEAD
    if(exc_core_bitmap){
        char str[100];
       
        bit_fmt(str, (sizeof(str) - 1), exc_core_bitmap);
	    debug2("excluding cores reserved: %s", str);

        bit_not(exc_core_bitmap);
        bit_and(free_cores, exc_core_bitmap);
        bit_not(exc_core_bitmap);
    }
=======
	if (exc_core_bitmap) {
		char str[100];

		bit_fmt(str, (sizeof(str) - 1), exc_core_bitmap);
		debug2("excluding cores reserved: %s", str);

		bit_not(exc_core_bitmap);
		bit_and(free_cores, exc_core_bitmap);
		bit_not(exc_core_bitmap);
	}
>>>>>>> 75190243

	/* remove all existing allocations from free_cores */
	tmpcore = bit_copy(free_cores);
	for (p_ptr = cr_part_ptr; p_ptr; p_ptr = p_ptr->next) {
		if (!p_ptr->row)
			continue;
		for (i = 0; i < p_ptr->num_rows; i++) {
			if (!p_ptr->row[i].row_bitmap)
				continue;
			bit_copybits(tmpcore, p_ptr->row[i].row_bitmap);
			bit_not(tmpcore); /* set bits now "free" resources */
			bit_and(free_cores, tmpcore);
		}
	}
	cpu_count = _select_nodes(job_ptr, min_nodes, max_nodes, req_nodes,
				  bitmap, cr_node_cnt, free_cores,
				  node_usage, cr_type, test_only);

	if ((cpu_count) && (job_ptr->best_switch)) {
		/* job fits! We're done. */
		if (select_debug_flags & DEBUG_FLAG_CPU_BIND) {
			info("cons_res: cr_job_test: test 1 pass - "
			     "idle resources found");
		}
		goto alloc_job;
	}

	if (job_node_req == NODE_CR_ONE_ROW) {
		/* This job CANNOT share CPUs regardless of priority,
		 * so we fail here. Note that Shared=EXCLUSIVE was already
		 * addressed in _verify_node_state() and job preemption
		 * removes jobs from simulated resource allocation map
		 * before this point. */
		if (select_debug_flags & DEBUG_FLAG_CPU_BIND) {
			info("cons_res: cr_job_test: test 1 fail - "
			     "no idle resources available");
		}
		goto alloc_job;
	}
	if (select_debug_flags & DEBUG_FLAG_CPU_BIND) {
		info("cons_res: cr_job_test: test 1 fail - "
		     "not enough idle resources");
	}

	/*** Step 2 ***/
	bit_copybits(bitmap, orig_map);
	bit_copybits(free_cores, avail_cores);

<<<<<<< HEAD
    if(exc_core_bitmap){
        bit_not(exc_core_bitmap);
        bit_and(free_cores, exc_core_bitmap);
        bit_not(exc_core_bitmap);
    }
=======
	if (exc_core_bitmap) {
		bit_not(exc_core_bitmap);
		bit_and(free_cores, exc_core_bitmap);
		bit_not(exc_core_bitmap);
	}
>>>>>>> 75190243

	for (jp_ptr = cr_part_ptr; jp_ptr; jp_ptr = jp_ptr->next) {
		if (jp_ptr->part_ptr == job_ptr->part_ptr)
			break;
	}
	if (!jp_ptr) {
		fatal("cons_res error: could not find partition for job %u",
			job_ptr->job_id);
	}

	/* remove existing allocations (jobs) from higher-priority partitions
	 * from avail_cores */
	for (p_ptr = cr_part_ptr; p_ptr; p_ptr = p_ptr->next) {
		if (p_ptr->part_ptr->priority <= jp_ptr->part_ptr->priority)
			continue;
		if (!p_ptr->row)
			continue;
		for (i = 0; i < p_ptr->num_rows; i++) {
			if (!p_ptr->row[i].row_bitmap)
				continue;
			bit_copybits(tmpcore, p_ptr->row[i].row_bitmap);
			bit_not(tmpcore); /* set bits now "free" resources */
			bit_and(free_cores, tmpcore);
		}
	}
	/* make these changes permanent */
	bit_copybits(avail_cores, free_cores);
	cpu_count = _select_nodes(job_ptr, min_nodes, max_nodes, req_nodes,
				  bitmap, cr_node_cnt, free_cores,
				  node_usage, cr_type, test_only);
	if (!cpu_count) {
		/* job needs resources that are currently in use by
		 * higher-priority jobs, so fail for now */
		if (select_debug_flags & DEBUG_FLAG_CPU_BIND) {
			info("cons_res: cr_job_test: test 2 fail - "
			     "resources busy with higher priority jobs");
		}
		goto alloc_job;
	}
	xfree(cpu_count);
	if (select_debug_flags & DEBUG_FLAG_CPU_BIND) {
		info("cons_res: cr_job_test: test 2 pass - "
		     "available resources for this priority");
	}

	/*** Step 3 ***/
	bit_copybits(bitmap, orig_map);
	bit_copybits(free_cores, avail_cores);

	/* remove existing allocations (jobs) from same-priority partitions
	 * from avail_cores */
	for (p_ptr = cr_part_ptr; p_ptr; p_ptr = p_ptr->next) {
		if (p_ptr->part_ptr->priority != jp_ptr->part_ptr->priority)
			continue;
		if (!p_ptr->row)
			continue;
		for (i = 0; i < p_ptr->num_rows; i++) {
			if (!p_ptr->row[i].row_bitmap)
				continue;
			bit_copybits(tmpcore, p_ptr->row[i].row_bitmap);
			bit_not(tmpcore); /* set bits now "free" resources */
			bit_and(free_cores, tmpcore);
		}
	}
	cpu_count = _select_nodes(job_ptr, min_nodes, max_nodes, req_nodes,
				   bitmap, cr_node_cnt, free_cores,
				   node_usage, cr_type, test_only);
	if (cpu_count) {
		/* jobs from low-priority partitions are the only thing left
		 * in our way. for now we'll ignore them, but FIXME: we need
		 * a good placement algorithm here that optimizes "job overlap"
		 * between this job (in these idle nodes) and the low-priority
		 * jobs */
		if (select_debug_flags & DEBUG_FLAG_CPU_BIND) {
			info("cons_res: cr_job_test: test 3 pass - "
			     "found resources");
		}
		goto alloc_job;
	}
	if (select_debug_flags & DEBUG_FLAG_CPU_BIND) {
		info("cons_res: cr_job_test: test 3 fail - "
		     "not enough idle resources in same priority");
	}


	/*** Step 4 ***/
	/* try to fit the job into an existing row
	 *
	 * tmpcore = worker core_bitmap
	 * free_cores = core_bitmap to be built
	 * avail_cores = static core_bitmap of all available cores
	 */

	if (jp_ptr->row == NULL) {
		/* there's no existing jobs in this partition, so place
		 * the job in avail_cores. FIXME: still need a good
		 * placement algorithm here that optimizes "job overlap"
		 * between this job (in these idle nodes) and existing
		 * jobs in the other partitions with <= priority to
		 * this partition */
		bit_copybits(bitmap, orig_map);
		bit_copybits(free_cores, avail_cores);
		cpu_count = _select_nodes(job_ptr, min_nodes, max_nodes,
					  req_nodes, bitmap, cr_node_cnt,
					  free_cores, node_usage, cr_type,
					  test_only);
		if (select_debug_flags & DEBUG_FLAG_CPU_BIND) {
			info("cons_res: cr_job_test: test 4 pass - "
			     "first row found");
		}
		goto alloc_job;
	}

	cr_sort_part_rows(jp_ptr);
	c = jp_ptr->num_rows;
	if (job_node_req != NODE_CR_AVAILABLE)
		c = 1;
	for (i = 0; i < c; i++) {
		if (!jp_ptr->row[i].row_bitmap)
			break;
		bit_copybits(bitmap, orig_map);
		bit_copybits(free_cores, avail_cores);
		bit_copybits(tmpcore, jp_ptr->row[i].row_bitmap);
		bit_not(tmpcore);
		bit_and(free_cores, tmpcore);
		cpu_count = _select_nodes(job_ptr, min_nodes, max_nodes,
					  req_nodes, bitmap, cr_node_cnt,
					  free_cores, node_usage, cr_type,
					  test_only);
		if (cpu_count) {
			if (select_debug_flags & DEBUG_FLAG_CPU_BIND) {
				info("cons_res: cr_job_test: test 4 pass - "
				     "row %i", i);
			}
			break;
		}
		if (select_debug_flags & DEBUG_FLAG_CPU_BIND)
			info("cons_res: cr_job_test: test 4 fail - row %i", i);
	}

	if ((i < c) && !jp_ptr->row[i].row_bitmap) {
		/* we've found an empty row, so use it */
		bit_copybits(bitmap, orig_map);
		bit_copybits(free_cores, avail_cores);
		if (select_debug_flags & DEBUG_FLAG_CPU_BIND) {
			info("cons_res: cr_job_test: "
			     "test 4 trying empty row %i",i);
		}
		cpu_count = _select_nodes(job_ptr, min_nodes, max_nodes,
					  req_nodes, bitmap, cr_node_cnt,
					  free_cores, node_usage, cr_type,
					  test_only);
	}

	if (!cpu_count) {
		/* job can't fit into any row, so exit */
		if (select_debug_flags & DEBUG_FLAG_CPU_BIND) {
			info("cons_res: cr_job_test: test 4 fail - "
			     "busy partition");
		}
		goto alloc_job;

	}

	/*** CONSTRUCTION ZONE FOR STEPs 5 AND 6 ***
	 * Note that while the job may have fit into a row, it should
	 * still be run through a good placement algorithm here that
	 * optimizes "job overlap" between this job (in these idle nodes)
	 * and existing jobs in the other partitions with <= priority to
	 * this partition */

alloc_job:
	/* at this point we've found a good set of
	 * bits to allocate to this job:
	 * - bitmap is the set of nodes to allocate
	 * - free_cores is the set of allocated cores
	 * - cpu_count is the number of cpus per allocated node
	 *
	 * Next steps are to cleanup the worker variables,
	 * create the job_resources struct,
	 * distribute the job on the bits, and exit
	 */
	FREE_NULL_BITMAP(orig_map);
	FREE_NULL_BITMAP(avail_cores);
	FREE_NULL_BITMAP(tmpcore);
	if ((!cpu_count) || (!job_ptr->best_switch)) {
		/* we were sent here to cleanup and exit */
		FREE_NULL_BITMAP(free_cores);
		if (select_debug_flags & DEBUG_FLAG_CPU_BIND) {
			info("cons_res: exiting cr_job_test with no "
			     "allocation");
		}
		return SLURM_ERROR;
	}

	/* At this point we have:
	 * - a bitmap of selected nodes
	 * - a free_cores bitmap of usable cores on each selected node
	 * - a per-alloc-node cpu_count array
	 */

	if ((mode != SELECT_MODE_WILL_RUN) && (job_ptr->part_ptr == NULL))
		error_code = EINVAL;
	if ((error_code == SLURM_SUCCESS) && (mode == SELECT_MODE_WILL_RUN)) {
		/* Set a reasonable value for the number of allocated CPUs.
		 * Without computing task distribution this is only a guess */
		job_ptr->total_cpus = MAX(job_ptr->details->min_cpus,
					  job_ptr->details->min_nodes);
	}
	if ((error_code != SLURM_SUCCESS) || (mode != SELECT_MODE_RUN_NOW)) {
		FREE_NULL_BITMAP(free_cores);
		xfree(cpu_count);
		return error_code;
	}

	if (select_debug_flags & DEBUG_FLAG_CPU_BIND) {
		info("cons_res: cr_job_test: distributing job %u",
		     job_ptr->job_id);
	}

	/** create the struct_job_res  **/
	job_res                   = create_job_resources();
	job_res->node_bitmap      = bit_copy(bitmap);
	job_res->nodes            = bitmap2node_name(bitmap);
	if (job_res->node_bitmap == NULL)
		fatal("bit_copy malloc failure");
	job_res->nhosts           = bit_set_count(bitmap);
	job_res->ncpus            = job_res->nhosts;
	if (job_ptr->details->ntasks_per_node)
		job_res->ncpus   *= details_ptr->ntasks_per_node;
	job_res->ncpus            = MAX(job_res->ncpus,
					details_ptr->min_cpus);
	job_res->ncpus            = MAX(job_res->ncpus,
					details_ptr->pn_min_cpus);
	job_res->node_req         = job_node_req;
	job_res->cpus             = cpu_count;
	job_res->cpus_used        = xmalloc(job_res->nhosts *
					    sizeof(uint16_t));
	job_res->memory_allocated = xmalloc(job_res->nhosts *
					    sizeof(uint32_t));
	job_res->memory_used      = xmalloc(job_res->nhosts *
					    sizeof(uint32_t));

	/* store the hardware data for the selected nodes */
	error_code = build_job_resources(job_res, node_record_table_ptr,
					  select_fast_schedule);
	if (error_code != SLURM_SUCCESS) {
		free_job_resources(&job_res);
		FREE_NULL_BITMAP(free_cores);
		return error_code;
	}

	/* sync up cpus with layout_ptr, total up
	 * all cpus, and load the core_bitmap */
	ll = -1;
	total_cpus = 0;
	c = 0;
	csize = bit_size(job_res->core_bitmap);
	for (i = 0, n = 0; n < cr_node_cnt; n++) {
		uint32_t j;
		if (layout_ptr && reqmap && bit_test(reqmap,n))
			ll++;
		if (bit_test(bitmap, n) == 0)
			continue;
		j = cr_get_coremap_offset(n);
		k = cr_get_coremap_offset(n + 1);
		for (; j < k; j++, c++) {
			if (bit_test(free_cores, j)) {
				if (c >= csize)	{
					error("cons_res: cr_job_test "
					      "core_bitmap index error on "
					      "node %s", 
					      select_node_record[n].node_ptr->
					      name);
					drain_nodes(select_node_record[n].
						    node_ptr->name,
						    "Bad core count",
						    getuid());
					free_job_resources(&job_res);
					FREE_NULL_BITMAP(free_cores);
					return SLURM_ERROR;
				}
				bit_set(job_res->core_bitmap, c);
			}
		}

		if (layout_ptr && reqmap && bit_test(reqmap, n)) {
			job_res->cpus[i] = MIN(job_res->cpus[i],
					       layout_ptr[ll]);
		} else if (layout_ptr) {
			job_res->cpus[i] = 0;
		}
		total_cpus += job_res->cpus[i];
		i++;
	}

	/* When 'srun --overcommit' is used, ncpus is set to a minimum value
	 * in order to allocate the appropriate number of nodes based on the
	 * job request.
	 * For cons_res, all available logical processors will be allocated on
	 * each allocated node in order to accommodate the overcommit request.
	 */
	if (details_ptr->overcommit && details_ptr->num_tasks)
		job_res->ncpus = MIN(total_cpus, details_ptr->num_tasks);

	if (select_debug_flags & DEBUG_FLAG_CPU_BIND) {
		info("cons_res: cr_job_test: job %u ncpus %u cbits "
		     "%u/%u nbits %u", job_ptr->job_id,
		     job_res->ncpus, bit_set_count(free_cores),
		     bit_set_count(job_res->core_bitmap), job_res->nhosts);
	}
	FREE_NULL_BITMAP(free_cores);

	/* distribute the tasks and clear any unused cores */
	job_ptr->job_resrcs = job_res;
	error_code = cr_dist(job_ptr, cr_type);
	if (error_code != SLURM_SUCCESS) {
		free_job_resources(&job_ptr->job_resrcs);
		return error_code;
	}

	/* translate job_res->cpus array into format with rep count */
	build_cnt = build_job_resources_cpu_array(job_res);
	if (build_cnt >= 0)
		job_ptr->total_cpus = build_cnt;
	else
		job_ptr->total_cpus = total_cpus;	/* best guess */

	if (!(cr_type & CR_MEMORY))
		return error_code;

	/* load memory allocated array */
	save_mem =details_ptr->pn_min_memory;
	if (save_mem & MEM_PER_CPU) {
		/* memory is per-cpu */
		save_mem &= (~MEM_PER_CPU);
		for (i = 0; i < job_res->nhosts; i++) {
			job_res->memory_allocated[i] = job_res->cpus[i] *
						       save_mem;
		}
	} else {
		/* memory is per-node */
		for (i = 0; i < job_res->nhosts; i++) {
			job_res->memory_allocated[i] = save_mem;
		}
	}
	return error_code;
}<|MERGE_RESOLUTION|>--- conflicted
+++ resolved
@@ -1863,27 +1863,16 @@
 	int rc;
 	uint16_t *cpu_cnt, *cpus = NULL;
 	uint32_t start, n, a;
-<<<<<<< HEAD
-    //char str[100];
-=======
 	//char str[100];
->>>>>>> 75190243
 	bitstr_t *req_map = job_ptr->details->req_node_bitmap;
 
 	if (bit_set_count(node_map) < min_nodes)
 		return NULL;
 
-<<<<<<< HEAD
-    //bit_fmt(str, (sizeof(str) - 1), node_map);
-    //info("ALEJ: _select_nodes nodemap: %s", str);
-    //bit_fmt(str, (sizeof(str) - 1), core_map);
-    //info("ALEJ: _select_nodes coremap: %s", str);
-=======
 	//bit_fmt(str, (sizeof(str) - 1), node_map);
 	//info("ALEJ: _select_nodes nodemap: %s", str);
 	//bit_fmt(str, (sizeof(str) - 1), core_map);
 	//info("ALEJ: _select_nodes coremap: %s", str);
->>>>>>> 75190243
 
 	/* get resource usage for this job from each available node */
 	_get_res_usage(job_ptr, node_map, core_map, cr_node_cnt,
@@ -1964,12 +1953,8 @@
 			uint16_t cr_type, enum node_cr_state job_node_req, 
 			uint32_t cr_node_cnt,
 			struct part_res_record *cr_part_ptr,
-<<<<<<< HEAD
-			struct node_use_record *node_usage, bitstr_t *exc_core_bitmap)
-=======
 			struct node_use_record *node_usage,
 			bitstr_t *exc_core_bitmap)
->>>>>>> 75190243
 {
 	int error_code = SLURM_SUCCESS, ll; /* ll = layout array index */
 	uint16_t *layout_ptr = NULL;
@@ -2109,18 +2094,6 @@
 	bit_copybits(bitmap, orig_map);
 	bit_copybits(free_cores, avail_cores);
 
-<<<<<<< HEAD
-    if(exc_core_bitmap){
-        char str[100];
-       
-        bit_fmt(str, (sizeof(str) - 1), exc_core_bitmap);
-	    debug2("excluding cores reserved: %s", str);
-
-        bit_not(exc_core_bitmap);
-        bit_and(free_cores, exc_core_bitmap);
-        bit_not(exc_core_bitmap);
-    }
-=======
 	if (exc_core_bitmap) {
 		char str[100];
 
@@ -2131,7 +2104,6 @@
 		bit_and(free_cores, exc_core_bitmap);
 		bit_not(exc_core_bitmap);
 	}
->>>>>>> 75190243
 
 	/* remove all existing allocations from free_cores */
 	tmpcore = bit_copy(free_cores);
@@ -2180,19 +2152,11 @@
 	bit_copybits(bitmap, orig_map);
 	bit_copybits(free_cores, avail_cores);
 
-<<<<<<< HEAD
-    if(exc_core_bitmap){
-        bit_not(exc_core_bitmap);
-        bit_and(free_cores, exc_core_bitmap);
-        bit_not(exc_core_bitmap);
-    }
-=======
 	if (exc_core_bitmap) {
 		bit_not(exc_core_bitmap);
 		bit_and(free_cores, exc_core_bitmap);
 		bit_not(exc_core_bitmap);
 	}
->>>>>>> 75190243
 
 	for (jp_ptr = cr_part_ptr; jp_ptr; jp_ptr = jp_ptr->next) {
 		if (jp_ptr->part_ptr == job_ptr->part_ptr)
