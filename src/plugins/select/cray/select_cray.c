/*****************************************************************************\
 *  select_cray.c - node selection plugin for cray systems.
 *****************************************************************************
 *  Copyright (C) 2013-2014 SchedMD LLC
 *  Copyright 2013 Cray Inc. All Rights Reserved.
 *  Written by Danny Auble <da@schedmd.com>
 *
 *  This file is part of SLURM, a resource management program.
 *  For details, see <http://slurm.schedmd.com/>.
 *  Please also read the included file: DISCLAIMER.
 *
 *  SLURM is free software; you can redistribute it and/or modify it under
 *  the terms of the GNU General Public License as published by the Free
 *  Software Foundation; either version 2 of the License, or (at your option)
 *  any later version.
 *
 *  In addition, as a special exception, the copyright holders give permission
 *  to link the code of portions of this program with the OpenSSL library under
 *  certain conditions as described in each individual source file, and
 *  distribute linked combinations including the two. You must obey the GNU
 *  General Public License in all respects for all of the code used other than
 *  OpenSSL. If you modify file(s) with this exception, you may extend this
 *  exception to your version of the file(s), but you are not obligated to do
 *  so. If you do not wish to do so, delete this exception statement from your
 *  version.  If you delete this exception statement from all source files in
 *  the program, then also delete it here.
 *
 *  SLURM is distributed in the hope that it will be useful, but WITHOUT ANY
 *  WARRANTY; without even the implied warranty of MERCHANTABILITY or FITNESS
 *  FOR A PARTICULAR PURPOSE.  See the GNU General Public License for more
 *  details.
 *
 *  You should have received a copy of the GNU General Public License along
 *  with SLURM; if not, write to the Free Software Foundation, Inc.,
 *  51 Franklin Street, Fifth Floor, Boston, MA 02110-1301  USA.
\*****************************************************************************/

#define _GNU_SOURCE 1

#include <stdio.h>
#include <poll.h>
#include <sys/types.h>
#include <sys/stat.h>
#include <unistd.h>
#include <stdlib.h>
#include <fcntl.h>

#include "src/common/slurm_xlator.h"	/* Must be first */
#include "src/common/pack.h"
#include "src/common/slurm_accounting_storage.h"
#include "src/slurmctld/burst_buffer.h"
#include "src/slurmctld/locks.h"
#include "other_select.h"
#include "ccm.h"

#ifdef HAVE_NATIVE_CRAY
#include "alpscomm_sn.h"
#endif

#define CLEANING_INIT		0x0000
#define CLEANING_STARTED	0x0001
#define CLEANING_COMPLETE	0x0002

#define IS_CLEANING_INIT(_X)		(_X->cleaning == CLEANING_INIT)
#define IS_CLEANING_STARTED(_X)		(_X->cleaning & CLEANING_STARTED)
#define IS_CLEANING_COMPLETE(_X)	(_X->cleaning & CLEANING_COMPLETE)

/**
 * struct select_jobinfo - data specific to Cray node selection plugin
 * @magic:		magic number, must equal %JOBINFO_MAGIC
 * @other_jobinfo:	hook into attached, "other" node selection plugin.
 */
struct select_jobinfo {
	bitstr_t               *blade_map;
	bool                    killing; /* (NO NEED TO PACK) used on
					    a step to signify it being killed */
	uint16_t                cleaning;
	uint16_t		magic;
	uint8_t                 npc;
	select_jobinfo_t       *other_jobinfo;
	bitstr_t               *used_blades;
};
#define JOBINFO_MAGIC 0x86ad

/**
 * struct select_nodeinfo - data used for node information
 * @magic:		magic number, must equal %NODEINFO_MAGIC
 * @other_nodeinfo:	hook into attached, "other" node selection plugin.
 */
struct select_nodeinfo {
	uint32_t                blade_id;
	uint16_t		magic;
	uint32_t                nid;
	select_nodeinfo_t	*other_nodeinfo;
};

typedef struct {
	uint64_t apid;
	uint32_t exit_code;
	bool is_step;	/* true if step, false if job */
	uint32_t jobid;
	char *nodelist;
	uint32_t user_id;
} nhc_info_t;

typedef struct {
	uint64_t id;
	uint32_t job_cnt;
	bitstr_t *node_bitmap;
} blade_info_t;

typedef enum {
	NPC_NONE, // Don't use network performance counters.
	NPC_SYS, // Use the system-wide network performance counters.
	NPC_BLADE, // NPC on a blade
} npc_type_t;

#define NODEINFO_MAGIC 0x85ad
#define MAX_PTHREAD_RETRIES  1

#define GET_BLADE_X(_X) \
	(int16_t)((_X & 0x0000ffff00000000) >> 32)
#define GET_BLADE_Y(_X) \
	(int16_t)((_X & 0x00000000ffff0000) >> 16)
#define GET_BLADE_Z(_X) \
	(int16_t)(_X & 0x000000000000ffff)

/* These are defined here so when we link with something other than
 * the slurmctld we will have these symbols defined.  They will get
 * overwritten when linking with the slurmctld.
 */
#if defined (__APPLE__)
slurmctld_config_t slurmctld_config __attribute__((weak_import));
slurm_ctl_conf_t slurmctld_conf __attribute__((weak_import));
int bg_recover __attribute__((weak_import)) = NOT_FROM_CONTROLLER;
slurmdb_cluster_rec_t *working_cluster_rec  __attribute__((weak_import)) = NULL;
struct node_record *node_record_table_ptr __attribute__((weak_import));
int node_record_count __attribute__((weak_import));
time_t last_node_update __attribute__((weak_import));
int slurmctld_primary __attribute__((weak_import));
void *acct_db_conn  __attribute__((weak_import)) = NULL;
#else
slurmctld_config_t slurmctld_config;
slurm_ctl_conf_t slurmctld_conf;
int bg_recover = NOT_FROM_CONTROLLER;
slurmdb_cluster_rec_t *working_cluster_rec = NULL;
struct node_record *node_record_table_ptr;
int node_record_count;
time_t last_node_update;
int slurmctld_primary;
void *acct_db_conn = NULL;
#endif

static blade_info_t *blade_array = NULL;
static bitstr_t *blade_nodes_running_npc = NULL;
static uint32_t blade_cnt = 0;
static pthread_mutex_t blade_mutex = PTHREAD_MUTEX_INITIALIZER;
static time_t last_npc_update;

static int active_post_nhc_cnt = 0;
static pthread_mutex_t throttle_mutex = PTHREAD_MUTEX_INITIALIZER;
static pthread_cond_t throttle_cond = PTHREAD_COND_INITIALIZER;

static bool scheduling_disabled = false; //Backup running on external cray node?

#if defined(HAVE_NATIVE_CRAY_GA) && !defined(HAVE_CRAY_NETWORK)
static size_t topology_num_nodes = 0;
static alpsc_topology_t *topology = NULL;
#endif

#ifdef HAVE_NATIVE_CRAY

/* Used for aeld communication */
static alpsc_ev_app_t *app_list = NULL;	  // List of running/suspended apps
static int32_t app_list_size = 0;	  // Number of running/suspended apps
static size_t app_list_capacity = 0;	  // Capacity of app list
static alpsc_ev_app_t *event_list = NULL; // List of app state changes
static int32_t event_list_size = 0;	  // Number of events
static size_t event_list_capacity = 0;	  // Capacity of event list

// 0 if the aeld thread has exited
// 1 if the session is temporarily down
// 2 if the session is running
static volatile sig_atomic_t aeld_running = 0;

// Mutex for the above
static pthread_mutex_t aeld_mutex = PTHREAD_MUTEX_INITIALIZER;
static pthread_t aeld_thread;

#define AELD_SESSION_INTERVAL	60	// aeld session retry interval (s)
#define AELD_EVENT_INTERVAL	110	// aeld event sending interval (ms)
#define AELD_LIST_CAPACITY	65536	// maximum list capacity

/* Static functions used for aeld communication */
static void _handle_aeld_error(const char *funcname, char *errmsg, int rv,
			       alpsc_ev_session_t **session);
static void _clear_event_list(alpsc_ev_app_t *list, int32_t *size);
static void _start_session(alpsc_ev_session_t **session, int *sessionfd);
static void *_aeld_event_loop(void *args);
static void _initialize_event(alpsc_ev_app_t *event,
			      struct step_record *step_ptr,
			      alpsc_ev_app_state_e state);
static void _copy_event(alpsc_ev_app_t *dest, alpsc_ev_app_t *src);
static void _free_event(alpsc_ev_app_t *event);
static void _add_to_app_list(alpsc_ev_app_t **list, int32_t *size,
			     size_t *capacity, alpsc_ev_app_t *app);
static void _update_app(struct step_record *step_ptr,
			alpsc_ev_app_state_e state);
#endif

static uint64_t debug_flags = 0;

/*
 * These variables are required by the generic plugin interface.  If they
 * are not found in the plugin, the plugin loader will ignore it.
 *
 * plugin_name - a string giving a human-readable description of the
 * plugin.  There is no maximum length, but the symbol must refer to
 * a valid string.
 *
 * plugin_type - a string suggesting the type of the plugin or its
 * applicability to a particular form of data or method of data handling.
 * If the low-level plugin API is used, the contents of this string are
 * unimportant and may be anything.  SLURM uses the higher-level plugin
 * interface which requires this string to be of the form
 *
 *	<application>/<method>
 *
 * where <application> is a description of the intended application of
 * the plugin (e.g., "select" for SLURM node selection) and <method>
 * is a description of how this plugin satisfies that application.  SLURM will
 * only load select plugins if the plugin_type string has a
 * prefix of "select/".
 *
 * plugin_version - an unsigned 32-bit integer containing the Slurm version
 * (major.minor.micro combined into a single number).
 */
const char plugin_name[]	= "Cray node selection plugin";
const char plugin_type[]	= "select/cray";
uint32_t plugin_id		= SELECT_PLUGIN_CRAY_LINEAR;
const uint32_t plugin_version	= SLURM_VERSION_NUMBER;

extern int select_p_select_jobinfo_free(select_jobinfo_t *jobinfo);

static int _run_nhc(nhc_info_t *nhc_info)
{
	if (scheduling_disabled)
		return 0;

#ifdef HAVE_NATIVE_CRAY
	int argc = 13, status = 1, wait_rc, i = 0;
	char *argv[argc];
	pid_t cpid;
	char *jobid_char = NULL, *apid_char = NULL, *nodelist_nids = NULL;
	char *exit_char = NULL, *user_char = NULL;
	DEF_TIMERS;

	START_TIMER;

	apid_char = xstrdup_printf("%"PRIu64"", nhc_info->apid);
	exit_char = xstrdup_printf("%u", nhc_info->exit_code);
	jobid_char = xstrdup_printf("%u", nhc_info->jobid);
	user_char = xstrdup_printf("%u", nhc_info->user_id);
	nodelist_nids = cray_nodelist2nids(NULL, nhc_info->nodelist);

	argv[i++] = "/opt/cray/nodehealth/default/bin/xtcleanup_after";
	argv[i++] = "-a";
	argv[i++] = apid_char;
	argv[i++] = "-e";
	argv[i++] = exit_char;
	argv[i++] = "-r";
	argv[i++] = jobid_char;
	argv[i++] = "-u";
	argv[i++] = user_char;
	argv[i++] = "-m";
	argv[i++] = nhc_info->is_step ? "application" : "reservation";
	argv[i++] = nodelist_nids;
	argv[i++] = NULL;

	if (debug_flags & DEBUG_FLAG_SELECT_TYPE) {
		if (nhc_info->is_step)
			info("Calling NHC for jobid %u and apid %"PRIu64" "
			     "on nodes %s(%s) exit code %u",
			     nhc_info->jobid, nhc_info->apid,
			     nhc_info->nodelist, nodelist_nids,
			     nhc_info->exit_code);
		else
			info("Calling NHC for jobid %u and apid %"PRIu64" "
			     "on nodes %s(%s)",
			     nhc_info->jobid, nhc_info->apid,
			     nhc_info->nodelist, nodelist_nids);
	}

	if (!nhc_info->nodelist || !nodelist_nids) {
		/* already done */
		goto fini;
	}

	if ((cpid = fork()) < 0) {
		error("_run_nhc fork error: %m");
		goto fini;
	}
	if (cpid == 0) {
#ifdef SETPGRP_TWO_ARGS
		setpgrp(0, 0);
#else
		setpgrp();
#endif
		execvp(argv[0], argv);
		exit(127);
	}

	while (1) {
		wait_rc = waitpid(cpid, &status, 0);
		if (wait_rc < 0) {
			if (errno == EINTR)
				continue;
			error("_run_nhc waitpid error: %m");
			break;
		} else if (wait_rc > 0) {
			killpg(cpid, SIGKILL);	/* kill children too */
			break;
		}
	}
	END_TIMER;
	if (status != 0) {
		error("_run_nhc jobid %u and apid %"PRIu64" exit "
		      "status %u:%u took: %s",
		      nhc_info->jobid, nhc_info->apid, WEXITSTATUS(status),
		      WTERMSIG(status), TIME_STR);
	} else if ((debug_flags &
		    (DEBUG_FLAG_SELECT_TYPE | DEBUG_FLAG_TIME_CRAY)) ||
		   (DELTA_TIMER > 60000000)) {	/* log if over one minute */
		info("_run_nhc jobid %u and apid %"PRIu64" completion took: %s",
		     nhc_info->jobid, nhc_info->apid, TIME_STR);
	}
fini:
	xfree(apid_char);
	xfree(exit_char);
	xfree(jobid_char);
	xfree(user_char);
	xfree(nodelist_nids);

	return status;

#elif HAVE_CRAY_NETWORK
	/* NHC not supported, but don't sleep before return. */
	return 0;

#else
	if (debug_flags & DEBUG_FLAG_SELECT_TYPE) {
		if (nhc_info->is_step) {
			info("simulating call to NHC for step %u.%u "
			     "and apid %"PRIu64" on nodes %s",
			     nhc_info->jobid,
			     SLURM_ID_HASH_STEP_ID(nhc_info->apid),
			     nhc_info->apid, nhc_info->nodelist);
		} else {
			info("simulating call to NHC for job %u "
			     "and apid %"PRIu64" on nodes %s",
			     nhc_info->jobid, nhc_info->apid,
			     nhc_info->nodelist);
		}
	}

	/* simulate sleeping */
	sleep(1);
	if (debug_flags & DEBUG_FLAG_SELECT_TYPE) {
		if (nhc_info->is_step) {
			info("NHC for step %u.%u and apid %"PRIu64" completed",
			     nhc_info->jobid,
			     SLURM_ID_HASH_STEP_ID(nhc_info->apid),
			     nhc_info->apid);
		} else {
			info("NHC for job %u and apid %"PRIu64" completed",
			     nhc_info->jobid, nhc_info->apid);
		}
	}

	return 0;
#endif
}

#ifdef HAVE_NATIVE_CRAY
/*
 * Clean up after a fatal error
 */
static void _aeld_cleanup(void)
{
	// Free any used memory
	slurm_mutex_lock(&aeld_mutex);
	_clear_event_list(app_list, &app_list_size);
	app_list_capacity = 0;
	xfree(app_list);
	_clear_event_list(event_list, &event_list_size);
	event_list_capacity = 0;
	xfree(event_list);
	slurm_mutex_unlock(&aeld_mutex);

	aeld_running = 0;
}

/*
 * Deal with an aeld error.
 */
static void _handle_aeld_error(const char *funcname, char *errmsg, int rv,
			       alpsc_ev_session_t **session)
{
	error("%s failed: %s", funcname, errmsg);
	free(errmsg);
	aeld_running = 1;
	alpsc_ev_destroy_session(*session);
	*session = NULL;

	// Unrecoverable errors
	if (rv == 1 || rv == 2) {
		_aeld_cleanup();
		pthread_exit(NULL);
	}
	return;
}

/*
 * Clear all events from the event list. Must already have the aeld_mutex
 * locked.
 */
static void _clear_event_list(alpsc_ev_app_t *list, int32_t *size)
{
	int32_t i;

	for (i = 0; i < *size; i++) {
		_free_event(&list[i]);
	}
	*size = 0;
	return;
}

/*
 * Start an aeld session.
 */
static void _start_session(alpsc_ev_session_t **session, int *sessionfd)
{
	static time_t start_time = (time_t) 0;
	static int start_count = 0;
	time_t now;
	int rv;
	char *errmsg;

	while (1) {
		slurm_mutex_lock(&aeld_mutex);

		// Create the session
		rv = alpsc_ev_create_session(&errmsg, session, app_list,
					     app_list_size);

		slurm_mutex_unlock(&aeld_mutex);

		if (rv) {
			_handle_aeld_error("alpsc_ev_create_session",
					   errmsg, rv, session);
		} else {
			// Get the session fd
			rv = alpsc_ev_get_session_fd(&errmsg, *session,
						     sessionfd);
			if (rv) {
				_handle_aeld_error("alpsc_ev_get_session_fd",
						   errmsg, rv, session);
			} else {
				aeld_running = 2;
				break;
			}
		}

		// If we get here, start over
		sleep(AELD_SESSION_INTERVAL);
	}

	now = time(NULL);
	if (start_time != now) {
		start_time = now;
		start_count = 1;
	} else if (++start_count == 3) {
		error("%s: aeld connection restart exceed threshold, find and "
		      "remove other program using the aeld socket, likely "
		      "another slurmctld instance", __func__);
	}
	debug("%s: Created aeld session fd %d", __func__, *sessionfd);
	return;
}

/*
 * Run the aeld communication event loop, sending events as we get
 * them and all apps on sync requests.
 */
static void *_aeld_event_loop(void *args)
{
	int rv, sessionfd;
	alpsc_ev_session_t *session = NULL;
	struct pollfd fds[1];
	char *errmsg;
	DEF_TIMERS;

	debug("cray: %s", __func__);

	aeld_running = 1;

	(void) pthread_setcancelstate(PTHREAD_CANCEL_ENABLE, NULL);
	(void) pthread_setcanceltype(PTHREAD_CANCEL_ASYNCHRONOUS, NULL);

	// Start out by creating a session
	_start_session(&session, &sessionfd);

	// Now poll on the session fd
	fds[0].fd = sessionfd;
	fds[0].events = POLLIN | POLLPRI | POLLRDHUP;
	while ((rv = TEMP_FAILURE_RETRY(poll(fds, 1, AELD_EVENT_INTERVAL)))
	       != -1) {
		START_TIMER;

		// There was activity on the file descriptor, get state
		if (rv > 0) {
			rv = alpsc_ev_get_session_state(&errmsg, session);
			if (rv > 0) {
				_handle_aeld_error("alpsc_ev_get_session_state",
						   errmsg, rv, &session);
				_start_session(&session, &sessionfd);
				fds[0].fd = sessionfd;
			} else if (rv == -1) {
				// Sync event
				debug("aeld sync event");
				aeld_running = 1;
				alpsc_ev_destroy_session(session);
				session = NULL;
				_start_session(&session, &sessionfd);
				fds[0].fd = sessionfd;
			}
			// Do nothing when rv == 0
		}

		// Process the event list
		slurm_mutex_lock(&aeld_mutex);
		if (event_list_size > 0) {
			// Send event list to aeld
			rv = alpsc_ev_set_application_info(&errmsg, session,
							   event_list,
							   event_list_size);

			// Clear the event list
			_clear_event_list(event_list, &event_list_size);
			slurm_mutex_unlock(&aeld_mutex);
			/*
			 * For this application info call, some errors do
			 * not require exiting the current session and
			 * creating a new session.
			 */
			if (rv > 2) {
				_handle_aeld_error(
					"alpsc_ev_set_application_info",
					errmsg, rv, &session);
				_start_session(&session, &sessionfd);
				fds[0].fd = sessionfd;
			} else if ((rv == 1) || (rv == 2)) {
				error("alpsc_ev_set_application_info rv %d, %s",
				      rv, errmsg);
			}
		} else {
			slurm_mutex_unlock(&aeld_mutex);
		}
		if (debug_flags & DEBUG_FLAG_TIME_CRAY)
			END_TIMER3("_aeld_event_loop: took", 20000);
	}

	error("%s: poll failed: %m", __func__);
	_aeld_cleanup();

	return NULL;
}

/*
 * Initialize an alpsc_ev_app_t
 */
static void _initialize_event(alpsc_ev_app_t *event,
			      struct step_record *step_ptr,
			      alpsc_ev_app_state_e state)
{
	struct job_record *job_ptr = step_ptr->job_ptr;
	hostlist_t hl = NULL;
	hostlist_iterator_t hlit;
	char *node;
	int rv;

	DEF_TIMERS;

	START_TIMER;

	event->apid = SLURM_ID_HASH(job_ptr->job_id, step_ptr->step_id);
	event->uid = job_ptr->user_id;
	event->app_name = xstrdup(step_ptr->name);
	event->batch_id = xmalloc(20);	// More than enough to hold max uint32
	snprintf(event->batch_id, 20, "%"PRIu32, job_ptr->job_id);
	event->state = state;
	event->nodes = NULL;
	event->num_nodes = 0;

	// Fill in nodes and num_nodes if available
	if (step_ptr->step_layout)
		hl = hostlist_create(step_ptr->step_layout->node_list);
	else if ((step_ptr->step_id == SLURM_EXTERN_CONT) &&
		 job_ptr->job_resrcs)
		hl = hostlist_create(job_ptr->job_resrcs->nodes);

	if (!hl)
		return;

	hlit = hostlist_iterator_create(hl);
	if (!hlit) {
		hostlist_destroy(hl);
		return;
	}

	event->nodes = xmalloc(hostlist_count(hl) * sizeof(int32_t));

	while ((node = hostlist_next(hlit))) {
		rv = sscanf(node, "nid%"SCNd32,
			    &event->nodes[event->num_nodes]);
		if (rv) {
			event->num_nodes++;
		} else {
			debug("%s: couldn't parse node %s, skipping",
			      __func__, node);
		}
		free(node);
	}

	hostlist_iterator_destroy(hlit);
	hostlist_destroy(hl);

	END_TIMER;
	if (debug_flags & DEBUG_FLAG_TIME_CRAY)
		INFO_LINE("call took: %s", TIME_STR);

	return;
}

/*
 * Copy an alpsc_ev_app_t
 */
static void _copy_event(alpsc_ev_app_t *dest, alpsc_ev_app_t *src)
{
	dest->apid = src->apid;
	dest->uid = src->uid;
	dest->app_name = xstrdup(src->app_name);
	dest->batch_id = xstrdup(src->batch_id);
	dest->state = src->state;
	if (src->num_nodes > 0 && src->nodes != NULL) {
		dest->nodes = xmalloc(src->num_nodes * sizeof(int32_t));
		memcpy(dest->nodes, src->nodes,
		       src->num_nodes * sizeof(int32_t));
		dest->num_nodes = src->num_nodes;
	} else {
		dest->nodes = NULL;
		dest->num_nodes = 0;
	}
	return;
}

/*
 * Free an alpsc_ev_app_t
 */
static void _free_event(alpsc_ev_app_t *event)
{
	xfree(event->app_name);
	xfree(event->batch_id);
	xfree(event->nodes);
	return;
}

/*
 * Add to a list. Must have the aeld_mutex locked.
 */
static void _add_to_app_list(alpsc_ev_app_t **list, int32_t *size,
			     size_t *capacity, alpsc_ev_app_t *app)
{
	// Realloc if necessary
	if (*size + 1 > *capacity) {
		if (*capacity == 0) {
			*capacity = 16;
		} else if (*capacity >= AELD_LIST_CAPACITY) {
			debug("aeld list over capacity");
			return;
		} else {
			*capacity *= 2;
		}
		*list = xrealloc(*list, *capacity * sizeof(alpsc_ev_app_t));
	}

	// Copy the event to the destination
	_copy_event(*list + *size, app);
	(*size)++;
	return;
}

/*
 * For starting apps, push to the app list. For ending apps, removes from the
 * app list. For suspend/resume apps, edits the app list. Always adds to the
 * event list.
 */
static void _update_app(struct step_record *step_ptr,
			alpsc_ev_app_state_e state)
{
	struct job_record *job_ptr = step_ptr->job_ptr;
	uint64_t apid;
	int32_t i;
	alpsc_ev_app_t app;
	int found;
	DEF_TIMERS;

	START_TIMER;

	// If aeld thread isn't running, do nothing
	if (aeld_running == 0) {
		return;
	}

	// Fill in the new event
	_initialize_event(&app, step_ptr, state);

	// If there are no nodes, set_application_info will fail
	if ((app.nodes == NULL) || (app.num_nodes == 0) ||
	    (app.app_name == NULL) || ((app.app_name)[0] == '\0')) {
		debug("Job %"PRIu32".%"PRIu32" has no nodes or app name, "
		      "skipping", job_ptr->job_id, step_ptr->step_id);
		_free_event(&app);
		return;
	}

	slurm_mutex_lock(&aeld_mutex);

	// Add it to the event list, only if aeld is up
	if (aeld_running) {
		_add_to_app_list(&event_list, &event_list_size,
				 &event_list_capacity, &app);
	}

	// Now deal with the app list
	// Maintain app list even if aeld is down, so we have it ready when
	// it comes up.
	switch(state) {
	case ALPSC_EV_START:
		// This is new, add to the app list
		_add_to_app_list(&app_list, &app_list_size,
				 &app_list_capacity, &app);
		break;
	case ALPSC_EV_END:
		// Search for the app matching this apid
		found = 0;
		apid = SLURM_ID_HASH(job_ptr->job_id, step_ptr->step_id);
		for (i = 0; i < app_list_size; i++) {
			if (app_list[i].apid == apid) {
				found = 1;

				// Free allocated info
				_free_event(&app_list[i]);

				// Copy last list entry to this spot
				if (i < app_list_size - 1) {
					memcpy(&app_list[i],
					       &app_list[app_list_size - 1],
					       sizeof(alpsc_ev_app_t));
				}

				app_list_size--;
				break;
			}
		}

		// Not found
		if (!found) {
			debug("Application %"PRIu64" not found in app list",
			      apid);
		}
		break;
	case ALPSC_EV_SUSPEND:
	case ALPSC_EV_RESUME:
		// Search for the app matching this apid
		apid = SLURM_ID_HASH(job_ptr->job_id, step_ptr->step_id);
		for (i = 0; i < app_list_size; i++) {
			if (app_list[i].apid == apid) {
				// Found it, update the state
				app_list[i].state =
					(state == ALPSC_EV_SUSPEND) ?
					ALPSC_EV_SUSPEND : ALPSC_EV_START;
				break;
			}
		}

		// Not found
		if (i >= app_list_size) {
			debug("Application %"PRIu64" not found in app list",
			      apid);
		}
		break;
	default:
		break;
	}

	slurm_mutex_unlock(&aeld_mutex);

	_free_event(&app);

	END_TIMER;
	if (debug_flags & DEBUG_FLAG_TIME_CRAY)
		INFO_LINE("call took: %s", TIME_STR);

	return;
}

static void _start_aeld_thread()
{
	if (scheduling_disabled)
		return;

	debug("cray: %s", __func__);

	// Spawn the aeld thread, only in slurmctld.
	if (!aeld_running && run_in_daemon("slurmctld")) {
		pthread_attr_t attr;
		aeld_running = 1;
		slurm_attr_init(&attr);
		if (pthread_create(&aeld_thread, &attr, _aeld_event_loop,
				   NULL)) {
			error("pthread_create of message thread: %m");
			aeld_running = 0;
		}

		slurm_attr_destroy(&attr);
	}
}

static void _stop_aeld_thread()
{
	if (scheduling_disabled)
		return;

	debug("cray: %s", __func__);

	_aeld_cleanup();

	pthread_cancel(aeld_thread);
	pthread_join(aeld_thread, NULL);
}
#endif

static void _remove_job_from_blades(select_jobinfo_t *jobinfo)
{
	int i;

	slurm_mutex_lock(&blade_mutex);
	for (i=0; i<blade_cnt; i++) {
		if (!bit_test(jobinfo->blade_map, i))
			continue;
		blade_array[i].job_cnt--;
		if ((int32_t)blade_array[i].job_cnt < 0) {
			error("blade %d job_cnt underflow", i);
			blade_array[i].job_cnt = 0;
		}

		if (jobinfo->npc == NPC_SYS) {
			bit_nclear(blade_nodes_running_npc, 0,
				   node_record_count-1);
		} else if (jobinfo->npc) {
			bit_not(blade_nodes_running_npc);
			bit_or(blade_nodes_running_npc,
			       blade_array[i].node_bitmap);
			bit_not(blade_nodes_running_npc);
		}
	}

	if (jobinfo->npc)
		last_npc_update = time(NULL);

	slurm_mutex_unlock(&blade_mutex);
}

static void _remove_step_from_blades(struct step_record *step_ptr)
{
	select_jobinfo_t *jobinfo = step_ptr->job_ptr->select_jobinfo->data;
	select_jobinfo_t *step_jobinfo = step_ptr->select_jobinfo->data;

	if (jobinfo->used_blades) {
		bit_not(jobinfo->used_blades);
		bit_or(jobinfo->used_blades, step_jobinfo->blade_map);
		bit_not(jobinfo->used_blades);
	}
}

static void _free_blade(blade_info_t *blade_info)
{
	FREE_NULL_BITMAP(blade_info->node_bitmap);
}

static void _pack_blade(blade_info_t *blade_info, Buf buffer,
			uint16_t protocol_version)
{
	if (protocol_version >= SLURM_14_11_PROTOCOL_VERSION) {
		pack64(blade_info->id, buffer);
		pack32(blade_info->job_cnt, buffer);
		pack_bit_str_hex(blade_info->node_bitmap, buffer);
	} else if (protocol_version >= SLURM_MIN_PROTOCOL_VERSION) {
		pack64(blade_info->id, buffer);
		pack32(blade_info->job_cnt, buffer);
		pack_bit_str(blade_info->node_bitmap, buffer);
	}

}

static int _unpack_blade(blade_info_t *blade_info, Buf buffer,
			 uint16_t protocol_version)
{
	if (protocol_version >= SLURM_14_11_PROTOCOL_VERSION) {
		safe_unpack64(&blade_info->id, buffer);
		safe_unpack32(&blade_info->job_cnt, buffer);
		unpack_bit_str_hex(&blade_info->node_bitmap, buffer);
	} else if (protocol_version >= SLURM_MIN_PROTOCOL_VERSION) {
		safe_unpack64(&blade_info->id, buffer);
		safe_unpack32(&blade_info->job_cnt, buffer);
		unpack_bit_str(&blade_info->node_bitmap, buffer);
	}

	return SLURM_SUCCESS;

unpack_error:
	error("Problem unpacking blade info");
	return SLURM_ERROR;

}

/* job_write and blade_mutex must be locked before calling */
static void _set_job_running(struct job_record *job_ptr)
{
	int i;
	select_jobinfo_t *jobinfo = job_ptr->select_jobinfo->data;
	select_nodeinfo_t *nodeinfo;

	for (i = 0; i < node_record_count; i++) {
		if (!bit_test(job_ptr->node_bitmap, i))
			continue;

		nodeinfo = node_record_table_ptr[i].select_nodeinfo->data;
		if (!bit_test(jobinfo->blade_map, nodeinfo->blade_id)) {
			bit_set(jobinfo->blade_map, nodeinfo->blade_id);

			blade_array[nodeinfo->blade_id].job_cnt++;

			if (jobinfo->npc == NPC_SYS) {
				bit_nset(blade_nodes_running_npc, 0,
					 node_record_count-1);
			} else if (jobinfo->npc)
				bit_or(blade_nodes_running_npc,
				       blade_array[nodeinfo->blade_id].
				       node_bitmap);
		}
	}

	if (jobinfo->npc)
		last_npc_update = time(NULL);
}

/* job_write and blade_mutex must be locked before calling */
static void _set_job_running_restore(select_jobinfo_t *jobinfo)
{
	int i;

	xassert(jobinfo);
	xassert(jobinfo->blade_map);

	for (i=0; i<blade_cnt; i++) {
		if (!bit_test(jobinfo->blade_map, i))
			continue;

		blade_array[i].job_cnt++;

		if (jobinfo->npc == NPC_SYS) {
			bit_nset(blade_nodes_running_npc, 0,
				 node_record_count-1);
		} else if (jobinfo->npc)
			bit_or(blade_nodes_running_npc,
			       blade_array[i].node_bitmap);
	}

	if (jobinfo->npc)
		last_npc_update = time(NULL);
}

/* These functions prevent the fini's of jobs and steps from keeping
 * the slurmctld write locks constantly set after the nhc is ran,
 * which can prevent other RPCs and system functions from being
 * processed. For example, a steady stream of step or job completions
 * can prevent squeue from responding or jobs from being scheduled. */
static void _throttle_start(void)
{
	slurm_mutex_lock(&throttle_mutex);
	while (1) {
		if (active_post_nhc_cnt == 0) {
			active_post_nhc_cnt++;
			break;
		}
		pthread_cond_wait(&throttle_cond, &throttle_mutex);
	}
	slurm_mutex_unlock(&throttle_mutex);
	usleep(100);
}
static void _throttle_fini(void)
{
	slurm_mutex_lock(&throttle_mutex);
	active_post_nhc_cnt--;
	pthread_cond_broadcast(&throttle_cond);
	slurm_mutex_unlock(&throttle_mutex);
}

/* Wait until the epilog has completed on all nodes and burst buffer stage-out
 * is complete */
static void _wait_job_completed(uint32_t job_id, struct job_record *job_ptr)
{
	bool fini = false;
	slurmctld_lock_t job_read_lock = {
		NO_LOCK, READ_LOCK, NO_LOCK, NO_LOCK };

	while (!fini) {
		sleep(1);
		lock_slurmctld(job_read_lock);
		if ((job_ptr->magic  != JOB_MAGIC) ||
		    (job_ptr->job_id != job_id)    ||
		    (!IS_JOB_COMPLETING(job_ptr) &&
		     (bb_g_job_test_post_run(job_ptr) != 0)))
			fini = true;
		unlock_slurmctld(job_read_lock);
	}
}

static void *_job_fini(void *args)
{
	struct job_record *job_ptr = (struct job_record *)args;
	nhc_info_t nhc_info;

	/* Locks: Write job, write node */
	slurmctld_lock_t job_write_lock = {
		NO_LOCK, WRITE_LOCK, WRITE_LOCK, NO_LOCK };
	slurmctld_lock_t job_read_lock = {
		NO_LOCK, READ_LOCK, NO_LOCK, NO_LOCK };

	if (!job_ptr) {
		error("_job_fini: no job ptr given, this should never happen");
		return NULL;
	}

	memset(&nhc_info, 0, sizeof(nhc_info_t));
	lock_slurmctld(job_read_lock);
	nhc_info.jobid = job_ptr->job_id;
	nhc_info.nodelist = xstrdup(job_ptr->nodes);
	nhc_info.exit_code = 1; /* hard code to 1 to always run */
	nhc_info.user_id = job_ptr->user_id;
	unlock_slurmctld(job_read_lock);

	_wait_job_completed(nhc_info.jobid, job_ptr);

	/* run NHC */
	_run_nhc(&nhc_info);
	/***********/
	xfree(nhc_info.nodelist);

	_throttle_start();
	lock_slurmctld(job_write_lock);
	if (job_ptr->magic == JOB_MAGIC) {
		select_jobinfo_t *jobinfo = NULL;

		other_job_fini(job_ptr);

		jobinfo = job_ptr->select_jobinfo->data;

		_remove_job_from_blades(jobinfo);
		jobinfo->cleaning |= CLEANING_COMPLETE;
	} else
		error("_job_fini: job %u had a bad magic, "
		      "this should never happen", nhc_info.jobid);

	unlock_slurmctld(job_write_lock);
	_throttle_fini();

	return NULL;
}

static void *_step_fini(void *args)
{
	struct step_record *step_ptr = (struct step_record *)args;
	select_jobinfo_t *jobinfo = NULL;
	nhc_info_t nhc_info;

	/* Locks: Write job, write node */
	slurmctld_lock_t job_write_lock = {
		NO_LOCK, WRITE_LOCK, WRITE_LOCK, NO_LOCK };
	slurmctld_lock_t job_read_lock = {
		NO_LOCK, READ_LOCK, NO_LOCK, NO_LOCK };

	if (!step_ptr) {
		error("%s: no step_ptr given, this should never happen",
		      __func__);
		return NULL;
	}

	lock_slurmctld(job_read_lock);
	memset(&nhc_info, 0, sizeof(nhc_info_t));
	nhc_info.jobid = step_ptr->job_ptr->job_id;
	jobinfo = step_ptr->select_jobinfo->data;
	if (IS_CLEANING_COMPLETE(jobinfo)) {
		debug("%s: NHC previously run for step %u.%u",
		      __func__, step_ptr->job_ptr->job_id, step_ptr->step_id);
	} else {
		/* Run application NHC */
		nhc_info.is_step = true;
		nhc_info.apid = SLURM_ID_HASH(step_ptr->job_ptr->job_id,
					      step_ptr->step_id);

		/* If we are killing the step it is usually because we
		 * can't kill it normally.  So NHC will start before
		 * the step ends.  Setting the exit_code to SIGKILL
		 * will make NHC do extra tests hopefully helping the
		 * unkillable process(es).
		 */
		if (jobinfo->killing)
			nhc_info.exit_code = SIGKILL;
		else
			nhc_info.exit_code = step_ptr->exit_code;

		nhc_info.user_id = step_ptr->job_ptr->user_id;

		if (!step_ptr->step_layout ||
		    !step_ptr->step_layout->node_list) {
			if (step_ptr->job_ptr)
				nhc_info.nodelist =
					xstrdup(step_ptr->job_ptr->nodes);
		} else {
			nhc_info.nodelist =
				xstrdup(step_ptr->step_layout->node_list);
		}
		unlock_slurmctld(job_read_lock);

		_run_nhc(&nhc_info);
		xfree(nhc_info.nodelist);
	}

	/* NHC has completed, release the step's resources */
	_throttle_start();
	lock_slurmctld(job_write_lock);
	if (!step_ptr->job_ptr ||
	    (step_ptr->job_ptr->job_id != nhc_info.jobid)) {
		error("%s: For some reason we don't have a valid job_ptr for "
		      "job %u APID %"PRIu64".  This should never happen.",
		      __func__, nhc_info.jobid, nhc_info.apid);
	} else if (!step_ptr->step_node_bitmap) {
		error("%s: For some reason we don't have a step_node_bitmap "
		      "for job %u APID %"PRIu64".  "
		      "If this is at startup and the step's nodes changed "
		      "this is expected.  Otherwise this should never happen.",
		      __func__, nhc_info.jobid, nhc_info.apid);

		/* This should be the only cleanup needed */
		jobinfo = step_ptr->select_jobinfo->data;

		_remove_step_from_blades(step_ptr);
		jobinfo->cleaning |= CLEANING_COMPLETE;

		delete_step_record(step_ptr->job_ptr, step_ptr->step_id);
	} else {
		other_step_finish(step_ptr, false);

		jobinfo = step_ptr->select_jobinfo->data;

		_remove_step_from_blades(step_ptr);
		jobinfo->cleaning |= CLEANING_COMPLETE;
		/* free resources on the job */
		post_job_step(step_ptr);
	}
	unlock_slurmctld(job_write_lock);
	_throttle_fini();

	return NULL;
}

static void _spawn_cleanup_thread(
	void *obj_ptr, void *(*start_routine) (void *))
{
	pthread_attr_t attr_agent;
	pthread_t thread_agent;
	int retries;

	/* spawn an agent */
	slurm_attr_init(&attr_agent);
	if (pthread_attr_setdetachstate(&attr_agent, PTHREAD_CREATE_DETACHED))
		error("pthread_attr_setdetachstate error %m");

	retries = 0;
	while (pthread_create(&thread_agent, &attr_agent,
			      start_routine, obj_ptr)) {
		error("pthread_create error %m");
		if (++retries > MAX_PTHREAD_RETRIES)
			fatal("Can't create pthread");
		usleep(1000);	/* sleep and retry */
	}
	slurm_attr_destroy(&attr_agent);
}

static void _select_jobinfo_pack(select_jobinfo_t *jobinfo, Buf buffer,
				 uint16_t protocol_version)
{
	if (protocol_version >= SLURM_14_11_PROTOCOL_VERSION) {
		if (!jobinfo) {
			pack_bit_str_hex(NULL, buffer);
			pack16(0, buffer);
			pack8(0, buffer);
			pack_bit_str_hex(NULL, buffer);
		} else {
			pack_bit_str_hex(jobinfo->blade_map, buffer);
			pack16(jobinfo->cleaning, buffer);
			pack8(jobinfo->npc, buffer);
			pack_bit_str_hex(jobinfo->used_blades, buffer);
		}
	} else if (protocol_version >= SLURM_MIN_PROTOCOL_VERSION) {
		if (!jobinfo) {
			pack_bit_str(NULL, buffer);
			pack16(0, buffer);
			pack8(0, buffer);
			pack_bit_str(NULL, buffer);
		} else {
			pack_bit_str(jobinfo->blade_map, buffer);
			pack16(jobinfo->cleaning, buffer);
			pack8(jobinfo->npc, buffer);
			pack_bit_str(jobinfo->used_blades, buffer);
		}
	}
}

static int _select_jobinfo_unpack(select_jobinfo_t **jobinfo_pptr,
				  Buf buffer, uint16_t protocol_version)
{
	select_jobinfo_t *jobinfo = xmalloc(sizeof(struct select_jobinfo));

	*jobinfo_pptr = jobinfo;

	jobinfo->magic = JOBINFO_MAGIC;

	if (protocol_version >= SLURM_14_11_PROTOCOL_VERSION) {
		unpack_bit_str_hex(&jobinfo->blade_map, buffer);
		safe_unpack16(&jobinfo->cleaning, buffer);
		safe_unpack8(&jobinfo->npc, buffer);
		unpack_bit_str_hex(&jobinfo->used_blades, buffer);
	} else if (protocol_version >= SLURM_MIN_PROTOCOL_VERSION) {
		unpack_bit_str(&jobinfo->blade_map, buffer);
		safe_unpack16(&jobinfo->cleaning, buffer);
		safe_unpack8(&jobinfo->npc, buffer);
		unpack_bit_str(&jobinfo->used_blades, buffer);
	}

	return SLURM_SUCCESS;

unpack_error:
	select_p_select_jobinfo_free(jobinfo);
	*jobinfo_pptr = NULL;

	return SLURM_ERROR;


}

/*
 * init() is called when the plugin is loaded, before any other functions
 * are called.  Put global initialization here.
 */
extern int init ( void )
{
	DEF_TIMERS;
#if defined(HAVE_NATIVE_CRAY_GA) && !defined(HAVE_CRAY_NETWORK)
	char *err_msg = NULL;
#endif

	/* We must call the api here since we call this from other
	 * things other than the slurmctld.
	 */
	uint16_t select_type_param = slurm_get_select_type_param();
	if (select_type_param & CR_OTHER_CONS_RES)
		plugin_id = SELECT_PLUGIN_CRAY_CONS_RES;
	debug_flags = slurm_get_debug_flags();

#if defined(HAVE_NATIVE_CRAY) && !defined(HAVE_CRAY_NETWORK)
	/* Read and store the CCM configured partition name(s). */
	if (run_in_daemon("slurmctld")) {
		/* Get any CCM configuration information */
		ccm_get_config();
	}
#endif
	if (!slurmctld_primary && run_in_daemon("slurmctld")) {
		START_TIMER;
		if (slurmctld_config.scheduling_disabled) {
			info("Scheduling disabled on backup");
			scheduling_disabled = true;
		}

#if defined(HAVE_NATIVE_CRAY_GA) && !defined(HAVE_CRAY_NETWORK)
		else if (alpsc_get_topology(&err_msg, &topology,
					    &topology_num_nodes))
			fatal("Running backup on an external node requires "
			      "the \"no_backup_scheduling\" "
			      "SchedulerParameter.");
#endif
		END_TIMER;
		if (debug_flags & DEBUG_FLAG_TIME_CRAY)
			info("alpsc_get_topology call took: %s", TIME_STR);
	}

	verbose("%s loaded", plugin_name);
	return SLURM_SUCCESS;
}

extern int fini ( void )
{
	int i;

	slurm_mutex_lock(&blade_mutex);

	FREE_NULL_BITMAP(blade_nodes_running_npc);

	for (i=0; i<blade_cnt; i++)
		_free_blade(&blade_array[i]);
	xfree(blade_array);

#if defined(HAVE_NATIVE_CRAY_GA) && !defined(HAVE_CRAY_NETWORK)
	if (topology)
		free(topology);
#endif

	slurm_mutex_unlock(&blade_mutex);

	return other_select_fini();
}

/*
 * The remainder of this file implements the standard SLURM
 * node selection API.
 */

extern int select_p_state_save(char *dir_name)
{
	int error_code = 0, log_fd, i;
	char *old_file, *new_file, *reg_file;
	Buf buffer = init_buf(BUF_SIZE);

	DEF_TIMERS;

	debug("cray: select_p_state_save");
	START_TIMER;
	/* write header: time */
	pack16(SLURM_PROTOCOL_VERSION, buffer);

	slurm_mutex_lock(&blade_mutex);

	pack32(blade_cnt, buffer);

	/* write blade records to buffer */
	for (i=0; i<blade_cnt; i++)
		_pack_blade(&blade_array[i], buffer, SLURM_PROTOCOL_VERSION);

	slurm_mutex_unlock(&blade_mutex);

	/* write the buffer to file */
	slurm_conf_lock();
	old_file = xstrdup(slurmctld_conf.state_save_location);
	xstrcat(old_file, "/blade_state.old");
	reg_file = xstrdup(slurmctld_conf.state_save_location);
	xstrcat(reg_file, "/blade_state");
	new_file = xstrdup(slurmctld_conf.state_save_location);
	xstrcat(new_file, "/blade_state.new");
	slurm_conf_unlock();

	log_fd = creat(new_file, 0600);
	if (log_fd < 0) {
		error("Can't save state, error creating file %s, %m",
		      new_file);
		error_code = errno;
	} else {
		int pos = 0, nwrite = get_buf_offset(buffer), amount;
		char *data = (char *)get_buf_data(buffer);

		while (nwrite > 0) {
			amount = write(log_fd, &data[pos], nwrite);
			if ((amount < 0) && (errno != EINTR)) {
				error("Error writing file %s, %m", new_file);
				error_code = errno;
				break;
			}
			nwrite -= amount;
			pos    += amount;
		}
		fsync(log_fd);
		close(log_fd);
	}

	if (error_code) {
		(void) unlink(new_file);
	} else {			/* file shuffle */
		(void) unlink(old_file);
		if (link(reg_file, old_file))
			debug4("unable to create link for %s -> %s: %m",
			       reg_file, old_file);
		(void) unlink(reg_file);
		if (link(new_file, reg_file))
			debug4("unable to create link for %s -> %s: %m",
			       new_file, reg_file);
		(void) unlink(new_file);
	}
	xfree(old_file);
	xfree(reg_file);
	xfree(new_file);

	free_buf(buffer);

#ifdef HAVE_NATIVE_CRAY
	if (slurmctld_config.shutdown_time)
		_stop_aeld_thread();
#endif

	END_TIMER2("select_p_state_save");

	return other_state_save(dir_name);
}

extern int select_p_state_restore(char *dir_name)
{
	int state_fd, i;
	char *state_file = NULL;
	Buf buffer = NULL;
	char *data = NULL;
	int data_size = 0;
	int data_allocated, data_read = 0;
	uint16_t protocol_version = (uint16_t)NO_VAL;
	uint32_t record_count;

	if (scheduling_disabled)
		return SLURM_SUCCESS;

	debug("cray: select_p_state_restore");

	static time_t last_config_update = (time_t) 0;

	/* only run on startup */
	if (last_config_update)
		return SLURM_SUCCESS;

	last_config_update = time(NULL);

	state_file = xstrdup(dir_name);
	xstrcat(state_file, "/blade_state");
	state_fd = open(state_file, O_RDONLY);
	if (state_fd < 0) {
		error("No blade state file (%s) to recover", state_file);
		xfree(state_file);
		return SLURM_SUCCESS;
	} else {
		data_allocated = BUF_SIZE;
		data = xmalloc(data_allocated);
		while (1) {
			data_read = read(state_fd, &data[data_size],
					 BUF_SIZE);
			if (data_read < 0) {
				if (errno == EINTR)
					continue;
				else {
					error("Read error on %s: %m",
					      state_file);
					break;
				}
			} else if (data_read == 0)	/* eof */
				break;
			data_size      += data_read;
			data_allocated += data_read;
			xrealloc(data, data_allocated);
		}
		close(state_fd);
	}
	xfree(state_file);

	buffer = create_buf(data, data_size);
	safe_unpack16(&protocol_version, buffer);
	debug3("Version in blade_state header is %u", protocol_version);

	if (protocol_version == (uint16_t)NO_VAL) {
		error("***********************************************");
		error("Can not recover blade state, "
		      "data version incompatible");
		error("***********************************************");
		free_buf(buffer);
		return EFAULT;
	}

	slurm_mutex_lock(&blade_mutex);

	safe_unpack32(&record_count, buffer);

	if (record_count != blade_cnt)
		error("For some reason we have a different blade_cnt than we "
		      "did before, this may cause issue.  Got %u expecting %u.",
		      record_count, blade_cnt);

	for (i=0; i<record_count; i++) {
		blade_info_t blade_info;

		memset(&blade_info, 0, sizeof(blade_info_t));

		if (_unpack_blade(&blade_info, buffer, protocol_version))
			goto unpack_error;
		if (!blade_info.node_bitmap) {
			error("Blade %"PRIu64"(%d %d %d) doesn't have "
			      "any nodes from the state file!  "
			      "Unexpected results could "
			      "happen if jobs are running!",
			      blade_info.id,
			      GET_BLADE_X(blade_info.id),
			      GET_BLADE_Y(blade_info.id),
			      GET_BLADE_Z(blade_info.id));
		} else if (blade_info.id == blade_array[i].id) {
			//blade_array[i].job_cnt = blade_info.job_cnt;
			if (!bit_equal(blade_array[i].node_bitmap,
				       blade_info.node_bitmap))
				error("Blade %"PRIu64"(%d %d %d) "
				      "has changed it's nodes!  "
				      "Unexpected results could "
				      "happen if jobs are running!",
				      blade_info.id,
				      GET_BLADE_X(blade_info.id),
				      GET_BLADE_Y(blade_info.id),
				      GET_BLADE_Z(blade_info.id));
		} else {
			int j;
			for (j=0; j<blade_cnt; j++) {
				if (blade_info.id == blade_array[j].id) {
					/* blade_array[j].job_cnt = */
					/*	blade_info.job_cnt; */
					if (!bit_equal(blade_array[j].
						       node_bitmap,
						       blade_info.node_bitmap))
						error("Blade %"PRIu64"(%d "
						      "%d %d) "
						      "has changed it's "
						      "nodes!  "
						      "Unexpected results "
						      "could "
						      "happen if jobs are "
						      "running!",
						      blade_info.id,
						      GET_BLADE_X(
							      blade_info.id),
						      GET_BLADE_Y(
							      blade_info.id),
						      GET_BLADE_Z(
							      blade_info.id));
					break;
				}
			}
			error("Blade %"PRIu64"(%d %d %d) "
			      "is no longer at location %d, but at %d!  "
			      "Unexpected results could "
			      "happen if jobs are running!",
			      blade_info.id,
			      GET_BLADE_X(blade_info.id),
			      GET_BLADE_Y(blade_info.id),
			      GET_BLADE_Z(blade_info.id),
			      i, j);
		}
		_free_blade(&blade_info);
	}
	slurm_mutex_unlock(&blade_mutex);

	free_buf(buffer);

	return other_state_restore(dir_name);

unpack_error:
	slurm_mutex_unlock(&blade_mutex);

	error("Incomplete blade data checkpoint file, you may get "
	      "unexpected issues if jobs were running.");
	free_buf(buffer);
	/* Since this is more of a sanity check continue without FAILURE. */
	return SLURM_SUCCESS;
}

extern int select_p_job_init(List job_list)
{
	static bool run_already = false;

	/* Execute only on initial startup. */
	if (run_already)
		return other_job_init(job_list);

	run_already = true;

	slurm_mutex_lock(&blade_mutex);
	if (job_list && list_count(job_list)) {
		ListIterator itr = list_iterator_create(job_list);
		struct job_record *job_ptr;
		select_jobinfo_t *jobinfo;

		if (debug_flags & DEBUG_FLAG_SELECT_TYPE)
			info("select_p_job_init: syncing jobs");

		while ((job_ptr = list_next(itr))) {
			jobinfo = job_ptr->select_jobinfo->data;
<<<<<<< HEAD
			if ((IS_CLEANING_STARTED(jobinfo) &&
			     !IS_CLEANING_COMPLETE(jobinfo)) ||
			    IS_JOB_RUNNING(job_ptr))
				_set_job_running_restore(jobinfo);
=======
>>>>>>> cdc3214e

			/* We need to resize bitmaps if the
			 * blades change in count.  We must increase
			 * the size so loops based off blade_cnt will
			 * work correctly.
			 */
			if (jobinfo->blade_map
			    && (bit_size(jobinfo->blade_map) < blade_cnt))
				jobinfo->blade_map = bit_realloc(
					jobinfo->blade_map, blade_cnt);
			if (jobinfo->used_blades
			    && (bit_size(jobinfo->used_blades) < blade_cnt))
				jobinfo->used_blades = bit_realloc(
					jobinfo->used_blades, blade_cnt);

			if (IS_CLEANING(jobinfo) || IS_JOB_RUNNING(job_ptr))
				_set_job_running_restore(jobinfo);

			if (!(slurmctld_conf.select_type_param & CR_NHC_STEP_NO)
			    && job_ptr->step_list
			    && list_count(job_ptr->step_list)) {
				ListIterator itr_step = list_iterator_create(
					job_ptr->step_list);
				struct step_record *step_ptr;
				while ((step_ptr = list_next(itr_step))) {
					jobinfo =step_ptr->select_jobinfo->data;
					if (jobinfo &&
					    IS_CLEANING_STARTED(jobinfo) &&
					    !IS_CLEANING_COMPLETE(jobinfo)) {
						jobinfo->cleaning |=
							CLEANING_STARTED;
						_spawn_cleanup_thread(
							step_ptr, _step_fini);
					}
				}
				list_iterator_destroy(itr_step);
			}

			if (!(slurmctld_conf.select_type_param & CR_NHC_NO)) {
				jobinfo = job_ptr->select_jobinfo->data;
				if (jobinfo &&
				    IS_CLEANING_STARTED(jobinfo) &&
				    !IS_CLEANING_COMPLETE(jobinfo)) {
					_spawn_cleanup_thread(
						job_ptr, _job_fini);
				}
			}
#if defined(HAVE_NATIVE_CRAY) && !defined(HAVE_CRAY_NETWORK)
			/* As applicable, rerun CCM prologue during recovery */
			if ((ccm_config.ccm_enabled) &&
			    ccm_check_partitions(job_ptr)) {
				if ((job_ptr->details) &&
				    ((job_ptr->details->prolog_running) ||
				     IS_JOB_CONFIGURING(job_ptr))) {
					debug("CCM job %u recovery rerun "
					      "prologue", job_ptr->job_id);
					job_ptr->job_state |= JOB_CONFIGURING;
					spawn_ccm_thread(job_ptr, ccm_begin);
				}
			}
#endif
		}
		list_iterator_destroy(itr);
	}

	slurm_mutex_unlock(&blade_mutex);

	return other_job_init(job_list);
}

/*
 * select_p_node_ranking - generate node ranking for Cray nodes
 */
extern bool select_p_node_ranking(struct node_record *node_ptr, int node_cnt)
{
	return false;
}

extern int select_p_node_init(struct node_record *node_ptr, int node_cnt)
{
	select_nodeinfo_t *nodeinfo = NULL;
	struct node_record *node_rec;
	int i, j;
	uint64_t blade_id = 0;
	DEF_TIMERS;

	if (scheduling_disabled)
		return other_node_init(node_ptr, node_cnt);

	START_TIMER;

#if defined(HAVE_NATIVE_CRAY_GA) && !defined(HAVE_CRAY_NETWORK)
	int nn, end_nn, last_nn = 0;
	bool found = 0;
	char *err_msg = NULL;

	if (!topology) {
		if (alpsc_get_topology(&err_msg, &topology,
				       &topology_num_nodes)) {
			END_TIMER;
			if (debug_flags & DEBUG_FLAG_TIME_CRAY)
				INFO_LINE("call took: %s", TIME_STR);

			if (err_msg) {
				error("(%s: %d: %s) Could not get system "
				      "topology info: %s",
				      THIS_FILE, __LINE__,
				      __func__, err_msg);
				free(err_msg);
			} else {
				error("(%s: %d: %s) Could not get system "
				      "topology info: No error "
				      "message present.",
				      THIS_FILE, __LINE__, __func__);
			}
			return SLURM_ERROR;
		}
	}

#endif

	slurm_mutex_lock(&blade_mutex);

	if (!blade_array)
		blade_array = xmalloc(sizeof(blade_info_t) * node_cnt);

	if (!blade_nodes_running_npc)
		blade_nodes_running_npc = bit_alloc(node_cnt);

	for (i = 0; i < node_cnt; i++) {
		node_rec = &node_ptr[i];
		if (!node_rec->select_nodeinfo)
			node_rec->select_nodeinfo =
				select_g_select_nodeinfo_alloc();
		nodeinfo = node_rec->select_nodeinfo->data;
		if (nodeinfo->nid == NO_VAL) {
			char *nid_char;

			if (!(nid_char = strpbrk(node_rec->name,
						 "0123456789"))) {
				error("(%s: %d: %s) Error: Node was not "
				      "recognizable: %s",
				      THIS_FILE, __LINE__, __func__,
				      node_rec->name);
				slurm_mutex_unlock(&blade_mutex);
				return SLURM_ERROR;
			}

			nodeinfo->nid = atoll(nid_char);
		}

#if defined(HAVE_NATIVE_CRAY_GA) && !defined(HAVE_CRAY_NETWORK)
		end_nn = topology_num_nodes;

	start_again:

		for (nn = last_nn; nn < end_nn; nn++) {
			if (topology[nn].nid == nodeinfo->nid) {
				found = 1;
				blade_id = topology[nn].x;
				blade_id <<= 16;
				blade_id += topology[nn].y;
				blade_id <<= 16;
				blade_id += topology[nn].z;
				last_nn = nn;
				break;
			}
		}
		if (end_nn != topology_num_nodes) {
			/* already looped */
			fatal("Node %s(%d) isn't found on the system",
			      node_ptr->name, nodeinfo->nid);
		} else if (!found) {
			end_nn = last_nn;
			last_nn = 0;
			debug2("starting again looking for %s(%u)",
			       node_ptr->name, nodeinfo->nid);
			goto start_again;
		}
#else
		blade_id = nodeinfo->nid % 4; /* simulate 4 blades
					       * round robin style */
#endif
		for (j = 0; j < blade_cnt; j++)
			if (blade_array[j].id == blade_id)
				break;

		nodeinfo->blade_id = j;

		if (j == blade_cnt) {
			blade_cnt++;
			blade_array[j].node_bitmap = bit_alloc(node_cnt);
		}

		bit_set(blade_array[j].node_bitmap, i);
		blade_array[j].id = blade_id;

		debug2("got %s(%u) blade %u %"PRIu64" %"PRIu64" %d %d %d",
		       node_rec->name, nodeinfo->nid, nodeinfo->blade_id,
		       blade_id, blade_array[nodeinfo->blade_id].id,
		       GET_BLADE_X(blade_array[nodeinfo->blade_id].id),
		       GET_BLADE_Y(blade_array[nodeinfo->blade_id].id),
		       GET_BLADE_Z(blade_array[nodeinfo->blade_id].id));
	}
	/* give back the memory */
	xrealloc(blade_array, sizeof(blade_info_t) * blade_cnt);

	slurm_mutex_unlock(&blade_mutex);
	END_TIMER;
	if (debug_flags & DEBUG_FLAG_TIME_CRAY)
		INFO_LINE("call took: %s", TIME_STR);

	return other_node_init(node_ptr, node_cnt);
}

extern int select_p_block_init(List part_list)
{
#ifdef HAVE_NATIVE_CRAY
	if (!aeld_running)
		_start_aeld_thread();
#endif

	return other_block_init(part_list);
}

/*
 * select_p_job_test - Given a specification of scheduling requirements,
 *	identify the nodes which "best" satisfy the request.
 *	"best" is defined as either single set of consecutive nodes satisfying
 *	the request and leaving the minimum number of unused nodes OR
 *	the fewest number of consecutive node sets
 * IN/OUT job_ptr - pointer to job being considered for initiation,
 *                  set's start_time when job expected to start
 * IN/OUT bitmap - usable nodes are set on input, nodes not required to
 *	satisfy the request are cleared, other left set
 * IN min_nodes - minimum count of nodes
 * IN req_nodes - requested (or desired) count of nodes
 * IN max_nodes - maximum count of nodes
 * IN mode - SELECT_MODE_RUN_NOW: try to schedule job now
 *           SELECT_MODE_TEST_ONLY: test if job can ever run
 *           SELECT_MODE_WILL_RUN: determine when and where job can run
 * IN preemptee_candidates - List of pointers to jobs which can be preempted.
 * IN/OUT preemptee_job_list - Pointer to list of job pointers. These are the
 *		jobs to be preempted to initiate the pending job. Not set
 *		if mode=SELECT_MODE_TEST_ONLY or input pointer is NULL.
 * IN exc_core_bitmap - bitmap of cores being reserved.
 * RET zero on success, EINVAL otherwise
 * globals (passed via select_p_node_init):
 *	node_record_count - count of nodes configured
 *	node_record_table_ptr - pointer to global node table
 * NOTE: the job information that is considered for scheduling includes:
 *	req_node_bitmap: bitmap of specific nodes required by the job
 *	contiguous: allocated nodes must be sequentially located
 *	num_cpus: minimum number of processors required by the job
 * NOTE: bitmap must be a superset of the job's required at the time that
 *	select_p_job_test is called
 */
extern int select_p_job_test(struct job_record *job_ptr, bitstr_t *bitmap,
			     uint32_t min_nodes, uint32_t max_nodes,
			     uint32_t req_nodes, uint16_t mode,
			     List preemptee_candidates,
			     List *preemptee_job_list,
			     bitstr_t *exc_core_bitmap)
{
#ifdef HAVE_NATIVE_CRAY
	/* Restart if the thread ever has an unrecoverable error and exits. */
	if (!aeld_running)
		_start_aeld_thread();
#endif

	select_jobinfo_t *jobinfo = job_ptr->select_jobinfo->data;
	slurm_mutex_lock(&blade_mutex);

	if (jobinfo->npc != NPC_NONE) {
		/* If looking for network performance counters unmark
		   all the nodes that are in use since they cannot be used.
		*/
		if (mode != SELECT_MODE_TEST_ONLY) {
			if (jobinfo->npc == NPC_SYS) {
				/* All the nodes have to be free of
				 * network performance counters to run
				 * NPC_SYS.
				 */
				if (bit_ffs(blade_nodes_running_npc) != -1)
					bit_nclear(bitmap, 0,
						   bit_size(bitmap) - 1);
			} else {
				bit_not(blade_nodes_running_npc);
				bit_and(bitmap, blade_nodes_running_npc);
				bit_not(blade_nodes_running_npc);
			}
		}
	}

	/* char *tmp = bitmap2node_name(bitmap); */
	/* char *tmp3 = bitmap2node_name(blade_nodes_running_npc); */

	/* info("trying %u on %s '%s'", job_ptr->job_id, tmp, tmp3); */
	/* xfree(tmp); */
	/* xfree(tmp3); */
	slurm_mutex_unlock(&blade_mutex);

	return other_job_test(job_ptr, bitmap, min_nodes, max_nodes,
			      req_nodes, mode, preemptee_candidates,
			      preemptee_job_list, exc_core_bitmap);
}

extern int select_p_job_begin(struct job_record *job_ptr)
{
	select_jobinfo_t *jobinfo;

	xassert(job_ptr);
	xassert(job_ptr->select_jobinfo);
	xassert(job_ptr->select_jobinfo->data);

	jobinfo = job_ptr->select_jobinfo->data;
	jobinfo->cleaning = CLEANING_INIT;	/* Reset needed if requeued */

	slurm_mutex_lock(&blade_mutex);

	if (!jobinfo->blade_map) {
		jobinfo->blade_map = bit_alloc(blade_cnt);
	} else {	/* Clear vestigial bitmap in case job requeued */
		bit_nclear(jobinfo->blade_map, 0,
			   bit_size(jobinfo->blade_map) - 1);
	}
	_set_job_running(job_ptr);

	/* char *tmp3 = bitmap2node_name(blade_nodes_running_npc); */

	/* info("adding %u '%s'", job_ptr->job_id, tmp3); */
	/* xfree(tmp3); */
	slurm_mutex_unlock(&blade_mutex);

#if defined(HAVE_NATIVE_CRAY) && !defined(HAVE_CRAY_NETWORK)
	if (ccm_config.ccm_enabled) {
		/*
		 * Create a thread to do setup activity before running the
		 * CCM prolog for a CCM partition.
		 */
		if (ccm_check_partitions(job_ptr)) {
			if (job_ptr->details == NULL) {
				/* This info is required; abort the launch */
				CRAY_ERR("CCM prolog missing job details, "
					"job %u killed", job_ptr->job_id);
				srun_user_message(job_ptr,
				      "CCM prolog missing job details, killed");
				(void) job_signal(job_ptr->job_id, SIGKILL, 0,
					0, false);
			} else {
				/* Delay job launch until CCM prolog is done */
				debug("CCM job %u increment prolog_running, "
					"current %d", job_ptr->job_id,
					job_ptr->details->prolog_running);
				job_ptr->details->prolog_running++;
				/* Cleared in prolog_running_decr() */
				debug("CCM job %u setting JOB_CONFIGURING",
					job_ptr->job_id);
				job_ptr->job_state |= JOB_CONFIGURING;
				spawn_ccm_thread(job_ptr, ccm_begin);
			}
		}
	}
#endif
	return other_job_begin(job_ptr);
}

extern int select_p_job_ready(struct job_record *job_ptr)
{
	xassert(job_ptr);
#if defined(HAVE_NATIVE_CRAY) && !defined(HAVE_CRAY_NETWORK)
	if (ccm_check_partitions(job_ptr)) {
		/* Delay CCM job launch until CCM prolog is done */
		if (IS_JOB_CONFIGURING(job_ptr)) {
			debug("CCM job %u job configuring set; job not ready",
				job_ptr->job_id);
			return READY_JOB_ERROR;
		}
	}
#endif
	return other_job_ready(job_ptr);
}

extern int select_p_job_resized(struct job_record *job_ptr,
				struct node_record *node_ptr)
{
	return other_job_resized(job_ptr, node_ptr);
}

extern bool select_p_job_expand_allow(void)
{
	return other_job_expand_allow();
}

extern int select_p_job_expand(struct job_record *from_job_ptr,
			       struct job_record *to_job_ptr)
{
	return other_job_expand(from_job_ptr, to_job_ptr);
}

extern int select_p_job_signal(struct job_record *job_ptr, int signal)
{
	xassert(job_ptr);

	return other_job_signal(job_ptr, signal);
}

extern int select_p_job_mem_confirm(struct job_record *job_ptr)
{
	xassert(job_ptr);

	return other_job_mem_confirm(job_ptr);
}

extern int select_p_job_fini(struct job_record *job_ptr)
{
	select_jobinfo_t *jobinfo = job_ptr->select_jobinfo->data;

#if defined(HAVE_NATIVE_CRAY) && !defined(HAVE_CRAY_NETWORK)
	/* Create a thread to run the CCM epilog for a CCM partition */
	if (ccm_config.ccm_enabled) {
		if (ccm_check_partitions(job_ptr)) {
			spawn_ccm_thread(job_ptr, ccm_fini);
		}
	}
#endif
	if (slurmctld_conf.select_type_param & CR_NHC_NO) {
		debug3("NHC_No set, not running NHC after allocations");
		other_job_fini(job_ptr);
		return SLURM_SUCCESS;
	}

	if (IS_CLEANING_STARTED(jobinfo)) {
		error("%s: Cleaning flag already set for job %u, "
		      "this should never happen", __func__, job_ptr->job_id);
	} else if (IS_CLEANING_COMPLETE(jobinfo)) {
		error("%s: Cleaned flag already set for job %u, "
		      "this should never happen", __func__, job_ptr->job_id);
	} else {
		jobinfo->cleaning |= CLEANING_STARTED;
		_spawn_cleanup_thread(job_ptr, _job_fini);
	}

	return SLURM_SUCCESS;
}

extern int select_p_job_suspend(struct job_record *job_ptr, bool indf_susp)
{
#ifdef HAVE_NATIVE_CRAY
	ListIterator i;
	struct step_record *step_ptr = NULL;
	DEF_TIMERS;

	// Make an event for each job step
	if (aeld_running) {
		START_TIMER;
		i = list_iterator_create(job_ptr->step_list);
		while ((step_ptr = (struct step_record *)list_next(i))) {
			_update_app(step_ptr, ALPSC_EV_SUSPEND);
		}
		list_iterator_destroy(i);
		END_TIMER;
		if (debug_flags & DEBUG_FLAG_TIME_CRAY)
			INFO_LINE("call took: %s", TIME_STR);
	}
#endif

	return other_job_suspend(job_ptr, indf_susp);
}

extern int select_p_job_resume(struct job_record *job_ptr, bool indf_susp)
{
#ifdef HAVE_NATIVE_CRAY
	ListIterator i;
	struct step_record *step_ptr = NULL;
	DEF_TIMERS;

	// Make an event for each job step
	if (aeld_running) {
		START_TIMER;
		i = list_iterator_create(job_ptr->step_list);
		while ((step_ptr = (struct step_record *)list_next(i))) {
			_update_app(step_ptr, ALPSC_EV_RESUME);
		}
		list_iterator_destroy(i);
		END_TIMER;
		if (debug_flags & DEBUG_FLAG_TIME_CRAY)
			INFO_LINE("call took: %s", TIME_STR);
	}
#endif

	return other_job_resume(job_ptr, indf_susp);
}

extern bitstr_t *select_p_step_pick_nodes(struct job_record *job_ptr,
					  select_jobinfo_t *step_jobinfo,
					  uint32_t node_count,
					  bitstr_t **avail_nodes)
{
	select_jobinfo_t *jobinfo;
	DEF_TIMERS;

	START_TIMER;
	xassert(avail_nodes);
	xassert(!*avail_nodes);

	jobinfo = job_ptr->select_jobinfo->data;
	xassert(jobinfo);

	if (jobinfo->used_blades) {
		int i;

		*avail_nodes = bit_copy(job_ptr->node_bitmap);
		bit_not(*avail_nodes);

		slurm_mutex_lock(&blade_mutex);
		for (i=0; i<blade_cnt; i++) {
			if (!bit_test(jobinfo->used_blades, i))
				continue;

			bit_or(*avail_nodes, blade_array[i].node_bitmap);
		}
		slurm_mutex_unlock(&blade_mutex);

		bit_not(*avail_nodes);
	}
	END_TIMER;
	if (debug_flags & DEBUG_FLAG_TIME_CRAY)
		INFO_LINE("call took: %s", TIME_STR);

	return other_step_pick_nodes(job_ptr, jobinfo, node_count, avail_nodes);
}

extern int select_p_step_start(struct step_record *step_ptr)
{
	select_jobinfo_t *jobinfo;
	DEF_TIMERS;

	START_TIMER;

#ifdef HAVE_NATIVE_CRAY
	if (aeld_running) {
		_update_app(step_ptr, ALPSC_EV_START);
	}
#endif

	jobinfo = step_ptr->job_ptr->select_jobinfo->data;
	if (jobinfo->npc && (step_ptr->step_id != SLURM_EXTERN_CONT)) {
		int i;
		select_jobinfo_t *step_jobinfo = step_ptr->select_jobinfo->data;
		select_nodeinfo_t *nodeinfo;

		step_jobinfo->npc = jobinfo->npc;

		if (!jobinfo->used_blades)
			jobinfo->used_blades = bit_alloc(blade_cnt);

		if (!step_jobinfo->blade_map)
			step_jobinfo->blade_map = bit_alloc(blade_cnt);

		for (i=0; i<node_record_count; i++) {
			if (!bit_test(step_ptr->step_node_bitmap, i))
				continue;

			nodeinfo = node_record_table_ptr[i].
				select_nodeinfo->data;
			if (!bit_test(step_jobinfo->blade_map,
				      nodeinfo->blade_id))
				bit_set(step_jobinfo->blade_map,
					nodeinfo->blade_id);
		}
		bit_or(jobinfo->used_blades, step_jobinfo->blade_map);
	}
	END_TIMER;
	if (debug_flags & DEBUG_FLAG_TIME_CRAY)
		INFO_LINE("call took: %s", TIME_STR);

	return other_step_start(step_ptr);
}

extern int select_p_step_finish(struct step_record *step_ptr, bool killing_step)
{
	select_jobinfo_t *jobinfo;
	DEF_TIMERS;

	START_TIMER;
#ifdef HAVE_NATIVE_CRAY
	if (aeld_running) {
		_update_app(step_ptr, ALPSC_EV_END);
	}
#endif
	/* Send step to db since the step could be deleted by post_job_step()
	 * before the step is completed and sent to the db (handled in
	 * _internal_step_complete() in step_mgr.c). post_job_step is called
	 * after the NHC is run (or immediately with NHC_NO). */
	/* Note if select_g_step_finish is ever called outside of
	 * _internal_step_complete you most likely will need to call
	 * this.
	 */
	if (killing_step)
		jobacct_storage_g_step_complete(acct_db_conn, step_ptr);

	/* If we are killing the step we want to run the NHC all the
	 * time because it will log backtraces of unkillable
	 * processes, so just do it.
	 */
	if (!killing_step &&
	    (slurmctld_conf.select_type_param & CR_NHC_STEP_NO)) {
		debug3("NHC_No_Steps set not running NHC on steps.");
		other_step_finish(step_ptr, killing_step);
		/* free resources on the job */
		post_job_step(step_ptr);
		if (debug_flags & DEBUG_FLAG_TIME_CRAY)
			INFO_LINE("call took: %s", TIME_STR);
		return SLURM_SUCCESS;
	}

#if 0
	/* The NHC needs to be ran after each step even if the job is about to
	 * run the NHC for the allocation.  The NHC developers feel this is
	 * needed.  If it ever changes just use this below code. */
	else if (IS_JOB_COMPLETING(step_ptr->job_ptr) ||
		 IS_JOB_FINISHED(step_ptr->job_ptr)) {
		debug3("step completion %u.%u was received after job "
		      "allocation is already completing, no extra NHC needed.",
		      step_ptr->job_ptr->job_id, step_ptr->step_id);
		other_step_finish(step_ptr, killing_step);
		/* free resources on the job */
		post_job_step(step_ptr);
		return SLURM_SUCCESS;
	}
#endif

	jobinfo = step_ptr->select_jobinfo->data;
	if (!jobinfo) {
		error("%s: job step %u.%u lacks jobinfo",
		      __func__, step_ptr->job_ptr->job_id, step_ptr->step_id);
	} else if (IS_CLEANING_STARTED(jobinfo)) {
		verbose("%s: Cleaning flag already set for step %u.%u",
			__func__, step_ptr->job_ptr->job_id, step_ptr->step_id);
	} else if (IS_CLEANING_COMPLETE(jobinfo)) {
		verbose("%s: Cleaned flag already set for step %u.%u",
			__func__, step_ptr->job_ptr->job_id, step_ptr->step_id);
	} else {
		jobinfo->killing = killing_step;
		jobinfo->cleaning |= CLEANING_STARTED;
		_spawn_cleanup_thread(step_ptr, _step_fini);
	}

	END_TIMER;
	if (debug_flags & DEBUG_FLAG_TIME_CRAY)
		INFO_LINE("call took: %s", TIME_STR);

	return SLURM_SUCCESS;
}

extern int select_p_pack_select_info(time_t last_query_time,
				     uint16_t show_flags, Buf *buffer_ptr,
				     uint16_t protocol_version)
{
	return other_pack_select_info(last_query_time, show_flags, buffer_ptr,
				      protocol_version);
}

extern select_nodeinfo_t *select_p_select_nodeinfo_alloc(void)
{
	select_nodeinfo_t *nodeinfo = xmalloc(sizeof(struct select_nodeinfo));

	nodeinfo->magic = NODEINFO_MAGIC;
	nodeinfo->nid   = NO_VAL;
	nodeinfo->other_nodeinfo = other_select_nodeinfo_alloc();

	return nodeinfo;
}

extern int select_p_select_nodeinfo_free(select_nodeinfo_t *nodeinfo)
{
	if (nodeinfo) {
		other_select_nodeinfo_free(nodeinfo->other_nodeinfo);
		xfree(nodeinfo);
	}
	return SLURM_SUCCESS;
}

extern int select_p_select_nodeinfo_pack(select_nodeinfo_t *nodeinfo,
					 Buf buffer, uint16_t protocol_version)
{
	int rc = SLURM_ERROR;
	rc = other_select_nodeinfo_pack(nodeinfo->other_nodeinfo,
					buffer, protocol_version);

	return rc;
}

extern int select_p_select_nodeinfo_unpack(select_nodeinfo_t **nodeinfo_pptr,
					   Buf buffer,
					   uint16_t protocol_version)
{
	int rc = SLURM_ERROR;
	select_nodeinfo_t *nodeinfo = xmalloc(sizeof(struct select_nodeinfo));

	*nodeinfo_pptr = nodeinfo;

	nodeinfo->magic = NODEINFO_MAGIC;
	rc = other_select_nodeinfo_unpack(&nodeinfo->other_nodeinfo,
					  buffer, protocol_version);

	if (rc != SLURM_SUCCESS)
		goto unpack_error;

	return SLURM_SUCCESS;

unpack_error:
	select_p_select_nodeinfo_free(nodeinfo);
	*nodeinfo_pptr = NULL;

	return SLURM_ERROR;
}

extern int select_p_select_nodeinfo_set_all(void)
{
	int i;
	static time_t last_set_all = 0;

	if (scheduling_disabled)
		return other_select_nodeinfo_set_all();

	/* only set this once when the last_bg_update is newer than
	   the last time we set things up. */
	if (last_set_all && (last_npc_update-1 < last_set_all)) {
		debug3("Node select info for set all hasn't "
		       "changed since %ld",
		       last_set_all);
		return SLURM_NO_CHANGE_IN_DATA;
	}
	last_set_all = last_npc_update;

	/* set this here so we know things have changed */
	last_node_update = time(NULL);

	slurm_mutex_lock(&blade_mutex);
	/* clear all marks */
	for (i=0; i<node_record_count; i++) {
		struct node_record *node_ptr = &(node_record_table_ptr[i]);
		if (bit_test(blade_nodes_running_npc, i))
			node_ptr->node_state |= NODE_STATE_NET;
		else
			node_ptr->node_state &= (~NODE_STATE_NET);
	}

	slurm_mutex_unlock(&blade_mutex);

	return other_select_nodeinfo_set_all();
}

extern int select_p_select_nodeinfo_set(struct job_record *job_ptr)
{
	return other_select_nodeinfo_set(job_ptr);
}

extern int select_p_select_nodeinfo_get(select_nodeinfo_t *nodeinfo,
					enum select_nodedata_type dinfo,
					enum node_states state,
					void *data)
{
	int rc = SLURM_SUCCESS;
	select_nodeinfo_t **select_nodeinfo = (select_nodeinfo_t **) data;

	if (nodeinfo == NULL) {
		error("select/cray nodeinfo_get: nodeinfo not set");
		return SLURM_ERROR;
	}
	if (nodeinfo->magic != NODEINFO_MAGIC) {
		error("select/cray nodeinfo_get: nodeinfo magic bad");
		return SLURM_ERROR;
	}


	switch (dinfo) {
	case SELECT_NODEDATA_PTR:
		*select_nodeinfo = nodeinfo->other_nodeinfo;
		break;
	default:
		rc = other_select_nodeinfo_get(nodeinfo->other_nodeinfo,
					       dinfo, state, data);
		break;
	}
	return rc;
}

extern select_jobinfo_t *select_p_select_jobinfo_alloc(void)
{
	select_jobinfo_t *jobinfo = xmalloc(sizeof(struct select_jobinfo));

	jobinfo->magic = JOBINFO_MAGIC;

	if (blade_cnt)
		jobinfo->blade_map = bit_alloc(blade_cnt);

	jobinfo->other_jobinfo = other_select_jobinfo_alloc();

	return jobinfo;
}

extern int select_p_select_jobinfo_set(select_jobinfo_t *jobinfo,
				       enum select_jobdata_type data_type,
				       void *data)
{
	int rc = SLURM_SUCCESS;
	uint16_t *uint16 = (uint16_t *) data;
	char *in_char = (char *) data;

	if (jobinfo == NULL) {
		error("select/cray jobinfo_set: jobinfo not set");
		return SLURM_ERROR;
	}
	if (jobinfo->magic != JOBINFO_MAGIC) {
		error("select/cray jobinfo_set: jobinfo magic bad");
		return SLURM_ERROR;
	}

	switch (data_type) {
	case SELECT_JOBDATA_CLEANING:
		jobinfo->cleaning = *uint16;
		break;
	case SELECT_JOBDATA_NETWORK:
		if (!in_char || !strlen(in_char)
		    || !xstrcmp(in_char, "none"))
			jobinfo->npc = NPC_NONE;
		else if (!xstrcmp(in_char, "system"))
			jobinfo->npc = NPC_SYS;
		else if (!xstrcmp(in_char, "blade"))
			jobinfo->npc = NPC_BLADE;
		break;
	default:
		rc = other_select_jobinfo_set(jobinfo, data_type, data);
		break;
	}

	return rc;
}

extern int select_p_select_jobinfo_get(select_jobinfo_t *jobinfo,
				       enum select_jobdata_type data_type,
				       void *data)
{
	int rc = SLURM_SUCCESS;
	uint16_t *uint16 = (uint16_t *) data;
	char **in_char = (char **) data;
	select_jobinfo_t **select_jobinfo = (select_jobinfo_t **) data;

	if (jobinfo == NULL) {
		debug("select/cray jobinfo_get: jobinfo not set");
		return SLURM_ERROR;
	}
	if (jobinfo->magic != JOBINFO_MAGIC) {
		error("select/cray jobinfo_get: jobinfo magic bad");
		return SLURM_ERROR;
	}

	switch (data_type) {
	case SELECT_JOBDATA_PTR:
		*select_jobinfo = jobinfo->other_jobinfo;
		break;
	case SELECT_JOBDATA_CLEANING:
		if (IS_CLEANING_STARTED(jobinfo) &&
		    !IS_CLEANING_COMPLETE(jobinfo))
			*uint16 = 1;
		else
			*uint16 = 0;
		break;
	case SELECT_JOBDATA_NETWORK:
		xassert(in_char);
		switch (jobinfo->npc) {
		case NPC_NONE:
			*in_char = "none";
			break;
		case NPC_SYS:
			*in_char = "system";
			break;
		case NPC_BLADE:
			*in_char = "blade";
			break;
		default:
			*in_char = "unknown";
			break;
		}
		break;
	default:
		rc = other_select_jobinfo_get(jobinfo, data_type, data);
		break;
	}

	return rc;
}

extern select_jobinfo_t *select_p_select_jobinfo_copy(select_jobinfo_t *jobinfo)
{
	struct select_jobinfo *rc = NULL;

	if (jobinfo == NULL)
		;
	else if (jobinfo->magic != JOBINFO_MAGIC)
		error("select/cray jobinfo_copy: jobinfo magic bad");
	else {
		rc = xmalloc(sizeof(struct select_jobinfo));
		rc->magic = JOBINFO_MAGIC;
	}
	return rc;
}

extern int select_p_select_jobinfo_free(select_jobinfo_t *jobinfo)
{
	int rc = SLURM_SUCCESS;

	if (jobinfo) {
		if (jobinfo->magic != JOBINFO_MAGIC) {
			error("select/cray jobinfo_free: jobinfo magic bad");
			return EINVAL;
		}

		jobinfo->magic = 0;
		FREE_NULL_BITMAP(jobinfo->blade_map);
		FREE_NULL_BITMAP(jobinfo->used_blades);
		other_select_jobinfo_free(jobinfo->other_jobinfo);
		xfree(jobinfo);
	}

	return rc;
}

extern int select_p_select_jobinfo_pack(select_jobinfo_t *jobinfo, Buf buffer,
					uint16_t protocol_version)
{
	int rc = SLURM_ERROR;

	_select_jobinfo_pack(jobinfo, buffer, protocol_version);
	if (jobinfo)
		rc = other_select_jobinfo_pack(jobinfo->other_jobinfo, buffer,
					       protocol_version);
	else
		rc = other_select_jobinfo_pack(NULL, buffer, protocol_version);
	return rc;
}

extern int select_p_select_jobinfo_unpack(select_jobinfo_t **jobinfo_pptr,
					  Buf buffer, uint16_t protocol_version)
{
	int rc;
	select_jobinfo_t *jobinfo = NULL;

	rc = _select_jobinfo_unpack(jobinfo_pptr, buffer, protocol_version);

	if (rc != SLURM_SUCCESS)
		return SLURM_ERROR;

	jobinfo = *jobinfo_pptr;

	rc = other_select_jobinfo_unpack(&jobinfo->other_jobinfo,
					 buffer, protocol_version);

	if (rc != SLURM_SUCCESS)
		goto unpack_error;

	return SLURM_SUCCESS;

unpack_error:
	select_p_select_jobinfo_free(jobinfo);
	*jobinfo_pptr = NULL;

	return SLURM_ERROR;
}

extern char *select_p_select_jobinfo_sprint(select_jobinfo_t *jobinfo,
					    char *buf, size_t size, int mode)
{

	if (buf == NULL) {
		error("select/cray jobinfo_sprint: buf is null");
		return NULL;
	}

	if ((mode != SELECT_PRINT_DATA)
	    && jobinfo && (jobinfo->magic != JOBINFO_MAGIC)) {
		error("select/cray jobinfo_sprint: jobinfo magic bad");
		return NULL;
	}

	if (jobinfo == NULL) {
		if (mode != SELECT_PRINT_HEAD) {
			error("select/cray jobinfo_sprint: jobinfo bad");
			return NULL;
		}
		/* FIXME: in the future print out the header here (if needed) */
		/* snprintf(buf, size, "%s", header); */

		return buf;
	}

	switch (mode) {
	default:
		other_select_jobinfo_sprint(jobinfo->other_jobinfo, buf,
					    size, mode);
		break;
	}

	return buf;
}

extern char *select_p_select_jobinfo_xstrdup(select_jobinfo_t *jobinfo,
					     int mode)
{
	char *buf = NULL;

	if ((mode != SELECT_PRINT_DATA)
	    && jobinfo && (jobinfo->magic != JOBINFO_MAGIC)) {
		error("select/cray jobinfo_xstrdup: jobinfo magic bad");
		return NULL;
	}

	if (jobinfo == NULL) {
		if (mode != SELECT_PRINT_HEAD) {
			error("select/cray jobinfo_xstrdup: jobinfo bad");
			return NULL;
		}
		/* FIXME: in the future copy the header here (if needed) */
		/* xstrcat(buf, header); */

		return buf;
	}

	switch (mode) {
		/* See comment in select_p_select_jobinfo_sprint() regarding format. */
	default:
		xstrcat(buf, other_select_jobinfo_xstrdup(
				jobinfo->other_jobinfo, mode));
		break;
	}

	return buf;
}

extern int select_p_update_block(update_block_msg_t *block_desc_ptr)
{
	return other_update_block(block_desc_ptr);
}

extern int select_p_update_sub_node(update_block_msg_t *block_desc_ptr)
{
	return other_update_sub_node(block_desc_ptr);
}

extern int select_p_fail_cnode(struct step_record *step_ptr)
{
	return other_fail_cnode(step_ptr);
}

extern int select_p_get_info_from_plugin(enum select_plugindata_info dinfo,
					 struct job_record *job_ptr,
					 void *data)
{
	return other_get_info_from_plugin(dinfo, job_ptr, data);
}

extern int select_p_update_node_config(int index)
{
	return other_update_node_config(index);
}

extern int select_p_update_node_state(struct node_record *node_ptr)
{
	return other_update_node_state(node_ptr);
}

extern int select_p_alter_node_cnt(enum select_node_cnt type, void *data)
{
	return other_alter_node_cnt(type, data);
}

extern int select_p_reconfigure(void)
{
	debug_flags = slurm_get_debug_flags();
	return other_reconfigure();
}

extern bitstr_t * select_p_resv_test(resv_desc_msg_t *resv_desc_ptr,
				     uint32_t node_cnt,
				     bitstr_t *avail_bitmap,
				     bitstr_t **core_bitmap)
{
	return other_resv_test(resv_desc_ptr, node_cnt,
			       avail_bitmap, core_bitmap);
}

extern void select_p_ba_init(node_info_msg_t *node_info_ptr, bool sanity_check)
{
	other_ba_init(node_info_ptr, sanity_check);
}

extern int *select_p_ba_get_dims(void)
{
	return NULL;
}

extern void select_p_ba_fini(void)
{
	other_ba_fini();
}

extern bitstr_t *select_p_ba_cnodelist2bitmap(char *cnodelist)
{
	return other_ba_cnodelist2bitmap(cnodelist);
}<|MERGE_RESOLUTION|>--- conflicted
+++ resolved
@@ -1614,13 +1614,6 @@
 
 		while ((job_ptr = list_next(itr))) {
 			jobinfo = job_ptr->select_jobinfo->data;
-<<<<<<< HEAD
-			if ((IS_CLEANING_STARTED(jobinfo) &&
-			     !IS_CLEANING_COMPLETE(jobinfo)) ||
-			    IS_JOB_RUNNING(job_ptr))
-				_set_job_running_restore(jobinfo);
-=======
->>>>>>> cdc3214e
 
 			/* We need to resize bitmaps if the
 			 * blades change in count.  We must increase
@@ -1636,7 +1629,9 @@
 				jobinfo->used_blades = bit_realloc(
 					jobinfo->used_blades, blade_cnt);
 
-			if (IS_CLEANING(jobinfo) || IS_JOB_RUNNING(job_ptr))
+			if ((IS_CLEANING_STARTED(jobinfo) &&
+			     !IS_CLEANING_COMPLETE(jobinfo)) ||
+			    IS_JOB_RUNNING(job_ptr))
 				_set_job_running_restore(jobinfo);
 
 			if (!(slurmctld_conf.select_type_param & CR_NHC_STEP_NO)
