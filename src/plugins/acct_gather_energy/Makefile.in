--- conflicted
+++ resolved
@@ -197,13 +197,7 @@
   unique=`for i in $$list; do \
     if test -f "$$i"; then echo $$i; else echo $(srcdir)/$$i; fi; \
   done | $(am__uniquify_input)`
-<<<<<<< HEAD
-ETAGS = etags
-CTAGS = ctags
 DIST_SUBDIRS = $(SUBDIRS)
-=======
-DIST_SUBDIRS = ibmaem ipmi none pm_counters rapl xcc rsmi
->>>>>>> d434f594
 ACLOCAL = @ACLOCAL@
 AMTAR = @AMTAR@
 AM_DEFAULT_VERBOSITY = @AM_DEFAULT_VERBOSITY@
