--- conflicted
+++ resolved
@@ -1595,20 +1595,15 @@
 	/*
 	 * Pack auth credential
 	 */
-<<<<<<< HEAD
 	rc = auth_g_pack(auth_cred, buffer, header.version);
-	(void) auth_g_destroy(auth_cred);
-=======
-	rc = g_slurm_auth_pack(auth_cred, buffer, header.version);
->>>>>>> b51d60a4
 	if (rc) {
 		error("%s: auth_g_pack: %s has  authentication error: %m",
 		      __func__, rpc_num2string(header.msg_type));
-		(void) g_slurm_auth_destroy(auth_cred);
+		(void) auth_g_destroy(auth_cred);
 		free_buf(buffer);
 		slurm_seterrno_ret(SLURM_PROTOCOL_AUTHENTICATION_ERROR);
 	}
-	(void) g_slurm_auth_destroy(auth_cred);
+	(void) auth_g_destroy(auth_cred);
 
 	/*
 	 * Pack message into buffer
