/*****************************************************************************\
 *  sinfo.c - Report overall state the system
 *****************************************************************************
 *  Copyright (C) 2002-2007 The Regents of the University of California.
 *  Copyright (C) 2008-2010 Lawrence Livermore National Security.
 *  Portions Copyright (C) 2010-2011 SchedMD <http://www.schedmd.com>.
 *  Produced at Lawrence Livermore National Laboratory (cf, DISCLAIMER).
 *  Written by Joey Ekstrom <ekstrom1@llnl.gov>, Morris Jette <jette1@llnl.gov>
 *  CODE-OCEC-09-009. All rights reserved.
 *
 *  This file is part of SLURM, a resource management program.
 *  For details, see <http://slurm.schedmd.com/>.
 *  Please also read the included file: DISCLAIMER.
 *
 *  SLURM is free software; you can redistribute it and/or modify it under
 *  the terms of the GNU General Public License as published by the Free
 *  Software Foundation; either version 2 of the License, or (at your option)
 *  any later version.
 *
 *  In addition, as a special exception, the copyright holders give permission
 *  to link the code of portions of this program with the OpenSSL library under
 *  certain conditions as described in each individual source file, and
 *  distribute linked combinations including the two. You must obey the GNU
 *  General Public License in all respects for all of the code used other than
 *  OpenSSL. If you modify file(s) with this exception, you may extend this
 *  exception to your version of the file(s), but you are not obligated to do
 *  so. If you do not wish to do so, delete this exception statement from your
 *  version.  If you delete this exception statement from all source files in
 *  the program, then also delete it here.
 *
 *  SLURM is distributed in the hope that it will be useful, but WITHOUT ANY
 *  WARRANTY; without even the implied warranty of MERCHANTABILITY or FITNESS
 *  FOR A PARTICULAR PURPOSE.  See the GNU General Public License for more
 *  details.
 *
 *  You should have received a copy of the GNU General Public License along
 *  with SLURM; if not, write to the Free Software Foundation, Inc.,
 *  51 Franklin Street, Fifth Floor, Boston, MA 02110-1301  USA.
\*****************************************************************************/

#if HAVE_CONFIG_H
#  include "config.h"
#endif

#include "src/common/xstring.h"
#include "src/common/macros.h"
#include "src/common/node_select.h"
#include "src/sinfo/sinfo.h"
#include "src/sinfo/print.h"

/********************
 * Global Variables *
 ********************/
typedef struct build_part_info {
	node_info_msg_t *node_msg;
	uint16_t part_num;
	partition_info_t *part_ptr;
	List sinfo_list;
} build_part_info_t;

struct sinfo_parameters params;

static int g_node_scaling = 1;

static int sinfo_cnt;	/* thread count */
static pthread_mutex_t sinfo_cnt_mutex = PTHREAD_MUTEX_INITIALIZER;
static pthread_cond_t  sinfo_cnt_cond  = PTHREAD_COND_INITIALIZER;
static pthread_mutex_t sinfo_list_mutex = PTHREAD_MUTEX_INITIALIZER;

/************
 * Funtions *
 ************/
static int  _bg_report(block_info_msg_t *block_ptr);
void *      _build_part_info(void *args);
static int  _build_sinfo_data(List sinfo_list,
			      partition_info_msg_t *partition_msg,
			      node_info_msg_t *node_msg);
static sinfo_data_t *_create_sinfo(partition_info_t* part_ptr,
				   uint16_t part_inx, node_info_t *node_ptr,
				   uint32_t node_scaling);
static bool _filter_out(node_info_t *node_ptr);
static int  _get_info(bool clear_old);
static void _sinfo_list_delete(void *data);
static bool _match_node_data(sinfo_data_t *sinfo_ptr,
			     node_info_t *node_ptr);
static bool _match_part_data(sinfo_data_t *sinfo_ptr,
			     partition_info_t* part_ptr);
static int  _multi_cluster(List clusters);
static int  _query_server(partition_info_msg_t ** part_pptr,
			  node_info_msg_t ** node_pptr,
			  block_info_msg_t ** block_pptr,
			  reserve_info_msg_t ** reserv_pptr, bool clear_old);
static int _reservation_report(reserve_info_msg_t *resv_ptr);
static bool _serial_part_data(void);
static void _sort_hostlist(List sinfo_list);
static void _update_sinfo(sinfo_data_t *sinfo_ptr, node_info_t *node_ptr,
			  uint32_t node_scaling);

static int _insert_node_ptr(List sinfo_list, uint16_t part_num,
			    partition_info_t *part_ptr,
			    node_info_t *node_ptr, uint32_t node_scaling);
static int _handle_subgrps(List sinfo_list, uint16_t part_num,
			   partition_info_t *part_ptr,
			   node_info_t *node_ptr, uint32_t node_scaling);
static int _find_part_list(void *x, void *key);

int main(int argc, char *argv[])
{
	log_options_t opts = LOG_OPTS_STDERR_ONLY;
	int rc = 0;

	slurm_conf_init(NULL);
	log_init(xbasename(argv[0]), opts, SYSLOG_FACILITY_USER, NULL);
	parse_command_line(argc, argv);
	if (params.verbose) {
		opts.stderr_level += params.verbose;
		log_alter(opts, SYSLOG_FACILITY_USER, NULL);
	}

	while (1) {
		if ((!params.no_header) &&
		    (params.iterate || params.verbose || params.long_output))
			print_date();

		if (!params.clusters) {
			if (_get_info(false))
				rc = 1;
		} else if (_multi_cluster(params.clusters) != 0)
			rc = 1;
		if (params.iterate) {
			printf("\n");
			sleep(params.iterate);
		} else
			break;
	}

	exit(rc);
}

static int _multi_cluster(List clusters)
{
	ListIterator itr;
	bool first = true;
	int rc = 0, rc2;

	itr = list_iterator_create(clusters);
	while ((working_cluster_rec = list_next(itr))) {
		if (first)
			first = false;
		else
			printf("\n");
		printf("CLUSTER: %s\n", working_cluster_rec->name);
		rc2 = _get_info(true);
		rc = MAX(rc, rc2);
	}
	list_iterator_destroy(itr);

	return rc;
}

/* clear_old IN - if set then don't preserve old info (it might be from
 *		  another cluster) */
static int _get_info(bool clear_old)
{
	partition_info_msg_t *partition_msg = NULL;
	node_info_msg_t *node_msg = NULL;
	block_info_msg_t *block_msg = NULL;
	reserve_info_msg_t *reserv_msg = NULL;
	List sinfo_list = NULL;
	int rc = 0;

	if (_query_server(&partition_msg, &node_msg, &block_msg, &reserv_msg,
			  clear_old))
		rc = 1;
	else if (params.bg_flag)
		(void) _bg_report(block_msg);
	else if (params.reservation_flag)
		(void) _reservation_report(reserv_msg);
	else {
		sinfo_list = list_create(_sinfo_list_delete);
		_build_sinfo_data(sinfo_list, partition_msg, node_msg);
		sort_sinfo_list(sinfo_list);
		print_sinfo_list(sinfo_list);
		FREE_NULL_LIST(sinfo_list);
	}

	return rc;
}

/*
 * _bg_report - download and print current bgblock state information
 */
static int _bg_report(block_info_msg_t *block_ptr)
{
	int i;

	if (!block_ptr) {
		slurm_perror("No block_ptr given");
		return SLURM_ERROR;
	}

	if (!params.no_header)
		printf("BG_BLOCK         MIDPLANES       STATE    CONNECTION USE\n");
/*                      1234567890123456 123456789012 12345678 1234567890 12345+ */
/*                      RMP_22Apr1544018 bg[123x456]  READY    TORUS      COPROCESSOR */

	for (i=0; i<block_ptr->record_count; i++) {
		char *conn_str = conn_type_string_full(
			block_ptr->block_array[i].conn_type);
		printf("%-16.16s %-15.15s %-8.8s %-10.10s %s\n",
		       block_ptr->block_array[i].bg_block_id,
		       block_ptr->block_array[i].mp_str,
		       bg_block_state_string(
			       block_ptr->block_array[i].state),
		       conn_str,
		       node_use_string(
			       block_ptr->block_array[i].node_use));
		xfree(conn_str);
	}

	return SLURM_SUCCESS;
}

/*
 * _reservation_report - print current reservation information
 */
static int _reservation_report(reserve_info_msg_t *resv_ptr)
{
	if (!resv_ptr) {
		slurm_perror("No resv_ptr given\n");
		return SLURM_ERROR;
	}
	if (resv_ptr->record_count != 0) {
		print_sinfo_reservation(resv_ptr);
	} else
		printf ("No reservations in the system\n");
	return SLURM_SUCCESS;
}

/*
 * _query_server - download the current server state
 * part_pptr IN/OUT - partition information message
 * node_pptr IN/OUT - node information message
 * block_pptr IN/OUT - BlueGene block data
 * reserv_pptr IN/OUT - reservation information message
 * clear_old IN - If set, then always replace old data, needed when going
 *		  between clusters.
 * RET zero or error code
 */
static int
_query_server(partition_info_msg_t ** part_pptr,
	      node_info_msg_t ** node_pptr,
	      block_info_msg_t ** block_pptr,
	      reserve_info_msg_t ** reserv_pptr,
	      bool clear_old)
{
	static partition_info_msg_t *old_part_ptr = NULL, *new_part_ptr;
	static node_info_msg_t *old_node_ptr = NULL, *new_node_ptr;
	static block_info_msg_t *old_bg_ptr = NULL, *new_bg_ptr;
	static reserve_info_msg_t *old_resv_ptr = NULL, *new_resv_ptr;
	int error_code;
	uint16_t show_flags = 0;
	int cc;
	node_info_t *node_ptr;

	if (params.all_flag)
		show_flags |= SHOW_ALL;

	if (old_part_ptr) {
		if (clear_old)
			old_part_ptr->last_update = 0;
		error_code = slurm_load_partitions(old_part_ptr->last_update,
						   &new_part_ptr, show_flags);
		if (error_code == SLURM_SUCCESS)
			slurm_free_partition_info_msg(old_part_ptr);
		else if (slurm_get_errno() == SLURM_NO_CHANGE_IN_DATA) {
			error_code = SLURM_SUCCESS;
			new_part_ptr = old_part_ptr;
		}
	} else {
		error_code = slurm_load_partitions((time_t) NULL, &new_part_ptr,
						   show_flags);
	}
	if (error_code) {
		slurm_perror("slurm_load_partitions");
		return error_code;
	}

	old_part_ptr = new_part_ptr;
	*part_pptr = new_part_ptr;

	if (old_node_ptr) {
		if (clear_old)
			old_node_ptr->last_update = 0;
		if (params.node_name_single) {
			error_code = slurm_load_node_single(&new_node_ptr,
							    params.nodes,
							    show_flags);
		} else {
			error_code = slurm_load_node(old_node_ptr->last_update,
						     &new_node_ptr, show_flags);
		}
		if (error_code == SLURM_SUCCESS)
			slurm_free_node_info_msg(old_node_ptr);
		else if (slurm_get_errno() == SLURM_NO_CHANGE_IN_DATA) {
			error_code = SLURM_SUCCESS;
			new_node_ptr = old_node_ptr;
		}
	} else if (params.node_name_single) {
		error_code = slurm_load_node_single(&new_node_ptr, params.nodes,
						    show_flags);
	} else {
		error_code = slurm_load_node((time_t) NULL, &new_node_ptr,
					     show_flags);
	}

	if (error_code) {
		slurm_perror("slurm_load_node");
		return error_code;
	}
	old_node_ptr = new_node_ptr;
	*node_pptr = new_node_ptr;

	/* Set the node state as NODE_STATE_MIXED. */
	for (cc = 0; cc < new_node_ptr->record_count; cc++) {
		node_ptr = &(new_node_ptr->node_array[cc]);
		if (IS_NODE_DRAIN(node_ptr)) {
			/* don't worry about mixed since the
			 * whole node is being drained. */
		} else {
			uint16_t alloc_cpus = 0, err_cpus = 0, idle_cpus;
			int single_node_cpus =
				(node_ptr->cpus / g_node_scaling);

			select_g_select_nodeinfo_get(node_ptr->select_nodeinfo,
						     SELECT_NODEDATA_SUBCNT,
						     NODE_STATE_ALLOCATED,
						     &alloc_cpus);
			if (params.cluster_flags & CLUSTER_FLAG_BG) {
				if (!alloc_cpus &&
				    (IS_NODE_ALLOCATED(node_ptr) ||
				     IS_NODE_COMPLETING(node_ptr)))
					alloc_cpus = node_ptr->cpus;
				else
					alloc_cpus *= single_node_cpus;
			}
			idle_cpus = node_ptr->cpus - alloc_cpus;
			select_g_select_nodeinfo_get(node_ptr->select_nodeinfo,
						     SELECT_NODEDATA_SUBCNT,
						     NODE_STATE_ERROR,
						     &err_cpus);
			if (params.cluster_flags & CLUSTER_FLAG_BG)
				err_cpus *= single_node_cpus;
			idle_cpus -= err_cpus;

			if ((alloc_cpus && err_cpus) ||
			    (idle_cpus  && (idle_cpus != node_ptr->cpus))) {
				node_ptr->node_state &= NODE_STATE_FLAGS;
				node_ptr->node_state |= NODE_STATE_MIXED;
			}
		}
	}

	/* Avoid calling slurmctld for reservation
	 * if the reservation flag is not set.
	 */
	if (params.reservation_flag) {
		if (old_resv_ptr) {
			if (clear_old)
				old_resv_ptr->last_update = 0;
			error_code
				= slurm_load_reservations(old_resv_ptr->last_update,
							  &new_resv_ptr);
			if (error_code == SLURM_SUCCESS)
				slurm_free_reservation_info_msg(old_resv_ptr);
			else if (slurm_get_errno() == SLURM_NO_CHANGE_IN_DATA) {
				error_code = SLURM_SUCCESS;
				new_resv_ptr = old_resv_ptr;
			}
		} else {
			error_code = slurm_load_reservations((time_t) NULL,
							     &new_resv_ptr);
		}

		if (error_code) {
			slurm_perror("slurm_load_reservations");
			return error_code;
		}
		old_resv_ptr = new_resv_ptr;
		*reserv_pptr = new_resv_ptr;
	}

	if (!params.bg_flag)
		return SLURM_SUCCESS;

	if (params.cluster_flags & CLUSTER_FLAG_BG) {
		if (old_bg_ptr) {
			if (clear_old)
				old_bg_ptr->last_update = 0;
			error_code = slurm_load_block_info(
				old_bg_ptr->last_update,
				&new_bg_ptr, show_flags);
			if (error_code == SLURM_SUCCESS)
				slurm_free_block_info_msg(old_bg_ptr);
			else if (slurm_get_errno() == SLURM_NO_CHANGE_IN_DATA) {
				error_code = SLURM_SUCCESS;
				new_bg_ptr = old_bg_ptr;
			}
		} else {
			error_code = slurm_load_block_info((time_t) NULL,
							   &new_bg_ptr,
							   show_flags);
		}
	}

	if (error_code) {
		slurm_perror("slurm_load_block");
		return error_code;
	}
	old_bg_ptr = new_bg_ptr;
	*block_pptr = new_bg_ptr;
	return SLURM_SUCCESS;
}

/* Build information about a partition using one pthread per partition */
void *_build_part_info(void *args)
{
	build_part_info_t *build_struct_ptr;
	List sinfo_list;
	partition_info_t *part_ptr;
	node_info_msg_t *node_msg;
	node_info_t *node_ptr = NULL;
	uint16_t part_num;
	int j = 0;

	if (_serial_part_data())
		slurm_mutex_lock(&sinfo_list_mutex);
	build_struct_ptr = (build_part_info_t *) args;
	sinfo_list = build_struct_ptr->sinfo_list;
	part_num = build_struct_ptr->part_num;
	part_ptr = build_struct_ptr->part_ptr;
	node_msg = build_struct_ptr->node_msg;

	while (part_ptr->node_inx[j] >= 0) {
		int i = 0;
		uint16_t subgrp_size = 0;
		for (i = part_ptr->node_inx[j];
		     i <= part_ptr->node_inx[j+1]; i++) {
			if (i >= node_msg->record_count) {
				/* If info for single node name is loaded */
				break;
			}
			node_ptr = &(node_msg->node_array[i]);
			if (node_ptr->name == NULL)
				continue;

			if (select_g_select_nodeinfo_get(
				   node_ptr->select_nodeinfo,
				   SELECT_NODEDATA_SUBGRP_SIZE, 0,
				   &subgrp_size) == SLURM_SUCCESS
			    && subgrp_size) {
				_handle_subgrps(sinfo_list, part_num,
						part_ptr, node_ptr,
						node_msg->node_scaling);
			} else {
				_insert_node_ptr(sinfo_list, part_num,
						 part_ptr, node_ptr,
						 node_msg->node_scaling);
			}
		}
		j += 2;
	}

	xfree(args);
	if (_serial_part_data())
		slurm_mutex_unlock(&sinfo_list_mutex);
	slurm_mutex_lock(&sinfo_cnt_mutex);
	if (sinfo_cnt > 0) {
		sinfo_cnt--;
	} else {
		error("sinfo_cnt underflow");
		sinfo_cnt = 0;
	}
	pthread_cond_broadcast(&sinfo_cnt_cond);
	slurm_mutex_unlock(&sinfo_cnt_mutex);
	return NULL;
}

/*
 * _build_sinfo_data - make a sinfo_data entry for each unique node
 *	configuration and add it to the sinfo_list for later printing.
 * sinfo_list IN/OUT - list of unique sinfo_data records to report
 * partition_msg IN - partition info message
 * node_msg IN - node info message
 * RET zero or error code
 */
static int _build_sinfo_data(List sinfo_list,
			     partition_info_msg_t *partition_msg,
			     node_info_msg_t *node_msg)
{
	pthread_attr_t attr_sinfo;
	pthread_t thread_sinfo;
	build_part_info_t *build_struct_ptr;
	node_info_t *node_ptr = NULL;
	partition_info_t *part_ptr = NULL;
	int j;

	g_node_scaling = node_msg->node_scaling;

	/* by default every partition is shown, even if no nodes */
	if ((!params.node_flag) && params.match_flags.partition_flag) {
		part_ptr = partition_msg->partition_array;
		for (j=0; j<partition_msg->record_count; j++, part_ptr++) {
<<<<<<< HEAD
			if ((!params.partition) ||
			    (xstrcmp(params.partition, part_ptr->name) == 0)) {
=======
			if ((!params.part_list) ||
			    (list_find_first(params.part_list,
					     _find_part_list,
					     part_ptr->name))) {
>>>>>>> 46c8fb7a
				list_append(sinfo_list, _create_sinfo(
						    part_ptr, (uint16_t) j,
						    NULL,
						    node_msg->node_scaling));
			}
		}
	}

	if (params.filtering) {
		for (j = 0; j < node_msg->record_count; j++) {
			node_ptr = &(node_msg->node_array[j]);
			if (node_ptr->name && _filter_out(node_ptr))
				xfree(node_ptr->name);
		}
	}

	/* make sinfo_list entries for every node in every partition */
	for (j=0; j<partition_msg->record_count; j++, part_ptr++) {
		part_ptr = &(partition_msg->partition_array[j]);

<<<<<<< HEAD
		if (params.filtering && params.partition &&
		    xstrcmp(part_ptr->name, params.partition))
=======
		if (params.filtering && params.part_list &&
		    !list_find_first(params.part_list,
				     _find_part_list,
				     part_ptr->name))
>>>>>>> 46c8fb7a
			continue;

		if (node_msg->record_count == 1) { /* node_name_single */
			int pos = -1;
			uint16_t subgrp_size = 0;
			hostlist_t hl;

			node_ptr = &(node_msg->node_array[0]);
			if ((node_ptr->name == NULL) ||
			    (part_ptr->nodes == NULL))
				continue;
			hl = hostlist_create(part_ptr->nodes);
			pos = hostlist_find(hl, node_msg->node_array[0].name);
			hostlist_destroy(hl);
			if (pos < 0)
				continue;
			if (select_g_select_nodeinfo_get(
				   node_ptr->select_nodeinfo,
				   SELECT_NODEDATA_SUBGRP_SIZE,
				   0,
				   &subgrp_size) == SLURM_SUCCESS
			    && subgrp_size) {
				_handle_subgrps(sinfo_list,
						(uint16_t) j,
						part_ptr,
						node_ptr,
						node_msg->
						node_scaling);
			} else {
				_insert_node_ptr(sinfo_list,
						 (uint16_t) j,
						 part_ptr,
						 node_ptr,
						 node_msg->
						 node_scaling);
			}
			continue;
		}

		/* Process each partition using a separate thread */
		build_struct_ptr = xmalloc(sizeof(build_part_info_t));
		build_struct_ptr->node_msg   = node_msg;
		build_struct_ptr->part_num   = (uint16_t) j;
		build_struct_ptr->part_ptr   = part_ptr;
		build_struct_ptr->sinfo_list = sinfo_list;

		slurm_mutex_lock(&sinfo_cnt_mutex);
		sinfo_cnt++;
		slurm_mutex_unlock(&sinfo_cnt_mutex);

		slurm_attr_init(&attr_sinfo);
		if (pthread_attr_setdetachstate
		    (&attr_sinfo, PTHREAD_CREATE_DETACHED))
			error("pthread_attr_setdetachstate error %m");
		while (pthread_create(&thread_sinfo, &attr_sinfo,
				      _build_part_info,
				      (void *) build_struct_ptr)) {
			error("pthread_create error %m");
			usleep(10000);	/* sleep and retry */
		}
		slurm_attr_destroy(&attr_sinfo);
	}

	slurm_mutex_lock(&sinfo_cnt_mutex);
	while (sinfo_cnt) {
		pthread_cond_wait(&sinfo_cnt_cond, &sinfo_cnt_mutex);
	}
	slurm_mutex_unlock(&sinfo_cnt_mutex);

	_sort_hostlist(sinfo_list);
	return SLURM_SUCCESS;
}

/*
 * _filter_out - Determine if the specified node should be filtered out or
 *	reported.
 * node_ptr IN - node to consider filtering out
 * RET - true if node should not be reported, false otherwise
 */
static bool _filter_out(node_info_t *node_ptr)
{
	static hostlist_t host_list = NULL;

	if (params.nodes) {
		if (host_list == NULL)
			host_list = hostlist_create(params.nodes);
		if (hostlist_find (host_list, node_ptr->name) == -1)
			return true;
	}

	if (params.dead_nodes && !IS_NODE_NO_RESPOND(node_ptr))
		return true;

	if (params.responding_nodes && IS_NODE_NO_RESPOND(node_ptr))
		return true;

	if (params.state_list) {
		int *node_state;
		bool match = false;
		uint32_t base_state;
		ListIterator iterator;
		uint16_t cpus = 0;
		node_info_t tmp_node, *tmp_node_ptr = &tmp_node;

		iterator = list_iterator_create(params.state_list);
		while ((node_state = list_next(iterator))) {
			tmp_node_ptr->node_state = *node_state;
			if (*node_state == NODE_STATE_DRAIN) {
				/* We search for anything that has the
				 * drain flag set */
				if (IS_NODE_DRAIN(node_ptr)) {
					match = true;
					break;
				}
			} else if (IS_NODE_DRAINING(tmp_node_ptr)) {
				/* We search for anything that gets mapped to
				 * DRAINING in node_state_string */
				if (IS_NODE_DRAINING(node_ptr)) {
					match = true;
					break;
				}
			} else if (IS_NODE_DRAINED(tmp_node_ptr)) {
				/* We search for anything that gets mapped to
				 * DRAINED in node_state_string */
				if (IS_NODE_DRAINED(node_ptr)) {
					match = true;
					break;
				}
			} else if (*node_state & NODE_STATE_FLAGS) {
				if (*node_state & node_ptr->node_state) {
					match = true;
					break;
				}
			} else if (*node_state == NODE_STATE_ERROR) {
				slurm_get_select_nodeinfo(
					node_ptr->select_nodeinfo,
					SELECT_NODEDATA_SUBCNT,
					NODE_STATE_ERROR,
					&cpus);
				if (cpus) {
					match = true;
					break;
				}
			} else if (*node_state == NODE_STATE_ALLOCATED) {
				slurm_get_select_nodeinfo(
					node_ptr->select_nodeinfo,
					SELECT_NODEDATA_SUBCNT,
					NODE_STATE_ALLOCATED,
					&cpus);
				if (params.cluster_flags & CLUSTER_FLAG_BG
				    && !cpus &&
				    (IS_NODE_ALLOCATED(node_ptr) ||
				     IS_NODE_COMPLETING(node_ptr)))
					cpus = node_ptr->cpus;
				if (cpus) {
					match = true;
					break;
				}
			} else if (*node_state == NODE_STATE_IDLE) {
				base_state = node_ptr->node_state &
					(~NODE_STATE_NO_RESPOND);
				if (base_state == NODE_STATE_IDLE) {
					match = true;
					break;
				}
			} else {
				base_state =
					node_ptr->node_state & NODE_STATE_BASE;
				if (base_state == *node_state) {
					match = true;
					break;
				}
			}
		}
		list_iterator_destroy(iterator);
		if (!match)
			return true;
	}

	return false;
}

static void _sort_hostlist(List sinfo_list)
{
	ListIterator i;
	sinfo_data_t *sinfo_ptr;

	i = list_iterator_create(sinfo_list);
	while ((sinfo_ptr = list_next(i)))
		hostlist_sort(sinfo_ptr->nodes);
	list_iterator_destroy(i);
}

static bool _match_node_data(sinfo_data_t *sinfo_ptr, node_info_t *node_ptr)
{
	if (params.match_flags.hostnames_flag ||
	    params.match_flags.node_addr_flag)
		return false;

	if (sinfo_ptr->nodes &&
	    params.match_flags.features_flag &&
	    (xstrcmp(node_ptr->features, sinfo_ptr->features)))
		return false;

	if (sinfo_ptr->nodes &&
	    params.match_flags.gres_flag &&
	    (xstrcmp(node_ptr->gres, sinfo_ptr->gres)))
		return false;

	if (sinfo_ptr->nodes &&
	    params.match_flags.reason_flag &&
	    (xstrcmp(node_ptr->reason, sinfo_ptr->reason)))
		return false;

	if (sinfo_ptr->nodes &&
	    params.match_flags.reason_timestamp_flag &&
	    (node_ptr->reason_time != sinfo_ptr->reason_time))
		return false;

	if (sinfo_ptr->nodes &&
	    params.match_flags.reason_user_flag &&
	    node_ptr->reason_uid != sinfo_ptr->reason_uid) {
		return false;
	}

	if (params.match_flags.state_flag) {
		char *state1, *state2;
		state1 = node_state_string(node_ptr->node_state);
		state2 = node_state_string(sinfo_ptr->node_state);
		if (xstrcmp(state1, state2))
			return false;
	}

	/* If no need to exactly match sizes, just return here
	 * otherwise check cpus, disk, memory and weigth individually */
	if (!params.exact_match)
		return true;

	if (params.match_flags.cpus_flag &&
	    (node_ptr->cpus        != sinfo_ptr->min_cpus))
		return false;

	if (params.match_flags.sockets_flag &&
	    (node_ptr->sockets     != sinfo_ptr->min_sockets))
		return false;
	if (params.match_flags.cores_flag &&
	    (node_ptr->cores       != sinfo_ptr->min_cores))
		return false;
	if (params.match_flags.threads_flag &&
	    (node_ptr->threads     != sinfo_ptr->min_threads))
		return false;
	if (params.match_flags.sct_flag &&
	    ((node_ptr->sockets     != sinfo_ptr->min_sockets) ||
	     (node_ptr->cores       != sinfo_ptr->min_cores) ||
	     (node_ptr->threads     != sinfo_ptr->min_threads)))
		return false;
	if (params.match_flags.disk_flag &&
	    (node_ptr->tmp_disk    != sinfo_ptr->min_disk))
		return false;
	if (params.match_flags.memory_flag &&
	    (node_ptr->real_memory != sinfo_ptr->min_mem))
		return false;
	if (params.match_flags.weight_flag &&
	    (node_ptr->weight      != sinfo_ptr->min_weight))
		return false;
	if (params.match_flags.cpu_load_flag &&
	    (node_ptr->cpu_load        != sinfo_ptr->min_cpu_load))
		return false;
	if (params.match_flags.version_flag &&
	    (node_ptr->version     != sinfo_ptr->version))
		return false;


	return true;
}

/* Return true if the processing of partition data must be serialized. In that
 * case, multiple partitions can write into the same sinfo data structure
 * entries. The logic here is similar to that in _match_part_data() below. */
static bool _serial_part_data(void)
{
	if (params.list_reasons)	/* Don't care about partition */
		return true;
	if (params.match_flags.partition_flag)	/* Match partition name */
		return false;
	return true;
}

static bool _match_part_data(sinfo_data_t *sinfo_ptr,
			     partition_info_t* part_ptr)
{
	if (params.list_reasons)	/* Don't care about partition */
		return true;
	if (part_ptr == sinfo_ptr->part_info) /* identical partition */
		return true;
	if ((part_ptr == NULL) || (sinfo_ptr->part_info == NULL))
		return false;

	if (params.match_flags.partition_flag
	    && (xstrcmp(part_ptr->name, sinfo_ptr->part_info->name)))
		return false;

	if (params.match_flags.avail_flag &&
	    (part_ptr->state_up != sinfo_ptr->part_info->state_up))
		return false;

	if (params.match_flags.groups_flag &&
	    (xstrcmp(part_ptr->allow_groups,
		     sinfo_ptr->part_info->allow_groups)))
		return false;

	if (params.match_flags.job_size_flag &&
	    (part_ptr->min_nodes != sinfo_ptr->part_info->min_nodes))
		return false;

	if (params.match_flags.job_size_flag &&
	    (part_ptr->max_nodes != sinfo_ptr->part_info->max_nodes))
		return false;

	if (params.match_flags.default_time_flag &&
	    (part_ptr->default_time != sinfo_ptr->part_info->default_time))
		return false;

	if (params.match_flags.max_time_flag &&
	    (part_ptr->max_time != sinfo_ptr->part_info->max_time))
		return false;

	if (params.match_flags.root_flag &&
	    ((part_ptr->flags & PART_FLAG_ROOT_ONLY) !=
	     (sinfo_ptr->part_info->flags & PART_FLAG_ROOT_ONLY)))
		return false;

	if (params.match_flags.share_flag &&
	    (part_ptr->max_share != sinfo_ptr->part_info->max_share))
		return false;

	if (params.match_flags.preempt_mode_flag &&
	    (part_ptr->preempt_mode != sinfo_ptr->part_info->preempt_mode))
		return false;

	if (params.match_flags.priority_flag &&
	    (part_ptr->priority != sinfo_ptr->part_info->priority))
		return false;

	if (params.match_flags.max_cpus_per_node_flag &&
	    (part_ptr->max_cpus_per_node !=
	     sinfo_ptr->part_info->max_cpus_per_node))
		return false;

	return true;
}

static void _update_sinfo(sinfo_data_t *sinfo_ptr, node_info_t *node_ptr,
			  uint32_t node_scaling)
{
	uint32_t base_state;
	uint16_t used_cpus = 0, error_cpus = 0;
	int total_cpus = 0, total_nodes = 0;
	/* since node_scaling could be less here, we need to use the
	 * global node scaling which should never change. */
	int single_node_cpus = (node_ptr->cpus / g_node_scaling);

 	base_state = node_ptr->node_state & NODE_STATE_BASE;

	if (sinfo_ptr->nodes_total == 0) {	/* first node added */
		sinfo_ptr->node_state = node_ptr->node_state;
		sinfo_ptr->features   = node_ptr->features;
		sinfo_ptr->gres       = node_ptr->gres;
		sinfo_ptr->reason     = node_ptr->reason;
		sinfo_ptr->reason_time= node_ptr->reason_time;
		sinfo_ptr->reason_uid = node_ptr->reason_uid;
		sinfo_ptr->min_cpus    = node_ptr->cpus;
		sinfo_ptr->max_cpus    = node_ptr->cpus;
		sinfo_ptr->min_sockets = node_ptr->sockets;
		sinfo_ptr->max_sockets = node_ptr->sockets;
		sinfo_ptr->min_cores   = node_ptr->cores;
		sinfo_ptr->max_cores   = node_ptr->cores;
		sinfo_ptr->min_threads = node_ptr->threads;
		sinfo_ptr->max_threads = node_ptr->threads;
		sinfo_ptr->min_disk   = node_ptr->tmp_disk;
		sinfo_ptr->max_disk   = node_ptr->tmp_disk;
		sinfo_ptr->min_mem    = node_ptr->real_memory;
		sinfo_ptr->max_mem    = node_ptr->real_memory;
		sinfo_ptr->min_weight = node_ptr->weight;
		sinfo_ptr->max_weight = node_ptr->weight;
		sinfo_ptr->min_cpu_load = node_ptr->cpu_load;
		sinfo_ptr->max_cpu_load = node_ptr->cpu_load;
		sinfo_ptr->max_cpus_per_node = sinfo_ptr->part_info->
					       max_cpus_per_node;
		sinfo_ptr->version    = node_ptr->version;
	} else if (hostlist_find(sinfo_ptr->nodes, node_ptr->name) != -1) {
		/* we already have this node in this record,
		 * just return, don't duplicate */
		return;
	} else {
		if (sinfo_ptr->min_cpus > node_ptr->cpus)
			sinfo_ptr->min_cpus = node_ptr->cpus;
		if (sinfo_ptr->max_cpus < node_ptr->cpus)
			sinfo_ptr->max_cpus = node_ptr->cpus;

		if (sinfo_ptr->min_sockets > node_ptr->sockets)
			sinfo_ptr->min_sockets = node_ptr->sockets;
		if (sinfo_ptr->max_sockets < node_ptr->sockets)
			sinfo_ptr->max_sockets = node_ptr->sockets;

		if (sinfo_ptr->min_cores > node_ptr->cores)
			sinfo_ptr->min_cores = node_ptr->cores;
		if (sinfo_ptr->max_cores < node_ptr->cores)
			sinfo_ptr->max_cores = node_ptr->cores;

		if (sinfo_ptr->min_threads > node_ptr->threads)
			sinfo_ptr->min_threads = node_ptr->threads;
		if (sinfo_ptr->max_threads < node_ptr->threads)
			sinfo_ptr->max_threads = node_ptr->threads;

		if (sinfo_ptr->min_disk > node_ptr->tmp_disk)
			sinfo_ptr->min_disk = node_ptr->tmp_disk;
		if (sinfo_ptr->max_disk < node_ptr->tmp_disk)
			sinfo_ptr->max_disk = node_ptr->tmp_disk;

		if (sinfo_ptr->min_mem > node_ptr->real_memory)
			sinfo_ptr->min_mem = node_ptr->real_memory;
		if (sinfo_ptr->max_mem < node_ptr->real_memory)
			sinfo_ptr->max_mem = node_ptr->real_memory;

		if (sinfo_ptr->min_weight> node_ptr->weight)
			sinfo_ptr->min_weight = node_ptr->weight;
		if (sinfo_ptr->max_weight < node_ptr->weight)
			sinfo_ptr->max_weight = node_ptr->weight;

		if (sinfo_ptr->min_cpu_load > node_ptr->cpu_load)
			sinfo_ptr->min_cpu_load = node_ptr->cpu_load;
		if (sinfo_ptr->max_cpu_load < node_ptr->cpu_load)
			sinfo_ptr->max_cpu_load = node_ptr->cpu_load;
	}

	hostlist_push_host(sinfo_ptr->nodes, node_ptr->name);
	if (params.match_flags.node_addr_flag)
		hostlist_push_host(sinfo_ptr->node_addr, node_ptr->node_addr);
	if (params.match_flags.hostnames_flag)
		hostlist_push_host(sinfo_ptr->hostnames, node_ptr->node_hostname);

	total_cpus = node_ptr->cpus;
	total_nodes = node_scaling;

	select_g_select_nodeinfo_get(node_ptr->select_nodeinfo,
				     SELECT_NODEDATA_SUBCNT,
				     NODE_STATE_ALLOCATED,
				     &used_cpus);
	select_g_select_nodeinfo_get(node_ptr->select_nodeinfo,
				     SELECT_NODEDATA_SUBCNT,
				     NODE_STATE_ERROR,
				     &error_cpus);

	if (params.cluster_flags & CLUSTER_FLAG_BG) {
		if (!params.match_flags.state_flag &&
		    (used_cpus || error_cpus)) {
			/* We only get one shot at this (because all states
			 * are combined together), so we need to make
			 * sure we get all the subgrps accounted. (So use
			 * g_node_scaling for safe measure) */
			total_nodes = g_node_scaling;

			sinfo_ptr->nodes_alloc += used_cpus;
			sinfo_ptr->nodes_other += error_cpus;
			sinfo_ptr->nodes_idle +=
				(total_nodes - (used_cpus + error_cpus));
			used_cpus  *= single_node_cpus;
			error_cpus *= single_node_cpus;
		} else {
			/* process only for this subgrp and then return */
			total_cpus = total_nodes * single_node_cpus;

			if ((base_state == NODE_STATE_ALLOCATED) ||
			    (base_state == NODE_STATE_MIXED) ||
			    (node_ptr->node_state & NODE_STATE_COMPLETING)) {
				sinfo_ptr->nodes_alloc += total_nodes;
				sinfo_ptr->cpus_alloc += total_cpus;
			} else if (IS_NODE_DRAIN(node_ptr) ||
				   (base_state == NODE_STATE_DOWN)) {
				sinfo_ptr->nodes_other += total_nodes;
				sinfo_ptr->cpus_other += total_cpus;
			} else {
				sinfo_ptr->nodes_idle += total_nodes;
				sinfo_ptr->cpus_idle += total_cpus;
			}

			sinfo_ptr->nodes_total += total_nodes;
			sinfo_ptr->cpus_total += total_cpus;

			return;
		}
	} else {
		if ((base_state == NODE_STATE_ALLOCATED) ||
		    (base_state == NODE_STATE_MIXED) ||
		    IS_NODE_COMPLETING(node_ptr))
			sinfo_ptr->nodes_alloc += total_nodes;
		else if (IS_NODE_DRAIN(node_ptr)
			 || (base_state == NODE_STATE_DOWN))
			sinfo_ptr->nodes_other += total_nodes;
		else
			sinfo_ptr->nodes_idle += total_nodes;
	}

	sinfo_ptr->nodes_total += total_nodes;


	sinfo_ptr->cpus_alloc += used_cpus;
	sinfo_ptr->cpus_total += total_cpus;
	total_cpus -= used_cpus + error_cpus;

	if (error_cpus) {
		sinfo_ptr->cpus_idle += total_cpus;
		sinfo_ptr->cpus_other += error_cpus;
	} else if (IS_NODE_DRAIN(node_ptr) ||
		   (base_state == NODE_STATE_DOWN)) {
		sinfo_ptr->cpus_other += total_cpus;
	} else
		sinfo_ptr->cpus_idle += total_cpus;
}

static int _insert_node_ptr(List sinfo_list, uint16_t part_num,
			    partition_info_t *part_ptr,
			    node_info_t *node_ptr, uint32_t node_scaling)
{
	int rc = SLURM_SUCCESS;
	sinfo_data_t *sinfo_ptr = NULL;
	ListIterator itr = NULL;

	if (params.cluster_flags & CLUSTER_FLAG_BG) {
		uint16_t error_cpus = 0;
		select_g_select_nodeinfo_get(node_ptr->select_nodeinfo,
					     SELECT_NODEDATA_SUBCNT,
					     NODE_STATE_ERROR,
					     &error_cpus);

		if (error_cpus && !node_ptr->reason)
			node_ptr->reason = xstrdup("Block(s) in error state");
	}

	itr = list_iterator_create(sinfo_list);
	while ((sinfo_ptr = list_next(itr))) {
		if (!_match_part_data(sinfo_ptr, part_ptr))
			continue;
		if (sinfo_ptr->nodes_total &&
		    (!_match_node_data(sinfo_ptr, node_ptr)))
			continue;
		_update_sinfo(sinfo_ptr, node_ptr, node_scaling);
		break;
	}
	list_iterator_destroy(itr);

	/* if no match, create new sinfo_data entry */
	if (!sinfo_ptr) {
		list_append(sinfo_list,
			    _create_sinfo(part_ptr, part_num,
					  node_ptr, node_scaling));
	}

	return rc;
}

static int _handle_subgrps(List sinfo_list, uint16_t part_num,
			   partition_info_t *part_ptr,
			   node_info_t *node_ptr, uint32_t node_scaling)
{
	uint16_t size;
	int *node_state;
	int i=0, state_cnt = 2;
	ListIterator iterator = NULL;
	enum node_states state[] =
		{ NODE_STATE_ALLOCATED, NODE_STATE_ERROR };

	/* If we ever update the hostlist stuff to support this stuff
	 * then we can use this to tack on the end of the node name
	 * the subgrp stuff.  On bluegene systems this would be nice
	 * to see the ionodes in certain states.
	 * When asking for nodes that are reserved, we need to return
	 * all states of those nodes.
	 */
	if (params.state_list)
		iterator = list_iterator_create(params.state_list);

	for(i=0; i<state_cnt; i++) {
		if (iterator) {
			node_info_t tmp_node, *tmp_node_ptr = &tmp_node;
			while ((node_state = list_next(iterator))) {
				tmp_node_ptr->node_state = *node_state;
				if ((((state[i] == NODE_STATE_ALLOCATED)
				      && IS_NODE_DRAINING(tmp_node_ptr))
				     || (*node_state == NODE_STATE_DRAIN))
				    || (*node_state == state[i])
				    || (*node_state == NODE_STATE_RES))
					break;
			}
			list_iterator_reset(iterator);
			if (!node_state)
				continue;
		}
		if (select_g_select_nodeinfo_get(node_ptr->select_nodeinfo,
						SELECT_NODEDATA_SUBCNT,
						state[i],
						&size) == SLURM_SUCCESS
		   && size) {
			node_scaling -= size;
			node_ptr->node_state &= NODE_STATE_FLAGS;
			node_ptr->node_state |= state[i];
			_insert_node_ptr(sinfo_list, part_num, part_ptr,
					 node_ptr, size);
		}
	}

	/* now handle the idle */
	if (iterator) {
		while ((node_state = list_next(iterator))) {
			node_info_t tmp_node, *tmp_node_ptr = &tmp_node;
			tmp_node_ptr->node_state = *node_state;
			if (((*node_state == NODE_STATE_DRAIN)
			     || IS_NODE_DRAINED(tmp_node_ptr))
			    || (*node_state == NODE_STATE_IDLE)
			    || (*node_state == NODE_STATE_RES))
				break;
		}
		list_iterator_destroy(iterator);
		if (!node_state)
			return SLURM_SUCCESS;
	}
	node_ptr->node_state &= NODE_STATE_FLAGS;
	node_ptr->node_state |= NODE_STATE_IDLE;
	if ((int)node_scaling > 0)
		_insert_node_ptr(sinfo_list, part_num, part_ptr,
				 node_ptr, node_scaling);

	return SLURM_SUCCESS;
}

/*
 * _create_sinfo - create an sinfo record for the given node and partition
 * sinfo_list IN/OUT - table of accumulated sinfo records
 * part_ptr IN       - pointer to partition record to add
 * part_inx IN       - index of partition record (0-origin)
 * node_ptr IN       - pointer to node record to add
 */
static sinfo_data_t *_create_sinfo(partition_info_t* part_ptr,
				   uint16_t part_inx, node_info_t *node_ptr,
				   uint32_t node_scaling)
{
	sinfo_data_t *sinfo_ptr;
	/* create an entry */
	sinfo_ptr = xmalloc(sizeof(sinfo_data_t));

	sinfo_ptr->part_info = part_ptr;
	sinfo_ptr->part_inx = part_inx;
	sinfo_ptr->nodes     = hostlist_create(NULL);
	sinfo_ptr->node_addr = hostlist_create(NULL);
	sinfo_ptr->hostnames = hostlist_create(NULL);

	if (node_ptr)
		_update_sinfo(sinfo_ptr, node_ptr, node_scaling);

	return sinfo_ptr;
}

static void _sinfo_list_delete(void *data)
{
	sinfo_data_t *sinfo_ptr = data;

	hostlist_destroy(sinfo_ptr->nodes);
	hostlist_destroy(sinfo_ptr->node_addr);
	hostlist_destroy(sinfo_ptr->hostnames);
	xfree(sinfo_ptr);
<<<<<<< HEAD
=======
}

/* like strcmp, but works with NULL pointers */
static int _strcmp(char *data1, char *data2)
{
	static char null_str[] = "(null)";

	if (data1 == NULL)
		data1 = null_str;
	if (data2 == NULL)
		data2 = null_str;
	return strcmp(data1, data2);
}


/* Find the given partition name in the list */
static int _find_part_list(void *x, void *key)
{
	if (!strcmp((char *)x, (char *)key))
		return 1;
	return 0;
>>>>>>> 46c8fb7a
}<|MERGE_RESOLUTION|>--- conflicted
+++ resolved
@@ -511,15 +511,10 @@
 	if ((!params.node_flag) && params.match_flags.partition_flag) {
 		part_ptr = partition_msg->partition_array;
 		for (j=0; j<partition_msg->record_count; j++, part_ptr++) {
-<<<<<<< HEAD
-			if ((!params.partition) ||
-			    (xstrcmp(params.partition, part_ptr->name) == 0)) {
-=======
 			if ((!params.part_list) ||
 			    (list_find_first(params.part_list,
 					     _find_part_list,
 					     part_ptr->name))) {
->>>>>>> 46c8fb7a
 				list_append(sinfo_list, _create_sinfo(
 						    part_ptr, (uint16_t) j,
 						    NULL,
@@ -540,15 +535,10 @@
 	for (j=0; j<partition_msg->record_count; j++, part_ptr++) {
 		part_ptr = &(partition_msg->partition_array[j]);
 
-<<<<<<< HEAD
-		if (params.filtering && params.partition &&
-		    xstrcmp(part_ptr->name, params.partition))
-=======
 		if (params.filtering && params.part_list &&
 		    !list_find_first(params.part_list,
 				     _find_part_list,
 				     part_ptr->name))
->>>>>>> 46c8fb7a
 			continue;
 
 		if (node_msg->record_count == 1) { /* node_name_single */
@@ -1220,22 +1210,7 @@
 	hostlist_destroy(sinfo_ptr->node_addr);
 	hostlist_destroy(sinfo_ptr->hostnames);
 	xfree(sinfo_ptr);
-<<<<<<< HEAD
-=======
-}
-
-/* like strcmp, but works with NULL pointers */
-static int _strcmp(char *data1, char *data2)
-{
-	static char null_str[] = "(null)";
-
-	if (data1 == NULL)
-		data1 = null_str;
-	if (data2 == NULL)
-		data2 = null_str;
-	return strcmp(data1, data2);
-}
-
+}
 
 /* Find the given partition name in the list */
 static int _find_part_list(void *x, void *key)
@@ -1243,5 +1218,4 @@
 	if (!strcmp((char *)x, (char *)key))
 		return 1;
 	return 0;
->>>>>>> 46c8fb7a
 }