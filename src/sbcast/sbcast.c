/*****************************************************************************\
 *  sbcast.c - Broadcast a file to allocated nodes
 *****************************************************************************
 *  Copyright (C) 2006-2007 The Regents of the University of California.
 *  Copyright (C) 2008-2009 Lawrence Livermore National Security.
 *  Copyright (C) 2016 SchedMD LLC.
 *  Produced at Lawrence Livermore National Laboratory (cf, DISCLAIMER).
 *  Written by Morris Jette <jette1@llnl.gov>
 *  CODE-OCEC-09-009. All rights reserved.
 *
 *  This file is part of Slurm, a resource management program.
 *  For details, see <https://slurm.schedmd.com/>.
 *  Please also read the included file: DISCLAIMER.
 *
 *  Slurm is free software; you can redistribute it and/or modify it under
 *  the terms of the GNU General Public License as published by the Free
 *  Software Foundation; either version 2 of the License, or (at your option)
 *  any later version.
 *
 *  In addition, as a special exception, the copyright holders give permission
 *  to link the code of portions of this program with the OpenSSL library under
 *  certain conditions as described in each individual source file, and
 *  distribute linked combinations including the two. You must obey the GNU
 *  General Public License in all respects for all of the code used other than
 *  OpenSSL. If you modify file(s) with this exception, you may extend this
 *  exception to your version of the file(s), but you are not obligated to do
 *  so. If you do not wish to do so, delete this exception statement from your
 *  version.  If you delete this exception statement from all source files in
 *  the program, then also delete it here.
 *
 *  Slurm is distributed in the hope that it will be useful, but WITHOUT ANY
 *  WARRANTY; without even the implied warranty of MERCHANTABILITY or FITNESS
 *  FOR A PARTICULAR PURPOSE.  See the GNU General Public License for more
 *  details.
 *
 *  You should have received a copy of the GNU General Public License along
 *  with Slurm; if not, write to the Free Software Foundation, Inc.,
 *  51 Franklin Street, Fifth Floor, Boston, MA 02110-1301  USA.
\*****************************************************************************/

#include "config.h"

#include <errno.h>
#include <fcntl.h>
#include <stdio.h>
#include <stdlib.h>
#include <sys/stat.h>
#include <sys/types.h>
#include <time.h>
#include <unistd.h>

#include "slurm/slurm_errno.h"

#include "src/common/forward.h"
#include "src/common/hostlist.h"
#include "src/common/log.h"
#include "src/common/read_config.h"
#include "src/sbcast/sbcast.h"
#include "src/interfaces/cred.h"
#include "src/common/slurm_protocol_api.h"
#include "src/common/slurm_protocol_interface.h"
#include "src/common/slurm_time.h"
#include "src/common/uid.h"
#include "src/common/xmalloc.h"
#include "src/common/xstring.h"

/* global variables */
struct bcast_parameters params;	/* program parameters */

int main(int argc, char **argv)
{
	int rc;
	char *alias_list;
	log_options_t opts = LOG_OPTS_STDERR_ONLY;
	log_init("sbcast", opts, SYSLOG_FACILITY_DAEMON, NULL);

<<<<<<< HEAD
	slurm_init(NULL);

=======
	slurm_conf_init(NULL);

	if ((alias_list = getenv("SLURM_NODE_ALIASES")))
		set_nodes_alias(alias_list);

	route_init();
>>>>>>> a575e7fc
	parse_command_line(argc, argv);
	if (params.verbose) {
		opts.stderr_level += params.verbose;
		log_alter(opts, SYSLOG_FACILITY_DAEMON, NULL);
	}

	rc = bcast_file(&params);
	return rc;
}<|MERGE_RESOLUTION|>--- conflicted
+++ resolved
@@ -74,17 +74,11 @@
 	log_options_t opts = LOG_OPTS_STDERR_ONLY;
 	log_init("sbcast", opts, SYSLOG_FACILITY_DAEMON, NULL);
 
-<<<<<<< HEAD
 	slurm_init(NULL);
-
-=======
-	slurm_conf_init(NULL);
 
 	if ((alias_list = getenv("SLURM_NODE_ALIASES")))
 		set_nodes_alias(alias_list);
 
-	route_init();
->>>>>>> a575e7fc
 	parse_command_line(argc, argv);
 	if (params.verbose) {
 		opts.stderr_level += params.verbose;
