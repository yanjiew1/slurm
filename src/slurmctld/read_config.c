/*****************************************************************************\
 *  read_config.c - read the overall slurm configuration file
 *****************************************************************************
 *  Copyright (C) 2002-2007 The Regents of the University of California.
 *  Copyright (C) 2008-2010 Lawrence Livermore National Security.
 *  Portions Copyright (C) 2010-2016 SchedMD <https://www.schedmd.com>.
 *  Produced at Lawrence Livermore National Laboratory (cf, DISCLAIMER).
 *  Written by Morris Jette <jette1@llnl.gov>.
 *  CODE-OCEC-09-009. All rights reserved.
 *
 *  This file is part of Slurm, a resource management program.
 *  For details, see <https://slurm.schedmd.com/>.
 *  Please also read the included file: DISCLAIMER.
 *
 *  Slurm is free software; you can redistribute it and/or modify it under
 *  the terms of the GNU General Public License as published by the Free
 *  Software Foundation; either version 2 of the License, or (at your option)
 *  any later version.
 *
 *  In addition, as a special exception, the copyright holders give permission
 *  to link the code of portions of this program with the OpenSSL library under
 *  certain conditions as described in each individual source file, and
 *  distribute linked combinations including the two. You must obey the GNU
 *  General Public License in all respects for all of the code used other than
 *  OpenSSL. If you modify file(s) with this exception, you may extend this
 *  exception to your version of the file(s), but you are not obligated to do
 *  so. If you do not wish to do so, delete this exception statement from your
 *  version.  If you delete this exception statement from all source files in
 *  the program, then also delete it here.
 *
 *  Slurm is distributed in the hope that it will be useful, but WITHOUT ANY
 *  WARRANTY; without even the implied warranty of MERCHANTABILITY or FITNESS
 *  FOR A PARTICULAR PURPOSE.  See the GNU General Public License for more
 *  details.
 *
 *  You should have received a copy of the GNU General Public License along
 *  with Slurm; if not, write to the Free Software Foundation, Inc.,
 *  51 Franklin Street, Fifth Floor, Boston, MA 02110-1301  USA.
\*****************************************************************************/

#include "config.h"

#include <ctype.h>
#include <errno.h>
#include <stdio.h>
#include <stdlib.h>
#include <string.h>
#include <syslog.h>
#include <sys/stat.h>
#include <sys/types.h>
#include <time.h>
#include <unistd.h>

#include "src/common/assoc_mgr.h"
#include "src/common/cpu_frequency.h"
#include "src/common/hostlist.h"
#include "src/common/list.h"
#include "src/common/macros.h"
#include "src/common/read_config.h"
#include "src/common/slurm_rlimits_info.h"
#include "src/common/strnatcmp.h"
#include "src/common/xstring.h"

#include "src/interfaces/burst_buffer.h"
#include "src/interfaces/cgroup.h"
#include "src/interfaces/gres.h"
#include "src/interfaces/job_submit.h"
#include "src/interfaces/jobcomp.h"
#include "src/interfaces/mcs.h"
#include "src/interfaces/node_features.h"
#include "src/interfaces/power.h"
#include "src/interfaces/preempt.h"
#include "src/interfaces/prep.h"
#include "src/interfaces/sched_plugin.h"
#include "src/interfaces/select.h"
#include "src/interfaces/switch.h"
#include "src/interfaces/topology.h"

#include "src/slurmctld/acct_policy.h"
#include "src/slurmctld/fed_mgr.h"
#include "src/slurmctld/front_end.h"
#include "src/slurmctld/gang.h"
#include "src/slurmctld/job_scheduler.h"
#include "src/slurmctld/licenses.h"
#include "src/slurmctld/locks.h"
#include "src/slurmctld/node_scheduler.h"
#include "src/slurmctld/port_mgr.h"
#include "src/slurmctld/power_save.h"
#include "src/slurmctld/proc_req.h"
#include "src/slurmctld/read_config.h"
#include "src/slurmctld/reservation.h"
#include "src/slurmctld/slurmctld.h"
#include "src/slurmctld/srun_comm.h"
#include "src/slurmctld/trigger_mgr.h"

#define FEATURE_MAGIC	0x34dfd8b5

/* Global variables */
List active_feature_list;	/* list of currently active features_records */
List avail_feature_list;	/* list of available features_records */
bool node_features_updated = true;
bool slurmctld_init_db = true;

static void _acct_restore_active_jobs(void);
static void _add_config_feature(List feature_list, char *feature,
				bitstr_t *node_bitmap);
static void _add_config_feature_inx(List feature_list, char *feature,
				    int node_inx);
static void _build_bitmaps(void);
static void _gres_reconfig(void);
static void _init_all_slurm_conf(void);
static void _list_delete_feature(void *feature_entry);
static int _preserve_select_type_param(slurm_conf_t *ctl_conf_ptr,
                                       uint16_t old_select_type_p);
static int  _reset_node_bitmaps(void *x, void *arg);
static void _restore_job_accounting();

static void _set_features(node_record_t **old_node_table_ptr,
			  int old_node_record_count, int recover);
static void _stat_slurm_dirs(void);
static int  _sync_nodes_to_comp_job(void);
static int _sync_nodes_to_jobs(void);
static int  _sync_nodes_to_active_job(job_record_t *job_ptr);
static void _sync_nodes_to_suspended_job(job_record_t *job_ptr);
static void _sync_part_prio(void);

/*
 * Setup the global response_cluster_rec
 */
static void _set_response_cluster_rec(void)
{
	if (response_cluster_rec)
		return;

	response_cluster_rec = xmalloc(sizeof(slurmdb_cluster_rec_t));
	response_cluster_rec->name = xstrdup(slurm_conf.cluster_name);
	if (slurm_conf.slurmctld_addr) {
		response_cluster_rec->control_host =
			xstrdup(slurm_conf.slurmctld_addr);
	} else {
		response_cluster_rec->control_host =
			xstrdup(slurm_conf.control_addr[0]);
	}
	response_cluster_rec->control_port = slurm_conf.slurmctld_port;
	response_cluster_rec->rpc_version = SLURM_PROTOCOL_VERSION;
}

/*
 * Free the global response_cluster_rec
 */
extern void cluster_rec_free(void)
{
	if (response_cluster_rec) {
		xfree(response_cluster_rec->control_host);
		xfree(response_cluster_rec->name);
		xfree(response_cluster_rec);
	}
}

/* Verify that Slurm directories are secure, not world writable */
static void _stat_slurm_dirs(void)
{
	struct stat stat_buf;
	char *problem_dir = NULL;

	/*
	 * PluginDir may have multiple values, and is checked by
	 * _is_valid_path() instead
	 */

	if (slurm_conf.plugstack &&
	    !stat(slurm_conf.plugstack, &stat_buf) &&
	    (stat_buf.st_mode & S_IWOTH)) {
		problem_dir = "PlugStack";
	}
	if (!stat(slurm_conf.slurmd_spooldir, &stat_buf) &&
	    (stat_buf.st_mode & S_IWOTH)) {
		problem_dir = "SlurmdSpoolDir";
	}
	if (!stat(slurm_conf.state_save_location, &stat_buf) &&
	    (stat_buf.st_mode & S_IWOTH)) {
		problem_dir = "StateSaveLocation";
	}

	if (problem_dir) {
		error("################################################");
		error("###       SEVERE SECURITY VULNERABILTY       ###");
		error("### %s DIRECTORY IS WORLD WRITABLE ###", problem_dir);
		error("###         CORRECT FILE PERMISSIONS         ###");
		error("################################################");
	}
}

/*
 * _reorder_nodes_by_rank - order node table in ascending order of node_rank
 * This depends on the TopologyPlugin, which may generate such a ranking.
 */
static int _sort_nodes_by_rank(const void *a, const void *b)
{
	node_record_t *n1 = *(node_record_t **)a;
	node_record_t *n2 = *(node_record_t **)b;

	if (!n1)
		return 1;
	if (!n2)
		return -1;

	return (n1->node_rank - n2->node_rank);
}

/*
 * _reorder_nodes_by_name - order node table in ascending order of name
 */
static int _sort_nodes_by_name(const void *a, const void *b)
{
	node_record_t *n1 = *(node_record_t **)a;
	node_record_t *n2 = *(node_record_t **)b;

	if (!n1)
		return 1;
	if (!n2)
		return -1;

	return strnatcmp(n1->name, n2->name);
}

static void _sort_node_record_table_ptr(void)
{
	int (*compare_fn)(const void *, const void *);

	if (topology_g_generate_node_ranking())
		compare_fn = &_sort_nodes_by_rank;
	else
		compare_fn = &_sort_nodes_by_name;

	qsort(node_record_table_ptr, node_record_count,
	      sizeof(node_record_t *), compare_fn);

	for (int i = 0; i < node_record_count; i++) {
		if (node_record_table_ptr[i])
			node_record_table_ptr[i]->index = i;
	}

#if _DEBUG
	/* Log the results */
	node_record_t *node_ptr;
	for (int i = 0; (node_ptr = next_node(&i)); i++) {
		info("node_rank[%d:%d]: %s",
		     node_ptr->index, node_ptr->node_rank, node_ptr->name);
	}
#endif
}

static void _add_nodes_with_feature(hostlist_t *hl, char *feature)
{
	if (avail_feature_list) {
		char *feature_nodes;
		node_feature_t *node_feat_ptr;
		if (!(node_feat_ptr = list_find_first(avail_feature_list,
						      list_find_feature,
						      feature))) {
			debug2("unable to find nodeset feature '%s'", feature);
			return;
		}
		feature_nodes = bitmap2node_name(node_feat_ptr->node_bitmap);
		hostlist_push(hl, feature_nodes);
		xfree(feature_nodes);
	} else {
		node_record_t *node_ptr;
		/*
		 * The global feature bitmaps have not been set up at this
		 * point, so we'll have to scan through the node_record_table
		 * directly to locate the appropriate records.
		 */
		for (int i = 0; (node_ptr = next_node(&i)); i++) {
			char *features, *tmp, *tok, *last = NULL;

			if (!node_ptr->features)
				continue;

			features = tmp = xstrdup(node_ptr->features);

			while ((tok = strtok_r(tmp, ",", &last))) {
				if (!xstrcmp(tok, feature)) {
					hostlist_push_host(
						hl, node_ptr->name);
					break;
				}
				tmp = NULL;
			}
			xfree(features);
		}
	}
}

static void _add_all_nodes_to_hostlist(hostlist_t *hl)
{
	node_record_t *node_ptr;

	for (int i = 0; (node_ptr = next_node(&i)); i++)
		hostlist_push_host(hl, node_ptr->name);
}

extern hostlist_t *nodespec_to_hostlist(const char *nodes, bool uniq,
					char **nodesets)
{
	int count;
	slurm_conf_nodeset_t *ptr, **ptr_array;
	hostlist_t *hl;

	if (nodesets)
		xfree(*nodesets);

	if (!xstrcasecmp(nodes, "ALL")) {
		if (!(hl = hostlist_create(NULL))) {
			error("%s: hostlist_create() error for %s", __func__, nodes);
			return NULL;
		}
		_add_all_nodes_to_hostlist(hl);
		if (nodesets)
			*nodesets = xstrdup("ALL");
		return hl;
	} else if (!(hl = hostlist_create(nodes))) {
		error("%s: hostlist_create() error for %s", __func__, nodes);
		return NULL;
	}

	if (!hostlist_count(hl)) {
		/* no need to look for nodests */
		return hl;
	}

	count = slurm_conf_nodeset_array(&ptr_array);
	for (int i = 0; i < count; i++) {
		ptr = ptr_array[i];

		/* swap the nodeset entry with the applicable nodes */
		if (hostlist_delete_host(hl, ptr->name)) {
			if (nodesets)
				xstrfmtcat(*nodesets, "%s%s",
					   *nodesets ? "," : "",
					   ptr->name);

			if (ptr->feature)
				_add_nodes_with_feature(hl, ptr->feature);

			/* Handle keywords for Nodes= in a NodeSet */
			if (!xstrcasecmp(ptr->nodes, "ALL")) {
				_add_all_nodes_to_hostlist(hl);
			} else if (ptr->nodes) {
				hostlist_push(hl, ptr->nodes);
			}
		}
	}

	if (uniq)
		hostlist_uniq(hl);
	return hl;
}

static void _init_bitmaps(void)
{
	/* initialize the idle and up bitmaps */
	FREE_NULL_BITMAP(avail_node_bitmap);
	FREE_NULL_BITMAP(bf_ignore_node_bitmap);
	FREE_NULL_BITMAP(booting_node_bitmap);
	FREE_NULL_BITMAP(cg_node_bitmap);
	FREE_NULL_BITMAP(cloud_node_bitmap);
	FREE_NULL_BITMAP(future_node_bitmap);
	FREE_NULL_BITMAP(idle_node_bitmap);
	FREE_NULL_BITMAP(power_node_bitmap);
	FREE_NULL_BITMAP(rs_node_bitmap);
	FREE_NULL_BITMAP(share_node_bitmap);
	FREE_NULL_BITMAP(up_node_bitmap);
	avail_node_bitmap = bit_alloc(node_record_count);
	bf_ignore_node_bitmap = bit_alloc(node_record_count);
	booting_node_bitmap = bit_alloc(node_record_count);
	cg_node_bitmap = bit_alloc(node_record_count);
	cloud_node_bitmap = bit_alloc(node_record_count);
	future_node_bitmap = bit_alloc(node_record_count);
	idle_node_bitmap = bit_alloc(node_record_count);
	power_node_bitmap = bit_alloc(node_record_count);
	rs_node_bitmap = bit_alloc(node_record_count);
	share_node_bitmap = bit_alloc(node_record_count);
	up_node_bitmap = bit_alloc(node_record_count);
}

static void _build_part_bitmaps(void)
{
	part_record_t *part_ptr;
	ListIterator part_iterator;

	/* scan partition table and identify nodes in each */
	part_iterator = list_iterator_create(part_list);
	while ((part_ptr = list_next(part_iterator))) {
		if (build_part_bitmap(part_ptr) == ESLURM_INVALID_NODE_NAME)
			fatal("Invalid node names in partition %s",
					part_ptr->name);
	}
	list_iterator_destroy(part_iterator);
}

static void _build_node_config_bitmaps(void)
{
	node_record_t *node_ptr;

	/* initialize the configuration bitmaps */
	list_for_each(config_list, _reset_node_bitmaps, NULL);

	for (int i = 0; (node_ptr = next_node(&i)); i++) {
		if (node_ptr->config_ptr)
			bit_set(node_ptr->config_ptr->node_bitmap,
				node_ptr->index);
	}
}

static int _reset_node_bitmaps(void *x, void *arg)
{
	config_record_t *config_ptr = x;

	FREE_NULL_BITMAP(config_ptr->node_bitmap);
	config_ptr->node_bitmap = bit_alloc(node_record_count);

	return 0;
}

static int _set_share_node_bitmap(void *x, void *arg)
{
	job_record_t *job_ptr = x;

	if (!IS_JOB_RUNNING(job_ptr) ||
	    (job_ptr->node_bitmap == NULL)        ||
	    (job_ptr->details     == NULL)        ||
	    (job_ptr->details->share_res != 0))
		return 0;

	bit_and_not(share_node_bitmap, job_ptr->node_bitmap);

	return 0;
}

#ifndef HAVE_FRONT_END
static void *_set_node_addrs(void *arg)
{
	list_t *nodes = arg;
	slurm_addr_t slurm_addr;
	node_record_t *node_ptr;

	while ((node_ptr = list_pop(nodes))) {
		slurm_set_addr(&slurm_addr, node_ptr->port,
			       node_ptr->comm_name);
		if (slurm_get_port(&slurm_addr))
			continue;
		error("%s: failure on %s", __func__, node_ptr->comm_name);
		node_ptr->node_state = NODE_STATE_FUTURE;
		node_ptr->port = 0;
		xfree(node_ptr->reason);
		node_ptr->reason = xstrdup("NO NETWORK ADDRESS FOUND");
		node_ptr->reason_time = time(NULL);
		node_ptr->reason_uid = slurm_conf.slurm_user_id;
	}

	return NULL;
}
#endif

/*
 * Validate that nodes are addressable.
 */
static void _validate_slurmd_addr(void)
{
#ifndef HAVE_FRONT_END
	node_record_t *node_ptr;
	DEF_TIMERS;
	pthread_t *work_threads;
	int threads_num = 1;
	char *temp_str;
	list_t *nodes = list_create(NULL);
	xassert(verify_lock(CONF_LOCK, READ_LOCK));

	START_TIMER;

	if ((temp_str = xstrcasestr(slurm_conf.slurmctld_params,
				    "validate_nodeaddr_threads="))) {
		int tmp_val = strtol(temp_str + 26, NULL, 10);
		if ((tmp_val >= 1) && (tmp_val <= 64))
			threads_num = tmp_val;
		else
			error("SlurmctldParameters option validate_nodeaddr_threads=%d out of range, ignored",
			      tmp_val);
	}


	for (int i = 0; (node_ptr = next_node(&i)); i++) {
		if ((node_ptr->name == NULL) ||
		    (node_ptr->name[0] == '\0'))
			continue;
		if (IS_NODE_FUTURE(node_ptr))
			continue;
		if (IS_NODE_CLOUD(node_ptr) &&
		    (IS_NODE_POWERING_DOWN(node_ptr) ||
		     IS_NODE_POWERED_DOWN(node_ptr) ||
		     IS_NODE_POWERING_UP(node_ptr)))
				continue;
		if (node_ptr->port == 0)
			node_ptr->port = slurm_conf.slurmd_port;
		list_append(nodes, node_ptr);
	}

	work_threads = xcalloc(threads_num, sizeof(pthread_t));
	for (int i = 0; i < threads_num; i++)
		slurm_thread_create(&work_threads[i], _set_node_addrs, nodes);
	for (int i = 0; i < threads_num; i++)
		pthread_join(work_threads[i], NULL);
	xfree(work_threads);
	xassert(list_is_empty(nodes));
	FREE_NULL_LIST(nodes);

	END_TIMER2(__func__);
#endif
}

/*
 * _build_bitmaps - build node bitmaps to define which nodes are in which
 *    1) partition  2) configuration record  3) up state  4) idle state
 *    also sets values of total_nodes and total_cpus for every partition.
 * RET 0 if no error, errno otherwise
 * Note: Operates on common variables, no arguments
 *	node_record_count - number of nodes in the system
 *	node_record_table_ptr - pointer to global node table
 *	part_list - pointer to global partition list
 */
static void _build_bitmaps(void)
{
	node_record_t *node_ptr;

	last_node_update = time(NULL);
	last_part_update = time(NULL);

	/* Set all bits, all nodes initially available for sharing */
	bit_set_all(share_node_bitmap);

	/* identify all nodes non-sharable due to non-sharing jobs */
	list_for_each(job_list, _set_share_node_bitmap, NULL);

	/* scan all nodes and identify which are up, idle and
	 * their configuration, resync DRAINED vs. DRAINING state */
	for (int i = 0; (node_ptr = next_node(&i)); i++) {
		uint32_t drain_flag, job_cnt;

		if (node_ptr->name[0] == '\0')
			continue;	/* defunct */
		drain_flag = IS_NODE_DRAIN(node_ptr) |
			     IS_NODE_FAIL(node_ptr);
		job_cnt = node_ptr->run_job_cnt + node_ptr->comp_job_cnt;

		if ((IS_NODE_IDLE(node_ptr) && (job_cnt == 0)) ||
		    IS_NODE_DOWN(node_ptr))
			bit_set(idle_node_bitmap, node_ptr->index);
		if (IS_NODE_POWERING_UP(node_ptr))
			bit_set(booting_node_bitmap, node_ptr->index);
		if (IS_NODE_COMPLETING(node_ptr))
			bit_set(cg_node_bitmap, node_ptr->index);
		if (IS_NODE_CLOUD(node_ptr))
			bit_set(cloud_node_bitmap, node_ptr->index);
		if (IS_NODE_IDLE(node_ptr) ||
		    IS_NODE_ALLOCATED(node_ptr) ||
		    ((IS_NODE_REBOOT_REQUESTED(node_ptr) ||
		      IS_NODE_REBOOT_ISSUED(node_ptr)) &&
		     ((node_ptr->next_state & NODE_STATE_FLAGS) &
		      NODE_RESUME))) {
			if ((drain_flag == 0) &&
			    (!IS_NODE_NO_RESPOND(node_ptr)))
				make_node_avail(node_ptr);
			bit_set(up_node_bitmap, node_ptr->index);
		}
		if (IS_NODE_POWERED_DOWN(node_ptr))
			bit_set(power_node_bitmap, node_ptr->index);
		if (IS_NODE_POWERING_DOWN(node_ptr)) {
			bit_set(power_node_bitmap, node_ptr->index);
			bit_clear(avail_node_bitmap, node_ptr->index);
		}
		if (IS_NODE_FUTURE(node_ptr))
			bit_set(future_node_bitmap, node_ptr->index);

		if ((IS_NODE_REBOOT_REQUESTED(node_ptr) ||
		     IS_NODE_REBOOT_ISSUED(node_ptr)) &&
		    ((node_ptr->next_state & NODE_STATE_FLAGS) & NODE_RESUME))
			bit_set(rs_node_bitmap, node_ptr->index);
	}
}


/*
 * _init_all_slurm_conf - initialize or re-initialize the slurm
 *	configuration values.
 * NOTE: We leave the job table intact
 * NOTE: Operates on common variables, no arguments
 */
static void _init_all_slurm_conf(void)
{
	char *conf_name = xstrdup(slurm_conf.slurm_conf);

	slurm_conf_reinit(conf_name);
	xfree(conf_name);

	init_node_conf();
	init_part_conf();
	init_job_conf();
}

static int _handle_downnodes_line(slurm_conf_downnodes_t *down)
{
	int error_code = 0;
	node_record_t *node_rec = NULL;
	hostlist_t *alias_list = NULL;
	char *alias = NULL;
	int state_val = NODE_STATE_DOWN;

	if (down->state != NULL) {
		state_val = state_str2int(down->state, down->nodenames);
		if (state_val == NO_VAL) {
			error("Invalid State \"%s\"", down->state);
			goto cleanup;
		}
	}

	if ((alias_list = hostlist_create(down->nodenames)) == NULL) {
		error("Unable to create NodeName list from %s",
		      down->nodenames);
		error_code = errno;
		goto cleanup;
	}

	while ((alias = hostlist_shift(alias_list))) {
		node_rec = find_node_record(alias);
		if (node_rec == NULL) {
			error("DownNode \"%s\" does not exist!", alias);
			free(alias);
			continue;
		}

		if ((state_val != NO_VAL) &&
		    (state_val != NODE_STATE_UNKNOWN))
			node_rec->node_state = state_val;
		if (down->reason) {
			xfree(node_rec->reason);
			node_rec->reason = xstrdup(down->reason);
			node_rec->reason_time = time(NULL);
			node_rec->reason_uid = slurm_conf.slurm_user_id;
		}
		free(alias);
	}

cleanup:
	if (alias_list)
		hostlist_destroy(alias_list);
	return error_code;
}

static void _handle_all_downnodes(void)
{
	slurm_conf_downnodes_t *ptr, **ptr_array;
	int count;
	int i;

	count = slurm_conf_downnodes_array(&ptr_array);
	if (count == 0) {
		debug("No DownNodes");
		return;
	}

	for (i = 0; i < count; i++) {
		ptr = ptr_array[i];

		_handle_downnodes_line(ptr);
	}
}

/*
 * Convert a comma delimited string of account names into a List containing
 * pointers to those associations.
 */
extern list_t *accounts_list_build(char *accounts, bool locked)
{
	char *tmp_accts, *one_acct_name, *name_ptr = NULL;
	list_t *acct_list = NULL;
	slurmdb_assoc_rec_t *assoc_ptr = NULL;
	assoc_mgr_lock_t locks = { .assoc = READ_LOCK };

	if (!accounts)
		return acct_list;

	if (!locked)
		assoc_mgr_lock(&locks);
	tmp_accts = xstrdup(accounts);
	one_acct_name = strtok_r(tmp_accts, ",", &name_ptr);
	while (one_acct_name) {
		slurmdb_assoc_rec_t assoc = {
			.acct = one_acct_name,
			.uid = NO_VAL,
		};

		if (assoc_mgr_fill_in_assoc(
			    acct_db_conn, &assoc,
			    accounting_enforce,
			    &assoc_ptr, true) != SLURM_SUCCESS) {
			if (accounting_enforce & ACCOUNTING_ENFORCE_ASSOCS) {
				error("%s: No association for account %s",
				      __func__, assoc.acct);
			} else {
				verbose("%s: No association for account %s",
					__func__, assoc.acct);
			}

		}
		if (assoc_ptr) {
			if (!acct_list)
				acct_list = list_create(NULL);
			list_append(acct_list, assoc_ptr);
		}

		one_acct_name = strtok_r(NULL, ",", &name_ptr);
	}
	xfree(tmp_accts);
	if (!locked)
		assoc_mgr_unlock(&locks);
	return acct_list;
}

/* Convert a comma delimited list of QOS names into a bitmap */
extern void qos_list_build(char *qos, bitstr_t **qos_bits)
{
	char *tmp_qos, *one_qos_name, *name_ptr = NULL;
	slurmdb_qos_rec_t qos_rec, *qos_ptr = NULL;
	bitstr_t *tmp_qos_bitstr;
	int rc;
	assoc_mgr_lock_t locks = { .qos = READ_LOCK };

	if (!qos) {
		FREE_NULL_BITMAP(*qos_bits);
		return;
	}

	/* Lock here to avoid g_qos_count changing under us */
	assoc_mgr_lock(&locks);
	if (!g_qos_count) {
		error("We have no QOS on the system Ignoring invalid "
		      "Allow/DenyQOS value(s) %s",
		      qos);
		assoc_mgr_unlock(&locks);
		FREE_NULL_BITMAP(*qos_bits);
		*qos_bits = NULL;
		return;
	}

	tmp_qos_bitstr = bit_alloc(g_qos_count);
	tmp_qos = xstrdup(qos);
	one_qos_name = strtok_r(tmp_qos, ",", &name_ptr);
	while (one_qos_name) {
		memset(&qos_rec, 0, sizeof(slurmdb_qos_rec_t));
		qos_rec.name = one_qos_name;
		rc = assoc_mgr_fill_in_qos(acct_db_conn, &qos_rec,
					   accounting_enforce,
					   &qos_ptr, 1);
		if ((rc != SLURM_SUCCESS) || (qos_rec.id >= g_qos_count)) {
			error("Ignoring invalid Allow/DenyQOS value: %s",
			      one_qos_name);
		} else {
			bit_set(tmp_qos_bitstr, qos_rec.id);
		}
		one_qos_name = strtok_r(NULL, ",", &name_ptr);
	}
	assoc_mgr_unlock(&locks);
	xfree(tmp_qos);
	FREE_NULL_BITMAP(*qos_bits);
	*qos_bits = tmp_qos_bitstr;
}

/*
 * _build_single_partitionline_info - get a array of slurm_conf_partition_t
 *	structures from the slurm.conf reader, build table, and set values
 * RET 0 if no error, error code otherwise
 * Note: Operates on common variables
 * global: part_list - global partition list pointer
 *	default_part - default parameters for a partition
 */
static int _build_single_partitionline_info(slurm_conf_partition_t *part)
{
	part_record_t *part_ptr;

	if (list_find_first(part_list, &list_find_part, part->name))
		fatal("%s: duplicate entry for partition %s",
		      __func__, part->name);

	part_ptr = create_part_record(part->name);

	if (part->default_flag) {
		if (default_part_name &&
		    xstrcmp(default_part_name, part->name)) {
			info("_parse_part_spec: changing default partition "
			     "from %s to %s", default_part_name, part->name);
			default_part_loc->flags &= (~PART_FLAG_DEFAULT);
		}
		xfree(default_part_name);
		default_part_name = xstrdup(part->name);
		default_part_loc = part_ptr;
		part_ptr->flags |= PART_FLAG_DEFAULT;
	}

	part_ptr->cpu_bind = part->cpu_bind;

	if (part->preempt_mode != NO_VAL16)
		part_ptr->preempt_mode = part->preempt_mode;

	if (part->disable_root_jobs == NO_VAL8) {
		if (slurm_conf.conf_flags & CTL_CONF_DRJ)
			part_ptr->flags |= PART_FLAG_NO_ROOT;
	} else if (part->disable_root_jobs) {
		part_ptr->flags |= PART_FLAG_NO_ROOT;
	} else {
		part_ptr->flags &= (~PART_FLAG_NO_ROOT);
	}
	if (part_ptr->flags & PART_FLAG_NO_ROOT)
		debug2("partition %s does not allow root jobs", part_ptr->name);

	if ((part->default_time != NO_VAL) &&
	    (part->default_time > part->max_time)) {
		info("partition %s DefaultTime exceeds MaxTime (%u > %u)",
		     part->name, part->default_time, part->max_time);
		part->default_time = NO_VAL;
	}

	if (part->exclusive_user)
		part_ptr->flags |= PART_FLAG_EXCLUSIVE_USER;
	if (part->hidden_flag)
		part_ptr->flags |= PART_FLAG_HIDDEN;
	if (part->power_down_on_idle)
		part_ptr->flags |= PART_FLAG_PDOI;
	if (part->root_only_flag)
		part_ptr->flags |= PART_FLAG_ROOT_ONLY;
	if (part->req_resv_flag)
		part_ptr->flags |= PART_FLAG_REQ_RESV;
	if (part->lln_flag)
		part_ptr->flags |= PART_FLAG_LLN;
	part_ptr->max_time       = part->max_time;
	part_ptr->def_mem_per_cpu = part->def_mem_per_cpu;
	part_ptr->default_time   = part->default_time;
	FREE_NULL_LIST(part_ptr->job_defaults_list);
	part_ptr->job_defaults_list =
		job_defaults_copy(part->job_defaults_list);
	part_ptr->max_cpus_per_node = part->max_cpus_per_node;
	part_ptr->max_cpus_per_socket = part->max_cpus_per_socket;
	part_ptr->max_share      = part->max_share;
	part_ptr->max_mem_per_cpu = part->max_mem_per_cpu;
	part_ptr->max_nodes      = part->max_nodes;
	part_ptr->max_nodes_orig = part->max_nodes;
	part_ptr->min_nodes      = part->min_nodes;
	part_ptr->min_nodes_orig = part->min_nodes;
	part_ptr->over_time_limit = part->over_time_limit;
	part_ptr->preempt_mode   = part->preempt_mode;
	part_ptr->priority_job_factor = part->priority_job_factor;
	part_ptr->priority_tier  = part->priority_tier;
	part_ptr->resume_timeout = part->resume_timeout;
	part_ptr->state_up       = part->state_up;
	part_ptr->suspend_time   = part->suspend_time;
	part_ptr->suspend_timeout = part->suspend_timeout;
	part_ptr->grace_time     = part->grace_time;
	part_ptr->cr_type        = part->cr_type;

	part_ptr->allow_alloc_nodes = xstrdup(part->allow_alloc_nodes);
	part_ptr->allow_groups = xstrdup(part->allow_groups);
	part_ptr->alternate = xstrdup(part->alternate);
	part_ptr->nodes = xstrdup(part->nodes);
	part_ptr->orig_nodes = xstrdup(part->nodes);

	if (part->billing_weights_str) {
		set_partition_billing_weights(part->billing_weights_str,
					      part_ptr, true);
	}

	if (part->allow_accounts) {
		part_ptr->allow_accounts = xstrdup(part->allow_accounts);
		part_ptr->allow_accts_list =
			accounts_list_build(part_ptr->allow_accounts, false);
	}

	if (part->allow_qos) {
		part_ptr->allow_qos = xstrdup(part->allow_qos);
		qos_list_build(part_ptr->allow_qos,&part_ptr->allow_qos_bitstr);
	}

	if (part->deny_accounts) {
		part_ptr->deny_accounts = xstrdup(part->deny_accounts);
		part_ptr->deny_accts_list =
			accounts_list_build(part_ptr->deny_accounts, false);
	}

	if (part->deny_qos) {
		part_ptr->deny_qos = xstrdup(part->deny_qos);
		qos_list_build(part_ptr->deny_qos, &part_ptr->deny_qos_bitstr);
	}

	if (part->qos_char) {
		slurmdb_qos_rec_t qos_rec;
		part_ptr->qos_char = xstrdup(part->qos_char);

		memset(&qos_rec, 0, sizeof(slurmdb_qos_rec_t));
		qos_rec.name = part_ptr->qos_char;
		if (assoc_mgr_fill_in_qos(
			    acct_db_conn, &qos_rec, accounting_enforce,
			    (slurmdb_qos_rec_t **)&part_ptr->qos_ptr, 0)
		    != SLURM_SUCCESS) {
			fatal("Partition %s has an invalid qos (%s), "
			      "please check your configuration",
			      part_ptr->name, qos_rec.name);
		}
		if (part_ptr->qos_ptr) {
			if ((part_ptr->qos_ptr->flags & QOS_FLAG_PART_QOS) &&
			    (part_ptr->qos_ptr->flags & QOS_FLAG_RELATIVE))
				fatal("QOS %s is a relative QOS. A relative QOS must be unique per partition. Please check your configuration and adjust accordingly",
				      part_ptr->qos_ptr->name);
			part_ptr->qos_ptr->flags |= QOS_FLAG_PART_QOS;
		}
	}

	return 0;
}

/*
 * _build_all_partitionline_info - get a array of slurm_conf_partition_t
 *	structures from the slurm.conf reader, build table, and set values
 * Note: Operates on common variables
 * global: part_list - global partition list pointer
 *	default_part - default parameters for a partition
 */
static void _build_all_partitionline_info(void)
{
	slurm_conf_partition_t **ptr_array;
	int count;
	int i;

	count = slurm_conf_partition_array(&ptr_array);

	for (i = 0; i < count; i++)
		_build_single_partitionline_info(ptr_array[i]);
}

static int _set_max_part_prio(void *x, void *arg)
{
	part_record_t *part_ptr = x;

	if (part_ptr->priority_job_factor > part_max_priority)
		part_max_priority = part_ptr->priority_job_factor;

	return 0;
}

static int _reset_part_prio(void *x, void *arg)
{
	part_record_t *part_ptr = x;

	/* protect against div0 if all partition priorities are zero */
	if (part_max_priority == 0) {
		part_ptr->norm_priority = 0;
		return 0;
	}

	part_ptr->norm_priority = (double)part_ptr->priority_job_factor /
				  (double)part_max_priority;

	return 0;
}

/* _sync_part_prio - Set normalized partition priorities */
static void _sync_part_prio(void)
{
	/* reset global value from part list */
	part_max_priority = DEF_PART_MAX_PRIORITY;
	list_for_each(part_list, _set_max_part_prio, NULL);
	/* renormalize values after finding new max */
	list_for_each(part_list, _reset_part_prio, NULL);
}

static int _foreach_requeue_job_node_failed(void *x, void *arg)
{
	job_record_t *job_ptr = x;
	job_record_t *het_job_leader;
	int rc = SLURM_SUCCESS;

	xassert(job_ptr->magic == JOB_MAGIC);

	if (!IS_JOB_NODE_FAILED(job_ptr) && !IS_JOB_REQUEUED(job_ptr))
		return SLURM_SUCCESS;

	het_job_leader = find_job_record(job_ptr->het_job_id);
	if (het_job_leader && het_job_leader->batch_flag &&
	    het_job_leader->details &&
	    het_job_leader->details->requeue &&
	    het_job_leader->part_ptr) {
		info("Requeue het job leader %pJ due to node failure on %pJ",
		     het_job_leader, job_ptr);
		if ((rc = job_requeue(0, het_job_leader->job_id, NULL, false,
				      0)))
			error("Unable to requeue %pJ: %s",
			      het_job_leader, slurm_strerror(rc));
	} else if (job_ptr->batch_flag && job_ptr->details &&
		   job_ptr->details->requeue && job_ptr->part_ptr) {
		info("Requeue job %pJ due to node failure",
		     job_ptr);
		if ((rc = job_requeue(0, job_ptr->job_id, NULL, false, 0)))
			error("Unable to requeue %pJ: %s",
			      job_ptr, slurm_strerror(rc));
	}

	job_ptr->job_state &= (~JOB_REQUEUE);

	return rc;
}

static void _requeue_job_node_failed(void)
{
	xassert(job_list);

	(void) list_for_each_nobreak(job_list,
				     _foreach_requeue_job_node_failed, NULL);
}

static void _abort_job(job_record_t *job_ptr, uint32_t job_state,
		       uint16_t state_reason, char *reason_string)
{
	time_t now = time(NULL);

	job_ptr->job_state = job_state | JOB_COMPLETING;
	build_cg_bitmap(job_ptr);
	job_ptr->end_time = MIN(job_ptr->end_time, now);
	job_ptr->state_reason = state_reason;
	xfree(job_ptr->state_desc);
	job_ptr->state_desc = xstrdup(reason_string);
	job_completion_logger(job_ptr, false);
	if (job_ptr->job_state == JOB_NODE_FAIL) {
		/* build_cg_bitmap() may clear JOB_COMPLETING */
		epilog_slurmctld(job_ptr);
	}
}

static int _mark_het_job_unused(void *x, void *arg)
{
	job_record_t *job_ptr = x;
	job_ptr->bit_flags &= (~HET_JOB_FLAG);
	return 0;
}

static int _mark_het_job_used(void *x, void *arg)
{
	job_record_t *job_ptr = x;
	job_ptr->bit_flags |= HET_JOB_FLAG;
	return 0;
}

static int _test_het_job_used(void *x, void *arg)
{
	job_record_t *job_ptr = x;

	if ((job_ptr->het_job_id == 0) || IS_JOB_FINISHED(job_ptr))
		return 0;
	if (job_ptr->bit_flags & HET_JOB_FLAG)
		return 0;

	error("Incomplete hetjob being aborted %pJ", job_ptr);
	_abort_job(job_ptr, JOB_FAILED, FAIL_SYSTEM, "incomplete hetjob");

	return 0;
}

/*
 * Validate heterogeneous jobs
 *
 * Make sure that every active (not yet complete) job has all of its components
 * and they are all in the same state. Also rebuild het_job_list.
 * If hetjob is corrupted, aborts and removes it from job_list.
 */
static void _validate_het_jobs(void)
{
	ListIterator job_iterator;
	job_record_t *job_ptr, *het_job_ptr;
	hostset_t *hs;
	char *job_id_str;
	uint32_t job_id;
	bool het_job_valid;

	list_for_each(job_list, _mark_het_job_unused, NULL);

	job_iterator = list_iterator_create(job_list);
	while ((job_ptr = list_next(job_iterator))) {
		/* Checking for corrupted hetjob components */
		if (job_ptr->het_job_offset != 0) {
			het_job_ptr = find_job_record(job_ptr->het_job_id);
			if (!het_job_ptr) {
				error("Could not find hetjob leader (JobId=%u) of %pJ. Aborting and removing job as it is corrupted.",
				      job_ptr->het_job_id, job_ptr);
				_abort_job(job_ptr, JOB_FAILED, FAIL_SYSTEM,
					   "invalid het_job_id_set");
				if (list_delete_item(job_iterator) != 1)
					error("Not able to remove the job.");
				continue;
			}
			if (job_ptr->het_job_id &&
			    (job_ptr->job_id == job_ptr->het_job_id)) {
				error("Invalid HetJob component %pJ HetJobIdSet=%s. Aborting and removing job.",
				      job_ptr,
				      job_ptr->het_job_id_set);
				_abort_job(job_ptr, JOB_FAILED, FAIL_SYSTEM,
					   "Invalid HetJob component");
				if (list_delete_item(job_iterator) != 1)
					error("Not able to remove the job.");
				continue;
			}
		}

		if ((job_ptr->het_job_id == 0) ||
		    (job_ptr->het_job_offset != 0))
			continue;
		/* active het job leader found */
		FREE_NULL_LIST(job_ptr->het_job_list);
		job_id_str = NULL;
		/* Need to wrap numbers with brackets for hostset functions */
		xstrfmtcat(job_id_str, "[%s]", job_ptr->het_job_id_set);
		hs = hostset_create(job_id_str);
		xfree(job_id_str);
		if (!hs) {
			error("%pJ has invalid het_job_id_set(%s). Aborting and removing job as it is corrupted.",
			      job_ptr, job_ptr->het_job_id_set);
			_abort_job(job_ptr, JOB_FAILED, FAIL_SYSTEM,
				   "invalid het_job_id_set");
			if (list_delete_item(job_iterator) != 1)
				error("Not able to remove the job.");
			continue;
		}
		job_ptr->het_job_list = list_create(NULL);
		het_job_valid = true;	/* assume valid for now */
		while (het_job_valid && (job_id_str = hostset_shift(hs))) {
			job_id = (uint32_t) strtoll(job_id_str, NULL, 10);
			het_job_ptr = find_job_record(job_id);
			if (!het_job_ptr) {
				error("Could not find JobId=%u, part of hetjob JobId=%u",
				      job_id, job_ptr->job_id);
				het_job_valid = false;
			} else if (het_job_ptr->het_job_id !=
				   job_ptr->job_id) {
				error("Invalid state of JobId=%u, part of hetjob JobId=%u",
				      job_id, job_ptr->job_id);
				het_job_valid = false;
			} else {
				list_append(job_ptr->het_job_list,
					    het_job_ptr);
			}
			free(job_id_str);
		}
		hostset_destroy(hs);
		if (het_job_valid) {
			list_for_each(job_ptr->het_job_list, _mark_het_job_used,
				      NULL);
		}
	}
	list_iterator_destroy(job_iterator);

	list_for_each(job_list, _test_het_job_used, NULL);
}

/* Log an error if SlurmdUser is not root and any cgroup plugin is used */
static void _test_cgroup_plugin_use(void)
{
	if (xstrstr(slurm_conf.task_plugin, "cgroup"))
		error("task/cgroup plugin will not work unless SlurmdUser is root");

	if (xstrstr(slurm_conf.proctrack_type, "cgroup"))
		error("proctrack/cgroup plugin will not work unless SlurmdUser is root");
}


static void _sync_steps_to_conf(job_record_t *job_ptr)
{
	ListIterator step_iterator;
	step_record_t *step_ptr;

	step_iterator = list_iterator_create (job_ptr->step_list);
	while ((step_ptr = list_next(step_iterator))) {
		if (step_ptr->state < JOB_RUNNING)
			continue;
		FREE_NULL_BITMAP(step_ptr->step_node_bitmap);
		if (step_ptr->step_layout &&
		    step_ptr->step_layout->node_list &&
		    (node_name2bitmap(step_ptr->step_layout->node_list, false,
				      &step_ptr->step_node_bitmap))) {
			error("Invalid step_node_list (%s) for %pS",
			      step_ptr->step_layout->node_list, step_ptr);
			delete_step_record(job_ptr, step_ptr);
		} else if (step_ptr->step_node_bitmap == NULL) {
			error("Missing node_list for %pS", step_ptr);
			delete_step_record(job_ptr, step_ptr);
		}
	}

	list_iterator_destroy (step_iterator);
}

static int _sync_detail_bitmaps(job_record_t *job_ptr)
{
	if (job_ptr->details == NULL)
		return SLURM_SUCCESS;

	FREE_NULL_BITMAP(job_ptr->details->req_node_bitmap);

	if ((job_ptr->details->req_nodes) &&
	    (node_name2bitmap(job_ptr->details->req_nodes, false,
			      &job_ptr->details->req_node_bitmap))) {
		error("Invalid req_nodes (%s) for %pJ",
		      job_ptr->details->req_nodes, job_ptr);
		return SLURM_ERROR;
	}

	FREE_NULL_BITMAP(job_ptr->details->exc_node_bitmap);
	if ((job_ptr->details->exc_nodes) &&
	    (node_name2bitmap(job_ptr->details->exc_nodes, true,
			      &job_ptr->details->exc_node_bitmap))) {
		error("Invalid exc_nodes (%s) for %pJ",
		      job_ptr->details->exc_nodes, job_ptr);
		return SLURM_ERROR;
	}

	/*
	 * If a nodelist has been provided with more nodes than are required
	 * for the job, translate this into an exclusion of all nodes except
	 * those requested.
	 */
	if (job_ptr->details->req_node_bitmap &&
	    (bit_set_count(job_ptr->details->req_node_bitmap) >
	     job_ptr->details->min_nodes)) {
		if (!job_ptr->details->exc_node_bitmap)
			job_ptr->details->exc_node_bitmap =
				bit_alloc(node_record_count);
		bit_or_not(job_ptr->details->exc_node_bitmap,
			   job_ptr->details->req_node_bitmap);
		FREE_NULL_BITMAP(job_ptr->details->req_node_bitmap);
	}

	return SLURM_SUCCESS;
}

/*
 * _sync_jobs_to_conf - Sync current slurm.conf configuration for existing jobs.
 *	This should be called after rebuilding node, part, and gres information,
 *	but before using any job entries.
 * global: last_job_update - time of last job table update
 *	job_list - pointer to global job list
 */
void _sync_jobs_to_conf(void)
{
	ListIterator job_iterator;
	job_record_t *job_ptr;
	part_record_t *part_ptr;
	List part_ptr_list = NULL;
	bool job_fail = false;
	time_t now = time(NULL);
	bool gang_flag = false;

	xassert(job_list);

	if (slurm_conf.preempt_mode & PREEMPT_MODE_GANG)
		gang_flag = true;

	job_iterator = list_iterator_create(job_list);
	while ((job_ptr = list_next(job_iterator))) {
		xassert (job_ptr->magic == JOB_MAGIC);
		job_fail = false;

		/*
		 * This resets the req/exc node bitmaps, so even if the job is
		 * finished it still needs to happen just in case the job is
		 * requeued.
		 */
		if (_sync_detail_bitmaps(job_ptr)) {
			job_fail = true;
			if (job_ptr->details) {
				/*
				 * job can't be requeued because either
				 * req_nodes or exc_nodes can't be satisfied.
				 */
				job_ptr->details->requeue = false;
			}
		}

		/*
		 * While the job is completed at this point there is code in
		 * _job_requeue_op() that requires the part_ptr to be set in
		 * order to requeue a job.  We also need to set it to NULL if
		 * the partition was removed or we will be pointing at bad
		 * data.  This is the safest/easiest place to do it.
		 */

		if (job_ptr->partition == NULL) {
			error("No partition for %pJ", job_ptr);
			part_ptr = NULL;
			job_fail = true;
		} else {
			char *err_part = NULL;
			part_ptr = find_part_record(job_ptr->partition);
			if (part_ptr == NULL) {
				part_ptr_list = get_part_list(
					job_ptr->partition,
					&err_part);
				if (part_ptr_list) {
					part_ptr = list_peek(part_ptr_list);
					if (list_count(part_ptr_list) == 1)
						FREE_NULL_LIST(part_ptr_list);
				}
			}
			if (part_ptr == NULL) {
				error("Invalid partition (%s) for %pJ",
				      err_part, job_ptr);
				xfree(err_part);
				job_fail = true;
			}
		}
		job_ptr->part_ptr = part_ptr;
		FREE_NULL_LIST(job_ptr->part_ptr_list);
		if (part_ptr_list) {
			job_ptr->part_ptr_list = part_ptr_list;
			part_ptr_list = NULL;	/* clear for next job */
		}

		/*
		 * If the job is finished there is no reason to do anything
		 * below this.
		 */
		if (IS_JOB_COMPLETED(job_ptr))
			continue;

		FREE_NULL_BITMAP(job_ptr->node_bitmap_cg);
		if (job_ptr->nodes_completing &&
		    node_name2bitmap(job_ptr->nodes_completing,
				     false,  &job_ptr->node_bitmap_cg)) {
			error("Invalid nodes (%s) for %pJ",
			      job_ptr->nodes_completing, job_ptr);
			job_fail = true;
		}
		FREE_NULL_BITMAP(job_ptr->node_bitmap);
		if (job_ptr->nodes &&
		    node_name2bitmap(job_ptr->nodes, false,
				     &job_ptr->node_bitmap) && !job_fail) {
			error("Invalid nodes (%s) for %pJ",
			      job_ptr->nodes, job_ptr);
			job_fail = true;
		}
		FREE_NULL_BITMAP(job_ptr->node_bitmap_pr);
#ifndef HAVE_FRONT_END
		if (job_ptr->nodes_pr &&
		    node_name2bitmap(job_ptr->nodes_pr,
				     false,  &job_ptr->node_bitmap_pr)) {
			error("Invalid nodes (%s) for %pJ",
			      job_ptr->nodes_pr, job_ptr);
			job_fail = true;
		}
#endif
		if (reset_node_bitmap(job_ptr))
			job_fail = true;
		if (!job_fail &&
		    job_ptr->job_resrcs &&
		    (slurm_select_cr_type() || gang_flag) &&
		    valid_job_resources(job_ptr->job_resrcs)) {
			error("Aborting %pJ due to change in socket/core configuration of allocated nodes",
			      job_ptr);
			job_fail = true;
		}
		if (!job_fail &&
		    gres_job_revalidate(job_ptr->gres_list_req)) {
			error("Aborting %pJ due to use of unsupported GRES options",
			      job_ptr);
			job_fail = true;
			if (job_ptr->details) {
				/* don't attempt to requeue job */
				job_ptr->details->requeue = false;
			}
		}

		if (!job_fail && job_ptr->job_resrcs &&
		    (IS_JOB_RUNNING(job_ptr) || IS_JOB_SUSPENDED(job_ptr)) &&
		    gres_job_revalidate2(job_ptr->job_id,
					 job_ptr->gres_list_alloc,
					 job_ptr->job_resrcs->node_bitmap)) {
			/*
			 * This can be due to the job being allocated GRES
			 * which no longer exist (i.e. the GRES count on some
			 * allocated node changed since when the job started).
			 */
			error("Aborting %pJ due to use of invalid GRES configuration",
			      job_ptr);
			job_fail = true;
		}

		_sync_steps_to_conf(job_ptr);

		build_node_details(job_ptr, false); /* set node_addr */

		if (job_fail) {
			bool was_running = false;
			if (IS_JOB_PENDING(job_ptr)) {
				job_ptr->start_time =
					job_ptr->end_time = time(NULL);
				job_ptr->job_state = JOB_NODE_FAIL;
			} else if (IS_JOB_RUNNING(job_ptr)) {
				job_ptr->end_time = time(NULL);
				job_ptr->job_state =
					JOB_NODE_FAIL | JOB_COMPLETING;
				build_cg_bitmap(job_ptr);
				was_running = true;
			} else if (IS_JOB_SUSPENDED(job_ptr)) {
				job_ptr->end_time = job_ptr->suspend_time;
				job_ptr->job_state =
					JOB_NODE_FAIL | JOB_COMPLETING;
				build_cg_bitmap(job_ptr);
				job_ptr->tot_sus_time +=
					difftime(now, job_ptr->suspend_time);
				jobacct_storage_g_job_suspend(acct_db_conn,
							      job_ptr);
				was_running = true;
			}
			job_ptr->state_reason = FAIL_DOWN_NODE;
			xfree(job_ptr->state_desc);
			job_completion_logger(job_ptr, false);
			if (job_ptr->job_state == JOB_NODE_FAIL) {
				/* build_cg_bitmap() may clear JOB_COMPLETING */
				epilog_slurmctld(job_ptr);
			}
			if (was_running && job_ptr->batch_flag &&
			    job_ptr->details && job_ptr->details->requeue &&
			    job_ptr->part_ptr) {
				/*
				 * Mark for requeue
				 * see _requeue_job_node_failed()
				 */
				info("Attempting to requeue failed job %pJ",
				     job_ptr);
				job_ptr->job_state |= JOB_REQUEUE;

				/* Reset node_cnt to exclude vanished nodes */
				job_ptr->node_cnt = bit_set_count(
					job_ptr->node_bitmap_cg);
			}
		}
	}

	list_iterator_reset(job_iterator);
	/* This will reinitialize the select plugin database, which
	 * we can only do after ALL job's states and bitmaps are set
	 * (i.e. it needs to be in this second loop) */
	while ((job_ptr = list_next(job_iterator))) {
		if (select_g_select_nodeinfo_set(job_ptr) != SLURM_SUCCESS) {
			error("select_g_select_nodeinfo_set(%pJ): %m",
			      job_ptr);
		}
	}
	list_iterator_destroy(job_iterator);

	last_job_update = now;
}

/*
 * read_slurm_conf - load the slurm configuration from the configured file.
 * read_slurm_conf can be called more than once if so desired.
 * IN recover - replace job, node and/or partition data with latest
 *              available information depending upon value
 *              0 = use no saved state information, rebuild everything from
 *		    slurm.conf contents
 *              1 = recover saved job and trigger state,
 *                  node DOWN/DRAIN/FAIL state and reason information
 *              2 = recover all saved state
 * RET SLURM_SUCCESS if no error, otherwise an error code
 * Note: Operates on common variables only
 */
extern int read_slurm_conf(int recover)
{
	DEF_TIMERS;
	int error_code = SLURM_SUCCESS;
	int rc = 0, load_job_ret = SLURM_SUCCESS;
	char *old_auth_type = xstrdup(slurm_conf.authtype);
	char *old_bb_type = xstrdup(slurm_conf.bb_type);
	char *old_cred_type = xstrdup(slurm_conf.cred_type);
	char *old_job_container_type = xstrdup(slurm_conf.job_container_plugin);
	char *old_preempt_type = xstrdup(slurm_conf.preempt_type);
	char *old_sched_type = xstrdup(slurm_conf.schedtype);
	char *old_select_type = xstrdup(slurm_conf.select_type);
	char *old_switch_type = xstrdup(slurm_conf.switch_type);
	char *state_save_dir = xstrdup(slurm_conf.state_save_location);
	uint16_t old_select_type_p = slurm_conf.select_type_param;
	bool cgroup_mem_confinement = false;

	/* initialization */
	START_TIMER;

	_init_all_slurm_conf();

	cgroup_conf_init();

	cgroup_mem_confinement = cgroup_memcg_job_confinement();

	if (slurm_conf.job_acct_oom_kill && cgroup_mem_confinement)
		fatal("Jobs memory is being constrained by both TaskPlugin cgroup and JobAcctGather plugin. This enables two incompatible memory enforcement mechanisms, one of them must be disabled.");
	else if (slurm_conf.job_acct_oom_kill)
		info("Memory enforcing by using JobAcctGather's mechanism is discouraged, task/cgroup is recommended where available.");
	else if (!cgroup_mem_confinement)
		info("No memory enforcing mechanism configured.");

	if (slurm_conf.slurmd_user_id != 0)
		_test_cgroup_plugin_use();

	if (topology_g_init() != SLURM_SUCCESS)
		fatal("Failed to initialize topology plugin");

	/* Build node and partition information based upon slurm.conf file */
	build_all_nodeline_info(false, slurmctld_tres_cnt);
	/* Increase node table to handle dynamic nodes. */
	if ((slurm_conf.max_node_cnt != NO_VAL) &&
	    node_record_count < slurm_conf.max_node_cnt) {
		node_record_count = slurm_conf.max_node_cnt;
		grow_node_record_table_ptr();
	} else {
		/* Lock node_record_table_ptr from growing */
		slurm_conf.max_node_cnt = node_record_count;
	}
	if (slurm_conf.max_node_cnt == 0) {
		/*
		 * Set to 1 so bitmaps will be created but don't allow any nodes
		 * to be created.
		 */
		node_record_count = 1;
		grow_node_record_table_ptr();
	}

	(void)acct_storage_g_reconfig(acct_db_conn, 0);
	build_all_frontend_info(false);
	_handle_all_downnodes();
	_build_all_partitionline_info();
	restore_front_end_state(recover);

	/*
	 * Currently load/dump_state_lite has to run before load_all_job_state.
	 * FIXME: this stores a single string, this should probably move into
	 * the job state file as it's only pertinent to job accounting.
	 */
	load_config_state_lite();
	dump_config_state_lite();

	update_logging();
	if (jobcomp_g_init() != SLURM_SUCCESS)
		fatal("Failed to initialize jobcomp plugin");
	if (controller_init_scheduling(
		(slurm_conf.preempt_mode & PREEMPT_MODE_GANG)) != SLURM_SUCCESS) {
		fatal("Failed to initialize the various schedulers");
	}

	if (switch_init(1) != SLURM_SUCCESS)
		fatal("Failed to initialize switch plugin");

	if (default_part_loc == NULL)
		error("%s: default partition not set.", __func__);

	if (node_record_count < 1) {
		error("%s: no nodes configured.", __func__);
		error_code = EINVAL;
		goto end_it;
	}

	/*
	 * Node reordering may be done by the topology plugin.
	 * Reordering the table must be done before hashing the
	 * nodes, and before any position-relative bitmaps are created.
	 *
	 * Sort the nodes read in from the slurm.conf first before restoring
	 * the dynamic nodes from the state file to prevent dynamic nodes from
	 * being sorted -- which can cause problems with heterogenous jobs and
	 * the order of the sockets changing on startup.
	 */
	_sort_node_record_table_ptr();

	/*
	 * Load node state which includes dynamic nodes so that dynamic nodes
	 * can be included in topology.
	 */
	if (recover == 0) {		/* Build everything from slurm.conf */
		_set_features(node_record_table_ptr, node_record_count,
			      recover);
	} else if (recover == 1) {	/* Load job & node state files */
		(void) load_all_node_state(true);
		_set_features(node_record_table_ptr, node_record_count,
			      recover);
		(void) load_all_front_end_state(true);
	} else if (recover > 1) {	/* Load node, part & job state files */
		(void) load_all_node_state(false);
		_set_features(NULL, 0, recover);
		(void) load_all_front_end_state(false);
	}

	rehash_node();
	topology_g_build_config();

	rehash_jobs();
	_validate_slurmd_addr();

	_stat_slurm_dirs();

	_init_bitmaps();

	/*
	 * Set standard features and preserve the plugin controlled ones.
	 */
	if (recover == 0) {		/* Build everything from slurm.conf */
		load_last_job_id();
		reset_first_job_id();
		controller_reconfig_scheduling();
	} else if (recover == 1) {	/* Load job & node state files */
		load_job_ret = load_all_job_state();
	} else if (recover > 1) {	/* Load node, part & job state files */
		(void) load_all_part_state();
		load_job_ret = load_all_job_state();
	}

	/*
	 * _build_node_config_bitmaps() must be called before
	 * build_features_list_*() and before restore_node_features()
	 */
	_build_node_config_bitmaps();
	/* _gres_reconfig needs to happen before restore_node_features */
	_gres_reconfig();
	/* NOTE: Run restore_node_features before _restore_job_accounting */
	restore_node_features(recover);

	if ((node_features_g_count() > 0) &&
	    (node_features_g_get_node(NULL) != SLURM_SUCCESS))
		error("failed to initialize node features");

	/*
	 * _build_bitmaps() must follow node_features_g_get_node() and
	 * precede build_features_list_*()
	 */
	_build_bitmaps();

	/* Active and available features can be different on -R */
	if ((node_features_g_count() == 0) && (recover != 2))
		build_feature_list_eq();
	else
		build_feature_list_ne();

	_sync_part_prio();
	_build_part_bitmaps(); /* Must be called after build_feature_list_*() */

	if ((select_g_node_init() != SLURM_SUCCESS) ||
	    (select_g_state_restore(state_save_dir) != SLURM_SUCCESS) ||
	    (select_g_job_init(job_list) != SLURM_SUCCESS))
		fatal("Failed to initialize node selection plugin state, Clean start required.");

	/*
	 * config_power_mgr() Must be after node and partitions have been loaded
	 * and before any calls to power_save_test().
	 */
	config_power_mgr();

	_sync_jobs_to_conf();		/* must follow select_g_job_init() */

	/*
	 * The burst buffer plugin must be initialized and state loaded before
	 * _sync_nodes_to_jobs(), which calls bb_g_job_init().
	 */
	rc = bb_g_load_state(true);
	error_code = MAX(error_code, rc);	/* not fatal */

	(void) _sync_nodes_to_jobs();
	(void) sync_job_files();

	reserve_port_config(slurm_conf.mpi_params);

	if (license_update(slurm_conf.licenses) != SLURM_SUCCESS)
		fatal("Invalid Licenses value: %s", slurm_conf.licenses);

	init_requeue_policy();
	init_depend_policy();

	/*
	 * Must be at after nodes and partitions (e.g.
	 * _build_part_bitmaps()) have been created and before
	 * _sync_nodes_to_comp_job().
	 */
	set_cluster_tres(false);

	_validate_het_jobs();
	(void) _sync_nodes_to_comp_job();/* must follow select_g_node_init() */
	_requeue_job_node_failed();
	load_part_uid_allow_list(true);

	/* NOTE: Run load_all_resv_state() before _restore_job_accounting */
	load_all_resv_state(recover);
	if (recover >= 1) {
		trigger_state_restore();
		controller_reconfig_scheduling();
	}

	_restore_job_accounting();

	/* sort config_list by weight for scheduling */
	list_sort(config_list, &list_compare_config);

	/* Update plugins as possible */
	if (xstrcmp(old_auth_type, slurm_conf.authtype)) {
		xfree(slurm_conf.authtype);
		slurm_conf.authtype = old_auth_type;
		old_auth_type = NULL;
		rc =  ESLURM_INVALID_AUTHTYPE_CHANGE;
	}

	if (xstrcmp(old_bb_type, slurm_conf.bb_type)) {
		xfree(slurm_conf.bb_type);
		slurm_conf.bb_type = old_bb_type;
		old_bb_type = NULL;
		rc =  ESLURM_INVALID_BURST_BUFFER_CHANGE;
	}

	if (xstrcmp(old_cred_type, slurm_conf.cred_type)) {
		xfree(slurm_conf.cred_type);
		slurm_conf.cred_type = old_cred_type;
		old_cred_type = NULL;
		rc = ESLURM_INVALID_CRED_TYPE_CHANGE;
	}

	if (xstrcmp(old_job_container_type, slurm_conf.job_container_plugin)) {
		xfree(slurm_conf.job_container_plugin);
		slurm_conf.job_container_plugin = old_job_container_type;
		old_job_container_type = NULL;
		rc =  ESLURM_INVALID_JOB_CONTAINER_CHANGE;
	}

	if (xstrcmp(old_sched_type, slurm_conf.schedtype)) {
		xfree(slurm_conf.schedtype);
		slurm_conf.schedtype = old_sched_type;
		old_sched_type = NULL;
		rc =  ESLURM_INVALID_SCHEDTYPE_CHANGE;
	}

	if (xstrcmp(old_select_type, slurm_conf.select_type)) {
		xfree(slurm_conf.select_type);
		slurm_conf.select_type = old_select_type;
		old_select_type = NULL;
		rc =  ESLURM_INVALID_SELECTTYPE_CHANGE;
	}

	if (xstrcmp(old_switch_type, slurm_conf.switch_type)) {
		xfree(slurm_conf.switch_type);
		slurm_conf.switch_type = old_switch_type;
		old_switch_type = NULL;
		rc = ESLURM_INVALID_SWITCHTYPE_CHANGE;
	}

	if ((slurm_conf.control_cnt < 2) ||
	    (slurm_conf.control_machine[1] == NULL))
		info("%s: backup_controller not specified", __func__);

	error_code = MAX(error_code, rc);	/* not fatal */

	if (xstrcmp(old_preempt_type, slurm_conf.preempt_type)) {
		info("Changing PreemptType from %s to %s",
		     old_preempt_type, slurm_conf.preempt_type);
		(void) preempt_g_fini();
		if (preempt_g_init() != SLURM_SUCCESS)
			fatal("failed to initialize preempt plugin");
	}

	/* Update plugin parameters as possible */
	rc = prep_g_reconfig();
	error_code = MAX(error_code, rc);	/* not fatal */
	rc = switch_g_reconfig();
	error_code = MAX(error_code, rc);	/* not fatal */
	rc = _preserve_select_type_param(&slurm_conf, old_select_type_p);
	error_code = MAX(error_code, rc);	/* not fatal */

	/*
	 * Restore job accounting info if file missing or corrupted,
	 * an extremely rare situation
	 */
	if (load_job_ret)
		_acct_restore_active_jobs();

	/* Sync select plugin with synchronized job/node/part data */
	gres_reconfig();		/* Clear gres/mps counters */
	select_g_reconfigure();

	_set_response_cluster_rec();

	consolidate_config_list(true, true);
	cloud_dns = xstrcasestr(slurm_conf.slurmctld_params, "cloud_dns");

	slurm_conf.last_update = time(NULL);
end_it:
	xfree(old_auth_type);
	xfree(old_bb_type);
	xfree(old_cred_type);
	xfree(old_job_container_type);
	xfree(old_preempt_type);
	xfree(old_sched_type);
	xfree(old_select_type);
	xfree(old_switch_type);
	xfree(state_save_dir);

	END_TIMER2(__func__);
	return error_code;

}

/* Add feature to list
 * feature_list IN - destination list, either active_feature_list or
 *	avail_feature_list
 * feature IN - name of the feature to add
 * node_bitmap IN - bitmap of nodes with named feature */
static void _add_config_feature(List feature_list, char *feature,
				bitstr_t *node_bitmap)
{
	node_feature_t *feature_ptr;
	ListIterator feature_iter;
	bool match = false;

	/* If feature already in avail_feature_list, just update the bitmap */
	feature_iter = list_iterator_create(feature_list);
	while ((feature_ptr = list_next(feature_iter))) {
		if (xstrcmp(feature, feature_ptr->name))
			continue;
		bit_or(feature_ptr->node_bitmap, node_bitmap);
		match = true;
		break;
	}
	list_iterator_destroy(feature_iter);

	if (!match) {	/* Need to create new avail_feature_list record */
		feature_ptr = xmalloc(sizeof(node_feature_t));
		feature_ptr->magic = FEATURE_MAGIC;
		feature_ptr->name = xstrdup(feature);
		feature_ptr->node_bitmap = bit_copy(node_bitmap);
		list_append(feature_list, feature_ptr);
	}
}

/* Add feature to list
 * feature_list IN - destination list, either active_feature_list or
 *	avail_feature_list
 * feature IN - name of the feature to add
 * node_inx IN - index of the node with named feature */
static void _add_config_feature_inx(List feature_list, char *feature,
				    int node_inx)
{
	node_feature_t *feature_ptr;
	ListIterator feature_iter;
	bool match = false;

	/* If feature already in avail_feature_list, just update the bitmap */
	feature_iter = list_iterator_create(feature_list);
	while ((feature_ptr = list_next(feature_iter))) {
		if (xstrcmp(feature, feature_ptr->name))
			continue;
		bit_set(feature_ptr->node_bitmap, node_inx);
		match = true;
		break;
	}
	list_iterator_destroy(feature_iter);

	if (!match) {	/* Need to create new avail_feature_list record */
		feature_ptr = xmalloc(sizeof(node_feature_t));
		feature_ptr->magic = FEATURE_MAGIC;
		feature_ptr->name = xstrdup(feature);
		feature_ptr->node_bitmap = bit_alloc(node_record_count);
		bit_set(feature_ptr->node_bitmap, node_inx);
		list_append(feature_list, feature_ptr);
	}
}

/* _list_delete_feature - delete an entry from the feature list,
 *	see list.h for documentation */
static void _list_delete_feature(void *feature_entry)
{
	node_feature_t *feature_ptr = feature_entry;

	xassert(feature_ptr);
	xassert(feature_ptr->magic == FEATURE_MAGIC);
	xfree (feature_ptr->name);
	FREE_NULL_BITMAP (feature_ptr->node_bitmap);
	xfree (feature_ptr);
}

/*
 * For a configuration where available_features == active_features,
 * build new active and available feature lists
 */
extern void build_feature_list_eq(void)
{
	ListIterator config_iterator;
	config_record_t *config_ptr;
	node_feature_t *active_feature_ptr, *avail_feature_ptr;
	ListIterator feature_iter;
	char *tmp_str, *token, *last = NULL;

	FREE_NULL_LIST(active_feature_list);
	FREE_NULL_LIST(avail_feature_list);
	active_feature_list = list_create(_list_delete_feature);
	avail_feature_list = list_create(_list_delete_feature);

	config_iterator = list_iterator_create(config_list);
	while ((config_ptr = list_next(config_iterator))) {
		if (config_ptr->feature) {
			tmp_str = xstrdup(config_ptr->feature);
			token = strtok_r(tmp_str, ",", &last);
			while (token) {
				_add_config_feature(avail_feature_list, token,
						    config_ptr->node_bitmap);
				token = strtok_r(NULL, ",", &last);
			}
			xfree(tmp_str);
		}
	}
	list_iterator_destroy(config_iterator);

	/* Copy avail_feature_list to active_feature_list */
	feature_iter = list_iterator_create(avail_feature_list);
	while ((avail_feature_ptr = list_next(feature_iter))) {
		active_feature_ptr = xmalloc(sizeof(node_feature_t));
		active_feature_ptr->magic = FEATURE_MAGIC;
		active_feature_ptr->name = xstrdup(avail_feature_ptr->name);
		active_feature_ptr->node_bitmap =
			bit_copy(avail_feature_ptr->node_bitmap);
		list_append(active_feature_list, active_feature_ptr);
	}
	list_iterator_destroy(feature_iter);
}

/*
 * Log contents of avail_feature_list and active_feature_list
 */
extern void log_feature_lists(void)
{
	node_feature_t *feature_ptr;
	char *node_str;
	ListIterator feature_iter;

	feature_iter = list_iterator_create(avail_feature_list);
	while ((feature_ptr = list_next(feature_iter))) {
		node_str = bitmap2node_name(feature_ptr->node_bitmap);
		info("AVAIL FEATURE:%s NODES:%s", feature_ptr->name, node_str);
		xfree(node_str);
	}
	list_iterator_destroy(feature_iter);

	feature_iter = list_iterator_create(active_feature_list);
	while ((feature_ptr = list_next(feature_iter))) {
		node_str = bitmap2node_name(feature_ptr->node_bitmap);
		info("ACTIVE FEATURE:%s NODES:%s", feature_ptr->name, node_str);
		xfree(node_str);
	}
	list_iterator_destroy(feature_iter);
}

/*
 * For a configuration where available_features != active_features,
 * build new active and available feature lists
 */
extern void build_feature_list_ne(void)
{
	node_record_t *node_ptr;
	char *tmp_str, *token, *last = NULL;
	int i;

	FREE_NULL_LIST(active_feature_list);
	FREE_NULL_LIST(avail_feature_list);
	active_feature_list = list_create(_list_delete_feature);
	avail_feature_list = list_create(_list_delete_feature);

	for (i = 0; (node_ptr = next_node(&i)); i++) {
		if (node_ptr->features_act) {
			tmp_str = xstrdup(node_ptr->features_act);
			token = strtok_r(tmp_str, ",", &last);
			while (token) {
				_add_config_feature_inx(active_feature_list,
							token, node_ptr->index);
				token = strtok_r(NULL, ",", &last);
			}
			xfree(tmp_str);
		}
		if (node_ptr->features) {
			tmp_str = xstrdup(node_ptr->features);
			token = strtok_r(tmp_str, ",", &last);
			while (token) {
				_add_config_feature_inx(avail_feature_list,
							token, node_ptr->index);
				token = strtok_r(NULL, ",", &last);
			}
			xfree(tmp_str);
		}
	}
}

/*
 * Update active_feature_list or avail_feature_list
 * feature_list IN - List to update: active_feature_list or avail_feature_list
 * new_features IN - New active_features
 * node_bitmap IN - Nodes with the new active_features value
 */
extern void update_feature_list(List feature_list, char *new_features,
				bitstr_t *node_bitmap)
{
	node_feature_t *feature_ptr;
	ListIterator feature_iter;
	char *tmp_str, *token, *last = NULL;

	/*
	 * Clear these nodes from the feature_list record,
	 * then restore as needed
	 */
	feature_iter = list_iterator_create(feature_list);
	while ((feature_ptr = list_next(feature_iter))) {
		bit_and_not(feature_ptr->node_bitmap, node_bitmap);
	}
	list_iterator_destroy(feature_iter);

	if (new_features) {
		tmp_str = xstrdup(new_features);
		token = strtok_r(tmp_str, ",", &last);
		while (token) {
			_add_config_feature(feature_list, token, node_bitmap);
			token = strtok_r(NULL, ",", &last);
		}
		xfree(tmp_str);
	}
	node_features_updated = true;
}

static void _gres_reconfig(void)
{
	node_record_t *node_ptr;
	char *gres_name;
	int i;

	for (i = 0; (node_ptr = next_node(&i)); i++) {
		if (node_ptr->gres)
			gres_name = node_ptr->gres;
		else
			gres_name = node_ptr->config_ptr->gres;
		gres_init_node_config(gres_name, &node_ptr->gres_list);
		if (!IS_NODE_CLOUD(node_ptr))
			continue;

		/*
		 * Load in GRES for node now. By default Slurm gets this
		 * information when the node registers for the first
		 * time, which can take a while for a node in the cloud
		 * to boot.
		 */
		gres_g_node_config_load(
			node_ptr->config_ptr->cpus, node_ptr->name,
			node_ptr->gres_list, NULL, NULL);
		gres_node_config_validate(
			node_ptr->name, node_ptr->config_ptr->gres,
			&node_ptr->gres, &node_ptr->gres_list,
			node_ptr->config_ptr->threads,
			node_ptr->config_ptr->cores,
			node_ptr->config_ptr->tot_sockets,
			slurm_conf.conf_flags & CTL_CONF_OR, NULL);
	}
}

/*
 * Append changeable features in old_features and not in features to features.
 */
static void _merge_changeable_features(char *old_features, char **features)
{
	char *save_ptr_old = NULL;
	char *tok_old, *tmp_old, *tok_new;
	char *sep;

	if (*features)
		sep = ",";
	else
		sep = "";

	/* Merge features strings, skipping duplicates */
	tmp_old = xstrdup(old_features);
	for (tok_old = strtok_r(tmp_old, ",", &save_ptr_old);
	     tok_old;
	     tok_old = strtok_r(NULL, ",", &save_ptr_old)) {
		bool match = false;

		if (!node_features_g_changeable_feature(tok_old))
			continue;

		if (*features) {
			char *tmp_new, *save_ptr_new = NULL;

			/* Check if old feature already exists in features string */
			tmp_new = xstrdup(*features);
			for (tok_new = strtok_r(tmp_new, ",", &save_ptr_new);
			     tok_new;
			     tok_new = strtok_r(NULL, ",", &save_ptr_new)) {
				if (!xstrcmp(tok_old, tok_new)) {
					match = true;
					break;
				}
			}
			xfree(tmp_new);
		}

		if (match)
			continue;

		xstrfmtcat(*features, "%s%s", sep, tok_old);
		sep = ",";
	}
	xfree(tmp_old);
}

static void _preserve_active_features(const char *available,
				      const char *old_active,
				      char **active)
{
	char *old_feature, *saveptr_old;
	char *tmp_old_active;

	if (!available || !old_active)
		return;

	tmp_old_active = xstrdup(old_active);
	for (old_feature = strtok_r(tmp_old_active, ",", &saveptr_old);
	     old_feature;
	     old_feature = strtok_r(NULL, ",", &saveptr_old)) {
		char *new_feature, *saveptr_avail;
		char *tmp_avail;

		if (!node_features_g_changeable_feature(old_feature))
			continue;

		tmp_avail = xstrdup(available);
		for (new_feature = strtok_r(tmp_avail, ",", &saveptr_avail);
		     new_feature;
		     new_feature = strtok_r(NULL, ",", &saveptr_avail)) {
			if (!xstrcmp(old_feature, new_feature)) {
				xstrfmtcat(*active, "%s%s",
					   *active ? "," : "", old_feature);
				break;
			}
		}
		xfree(tmp_avail);
	}
	xfree(tmp_old_active);
}

/*
 * Configure node features.
 * IN old_node_table_ptr IN - Previous nodes information
 * IN old_node_record_count IN - Count of previous nodes information
 * IN recover - replace node features data depending upon value.
 *              0, 1 - use data from config record, built using slurm.conf
 *              2 = use data from node record, built from saved state
 */
static void _set_features(node_record_t **old_node_table_ptr,
			  int old_node_record_count, int recover)
{
	node_record_t *node_ptr, *old_node_ptr;
	int i, node_features_cnt = node_features_g_count();

	for (i = 0; i < old_node_record_count; i++) {
		char *old_features_act;

		if (!(old_node_ptr = old_node_table_ptr[i]))
			continue;

		node_ptr  = find_node_record(old_node_ptr->name);

		if (node_ptr == NULL)
			continue;

		/*
		 * Load all from state, ignore what has been read from
		 * slurm.conf. Features in node record just a placeholder
		 * for restore_node_features() to set up new config records.
		 */
		if (recover == 2) {
			xfree(node_ptr->features);
			xfree(node_ptr->features_act);
			node_ptr->features = old_node_ptr->features;
			node_ptr->features_act = old_node_ptr->features_act;
			old_node_ptr->features = NULL;
			old_node_ptr->features_act = NULL;
			continue;
		}

		/* No changeable features so active == available */
		if (node_features_cnt == 0) {
			xfree(node_ptr->features_act);
			node_ptr->features_act = xstrdup(node_ptr->features);
			continue;
		}

		/* If we are here, there's a node_features plugin active */

		/*
		 * Changeable features may be listed in the slurm.conf along
		 * with the non-changeable features (e.g. cloud nodes). So
		 * filter out the changeable features and leave only the
		 * non-changeable features. non-changeable features are active
		 * by default.
		 */
		old_features_act = node_ptr->features_act;
		node_ptr->features_act =
			filter_out_changeable_features(node_ptr->features);

		/*
		 * Preserve active features on startup but make sure they are a
		 * subset of available features -- in case available features
		 * were changed.
		 *
		 * features_act has all non-changeable features now. We need to
		 * add back previous active features that are in available
		 * features.
		 *
		 * For cloud nodes, changeable features are added in slurm.conf.
		 * This will preserve the cloud active features on startup. When
		 * changeable features aren't defined in slurm.conf then
		 * features_act will be reset to all non-changeable features
		 * read in from slurm.conf and will expect to get the available
		 * and active features from the slurmd.
		 */
		_preserve_active_features(node_ptr->features, old_features_act,
					  &node_ptr->features_act);
		xfree(old_features_act);

		/*
		 * On startup, node_record_table_ptr is passed as
		 * old_node_table_ptr so no need to merge features.
		 */
		if (node_ptr == old_node_ptr)
			continue;

		/*
		 * The subset of plugin-controlled features_available
		 * and features_active found in the old node_ptr for this node
		 * are copied into new node respective fields.
		 * This will make that KNL modes are preserved while doing a
		 * reconfigure. Otherwise, we should wait until node is
		 * registered to get KNL available and active features.
		 */
		if (old_node_ptr->features != NULL) {
			_merge_changeable_features(old_node_ptr->features,
						   &node_ptr->features);
		}

		if (old_node_ptr->features_act != NULL) {
			_merge_changeable_features(old_node_ptr->features_act,
						   &node_ptr->features_act);
		}
	}
}

/*
 * _preserve_select_type_param - preserve original plugin parameters.
 *	Daemons and/or commands must be restarted for some
 *	select plugin value changes to take effect.
 * RET zero or error code
 */
static int _preserve_select_type_param(slurm_conf_t *ctl_conf_ptr,
                                       uint16_t old_select_type_p)
{
	int rc = SLURM_SUCCESS;

	/* SelectTypeParameters cannot change */
	if (old_select_type_p) {
		if (old_select_type_p != ctl_conf_ptr->select_type_param) {
			ctl_conf_ptr->select_type_param = old_select_type_p;
			rc = ESLURM_INVALID_SELECTTYPE_CHANGE;
		}
	}
	return rc;
}

/*
 * _sync_nodes_to_jobs - sync node state to job states on slurmctld restart.
 *	This routine marks nodes allocated to a job as busy no matter what
 *	the node's last saved state
 * RET count of nodes having state changed
 * Note: Operates on common variables, no arguments
 */
static int _sync_nodes_to_jobs(void)
{
	job_record_t *job_ptr;
	ListIterator job_iterator;
	int update_cnt = 0;

	job_iterator = list_iterator_create(job_list);
	while ((job_ptr = list_next(job_iterator))) {
		if (job_ptr->details && job_ptr->details->prolog_running) {
			job_ptr->details->prolog_running = 0;
			if (IS_JOB_CONFIGURING(job_ptr)) {
				prolog_slurmctld(job_ptr);
				(void) bb_g_job_begin(job_ptr);
			}
		}

		if (job_ptr->node_bitmap == NULL)
			;
		else if (IS_JOB_RUNNING(job_ptr) || IS_JOB_COMPLETING(job_ptr))
			update_cnt += _sync_nodes_to_active_job(job_ptr);
		else if (IS_JOB_SUSPENDED(job_ptr))
			_sync_nodes_to_suspended_job(job_ptr);

	}
	list_iterator_destroy(job_iterator);

	if (update_cnt) {
		info("_sync_nodes_to_jobs updated state of %d nodes",
		     update_cnt);
	}
	sync_front_end_state();
	return update_cnt;
}

/* For jobs which are in state COMPLETING, deallocate the nodes and
 * issue the RPC to kill the job */
static int _sync_nodes_to_comp_job(void)
{
	job_record_t *job_ptr;
	ListIterator job_iterator;
	int update_cnt = 0;

	job_iterator = list_iterator_create(job_list);
	while ((job_ptr = list_next(job_iterator))) {
		if ((job_ptr->node_bitmap) && IS_JOB_COMPLETING(job_ptr)) {

			/* If the controller is reconfiguring
			 * and the job is in completing state
			 * and the slurmctld epilog is already
			 * running which means deallocate_nodes()
			 * was alredy called, do invoke it again
			 * and don't start another epilog.
			 */
			if (job_ptr->epilog_running == true)
				continue;

			update_cnt++;
			info("%s: %pJ in completing state", __func__, job_ptr);
			if (!job_ptr->node_bitmap_cg)
				build_cg_bitmap(job_ptr);

			/* deallocate_nodes will remove this job from
			 * the system before it was added, so add it
			 * now
			 */
			if (accounting_enforce & ACCOUNTING_ENFORCE_LIMITS)
				acct_policy_job_begin(job_ptr, false);

			if (job_ptr->front_end_ptr)
				job_ptr->front_end_ptr->job_cnt_run++;
			deallocate_nodes(job_ptr, false, false, false);
			/* The job in completing state at slurmctld restart or
			 * reconfiguration, do not log completion again.
			 * job_completion_logger(job_ptr, false); */
		}
	}
	list_iterator_destroy(job_iterator);
	if (update_cnt)
		info("%s: completing %d jobs", __func__, update_cnt);
	return update_cnt;
}

/* Synchronize states of nodes and active jobs (RUNNING or COMPLETING state)
 * RET count of jobs with state changes */
static int _sync_nodes_to_active_job(job_record_t *job_ptr)
{
	int cnt = 0;
	uint32_t node_flags;
	node_record_t *node_ptr;
	bitstr_t *node_bitmap, *orig_job_node_bitmap;
	bool job_resized = false;

	if (job_ptr->node_bitmap_cg) /* job completing */
		node_bitmap = job_ptr->node_bitmap_cg;
	else
		node_bitmap = job_ptr->node_bitmap;

	orig_job_node_bitmap = bit_copy(job_ptr->job_resrcs->node_bitmap);

	job_ptr->node_cnt = bit_set_count(node_bitmap);
	for (int i = 0; (node_ptr = next_node_bitmap(node_bitmap, &i)); i++) {
		if ((job_ptr->details &&
		     (job_ptr->details->whole_node == WHOLE_NODE_USER)) ||
		    (job_ptr->part_ptr &&
		     (job_ptr->part_ptr->flags & PART_FLAG_EXCLUSIVE_USER))) {
			node_ptr->owner_job_cnt++;
			node_ptr->owner = job_ptr->user_id;
		}

		if (slurm_mcs_get_select(job_ptr) == 1) {
			xfree(node_ptr->mcs_label);
			node_ptr->mcs_label = xstrdup(job_ptr->mcs_label);
		}

		node_flags = node_ptr->node_state & NODE_STATE_FLAGS;

		if (IS_JOB_COMPLETING(job_ptr) && job_ptr->epilog_running) {
			/*
			 * _sync_nodes_to_comp_job() won't call
			 * deallocate_nodes()/make_node_comp() if the
			 * EpilogSlurmctld is still running to decrement
			 * run_job_cnt and increment comp_job_cnt, so just
			 * increment comp_job_cnt now.
			 */
			node_ptr->comp_job_cnt++;
		} else {
			/*
			 * run_job_cnt will be decremented by
			 * deallocate_nodes()/make_node_comp() in
			 * _sync_nodes_to_comp_job().
			 */
			node_ptr->run_job_cnt++;
		}

		if ((job_ptr->details) && (job_ptr->details->share_res == 0))
			node_ptr->no_share_job_cnt++;

		if (IS_NODE_DOWN(node_ptr)              &&
		    IS_JOB_RUNNING(job_ptr)             &&
		    (job_ptr->kill_on_node_fail == 0)   &&
		    (job_ptr->node_cnt > 1)) {
			/* This should only happen if a job was running
			 * on a node that was newly configured DOWN */
			int save_accounting_enforce;
			info("Removing failed node %s from %pJ",
			     node_ptr->name, job_ptr);

			/*
			 * Disable accounting here. Accounting reset for all
			 * jobs in _restore_job_accounting()
			 */
			save_accounting_enforce = accounting_enforce;
			accounting_enforce &= (~ACCOUNTING_ENFORCE_LIMITS);
			job_pre_resize_acctg(job_ptr);
			srun_node_fail(job_ptr, node_ptr->name);
			kill_step_on_node(job_ptr, node_ptr, true);
			excise_node_from_job(job_ptr, node_ptr);
			job_post_resize_acctg(job_ptr);
			job_resized = true;
			accounting_enforce = save_accounting_enforce;
		} else if (IS_NODE_DOWN(node_ptr) && IS_JOB_RUNNING(job_ptr)) {
			info("Killing %pJ on DOWN node %s",
			     job_ptr, node_ptr->name);
			_abort_job(job_ptr, JOB_NODE_FAIL, FAIL_DOWN_NODE,
				   NULL);
			cnt++;
		} else if (IS_NODE_IDLE(node_ptr)) {
			cnt++;
			node_ptr->node_state = NODE_STATE_ALLOCATED |
					       node_flags;
		}
	}

	/* If the job was resized then resize the bitmaps of the job's steps */
	if (job_resized) {
		rebuild_step_bitmaps(job_ptr, orig_job_node_bitmap);
	}
	FREE_NULL_BITMAP(orig_job_node_bitmap);

	if ((IS_JOB_RUNNING(job_ptr) || IS_JOB_SUSPENDED(job_ptr)) &&
	    (job_ptr->front_end_ptr != NULL))
		job_ptr->front_end_ptr->job_cnt_run++;

	set_initial_job_alias_list(job_ptr);

	return cnt;
}

/* Synchronize states of nodes and suspended jobs */
static void _sync_nodes_to_suspended_job(job_record_t *job_ptr)
{
	node_record_t *node_ptr;

	for (int i = 0; (node_ptr = next_node_bitmap(job_ptr->node_bitmap, &i));
	     i++) {
		node_ptr->sus_job_cnt++;
	}

<<<<<<< HEAD
	set_job_alias_list(job_ptr);
=======
	set_initial_job_alias_list(job_ptr);

	return;
>>>>>>> 208549de
}

/*
 * Build license_list for every job.
 * Reset accounting for every job.
 * Reset the running job count for scheduling policy.
 * This must be called after load_all_resv_state() and restore_node_features().
 */
static void _restore_job_accounting(void)
{
	job_record_t *job_ptr;
	ListIterator job_iterator;
	bool valid = true;
	List license_list;

	assoc_mgr_clear_used_info();

	job_iterator = list_iterator_create(job_list);
	while ((job_ptr = list_next(job_iterator))) {
		if (job_ptr->array_recs)
			job_ptr->array_recs->tot_run_tasks = 0;
	}

	list_iterator_reset(job_iterator);
	while ((job_ptr = list_next(job_iterator))) {
		(void) build_feature_list(job_ptr, false, false);
		(void) build_feature_list(job_ptr, true, false);

		if (job_ptr->details->features_use ==
		    job_ptr->details->features)
			job_ptr->details->feature_list_use =
				job_ptr->details->feature_list;
		else if (job_ptr->details->features_use ==
			 job_ptr->details->prefer)
			job_ptr->details->feature_list_use =
				job_ptr->details->prefer_list;
		(void) extra_constraints_parse(job_ptr->extra,
					       &job_ptr->extra_constraints);

		if (IS_JOB_RUNNING(job_ptr) || IS_JOB_SUSPENDED(job_ptr))
			job_array_start(job_ptr);

		if (accounting_enforce & ACCOUNTING_ENFORCE_LIMITS) {
			if (!IS_JOB_FINISHED(job_ptr))
				acct_policy_add_job_submit(job_ptr, false);
			if (IS_JOB_RUNNING(job_ptr) ||
			    IS_JOB_SUSPENDED(job_ptr)) {
				acct_policy_job_begin(job_ptr, false);
				job_claim_resv(job_ptr);
			} else if (IS_JOB_PENDING(job_ptr) &&
				   job_ptr->details &&
				   job_ptr->details->accrue_time) {
				/*
				 * accrue usage was cleared above with
				 * assoc_mgr_clear_used_info(). Clear accrue
				 * time so that _handle_add_accrue() will add
				 * the usage back.
				 */
				time_t save_accrue_time =
					job_ptr->details->accrue_time;
				job_ptr->details->accrue_time = 0;
				acct_policy_add_accrue_time(job_ptr, false);
				if (job_ptr->details->accrue_time)
					job_ptr->details->accrue_time =
						save_accrue_time;
			}
		}

		license_list = license_validate(job_ptr->licenses, false, false,
						job_ptr->tres_req_cnt, &valid);
		FREE_NULL_LIST(job_ptr->license_list);
		if (valid) {
			job_ptr->license_list = license_list;
			xfree(job_ptr->licenses);
			job_ptr->licenses =
				license_list_to_string(license_list);
		}

		if (IS_JOB_RUNNING(job_ptr) || IS_JOB_SUSPENDED(job_ptr))
			license_job_get(job_ptr, true);

	}
	list_iterator_destroy(job_iterator);
}

/* Flush accounting information on this cluster, then for each running or
 * suspended job, restore its state in the accounting system */
static void _acct_restore_active_jobs(void)
{
	job_record_t *job_ptr;
	ListIterator job_iterator;
	step_record_t *step_ptr;
	ListIterator step_iterator;

	info("Reinitializing job accounting state");
	acct_storage_g_flush_jobs_on_cluster(acct_db_conn,
					     time(NULL));
	job_iterator = list_iterator_create(job_list);
	while ((job_ptr = list_next(job_iterator))) {
		if (IS_JOB_SUSPENDED(job_ptr))
			jobacct_storage_g_job_suspend(acct_db_conn, job_ptr);
		if (IS_JOB_SUSPENDED(job_ptr) || IS_JOB_RUNNING(job_ptr)) {
			if (job_ptr->db_index != NO_VAL64)
				job_ptr->db_index = 0;
			step_iterator = list_iterator_create(
				job_ptr->step_list);
			while ((step_ptr = list_next(step_iterator))) {
				jobacct_storage_g_step_start(acct_db_conn,
							     step_ptr);
			}
			list_iterator_destroy (step_iterator);
		}
	}
	list_iterator_destroy(job_iterator);
}

extern int dump_config_state_lite(void)
{
	static int high_buffer_size = (1024 * 1024);
	int error_code = 0, log_fd;
	char *old_file = NULL, *new_file = NULL, *reg_file = NULL;
	buf_t *buffer = init_buf(high_buffer_size);

	DEF_TIMERS;

	START_TIMER;
	/* write header: version, time */
	pack16(SLURM_PROTOCOL_VERSION, buffer);
	pack_time(time(NULL), buffer);
	packstr(slurm_conf.accounting_storage_type, buffer);

	/* write the buffer to file */
	reg_file = xstrdup_printf("%s/last_config_lite",
	                          slurm_conf.state_save_location);
	old_file = xstrdup_printf("%s.old", reg_file);
	new_file = xstrdup_printf("%s.new", reg_file);

	log_fd = creat(new_file, 0600);
	if (log_fd < 0) {
		error("Can't save state, create file %s error %m",
		      new_file);
		error_code = errno;
	} else {
		int pos = 0, nwrite = get_buf_offset(buffer), amount;
		char *data = (char *)get_buf_data(buffer);
		high_buffer_size = MAX(nwrite, high_buffer_size);
		while (nwrite > 0) {
			amount = write(log_fd, &data[pos], nwrite);
			if ((amount < 0) && (errno != EINTR)) {
				error("Error writing file %s, %m", new_file);
				error_code = errno;
				break;
			}
			nwrite -= amount;
			pos    += amount;
		}
		fsync(log_fd);
		close(log_fd);
	}
	if (error_code)
		(void) unlink(new_file);
	else {			/* file shuffle */
		(void) unlink(old_file);
		if (link(reg_file, old_file))
			debug4("unable to create link for %s -> %s: %m",
			       reg_file, old_file);
		(void) unlink(reg_file);
		if (link(new_file, reg_file))
			debug4("unable to create link for %s -> %s: %m",
			       new_file, reg_file);
		(void) unlink(new_file);
	}
	xfree(old_file);
	xfree(reg_file);
	xfree(new_file);

	FREE_NULL_BUFFER(buffer);

	END_TIMER2(__func__);
	return error_code;
}

extern int load_config_state_lite(void)
{
	uint16_t ver = 0;
	char *state_file;
	buf_t *buffer;
	time_t buf_time;
	char *last_accounting_storage_type = NULL;

	/* Always ignore .old file */
	state_file = xstrdup_printf("%s/last_config_lite",
	                            slurm_conf.state_save_location);

	//info("looking at the %s file", state_file);
	if (!(buffer = create_mmap_buf(state_file))) {
		debug2("No last_config_lite file (%s) to recover", state_file);
		xfree(state_file);
		return ENOENT;
	}
	xfree(state_file);

	safe_unpack16(&ver, buffer);
	debug3("Version in last_conf_lite header is %u", ver);
	if (ver > SLURM_PROTOCOL_VERSION || ver < SLURM_MIN_PROTOCOL_VERSION) {
		if (!ignore_state_errors)
			fatal("Can not recover last_conf_lite, incompatible version, (%u not between %d and %d), start with '-i' to ignore this. Warning: using -i will lose the data that can't be recovered.",
			      ver, SLURM_MIN_PROTOCOL_VERSION,
			      SLURM_PROTOCOL_VERSION);
		error("***********************************************");
		error("Can not recover last_conf_lite, incompatible version, "
		      "(%u not between %d and %d)",
		      ver, SLURM_MIN_PROTOCOL_VERSION, SLURM_PROTOCOL_VERSION);
		error("***********************************************");
		FREE_NULL_BUFFER(buffer);
		return EFAULT;
	} else {
		safe_unpack_time(&buf_time, buffer);
		safe_unpackstr(&last_accounting_storage_type, buffer);
	}

	if (last_accounting_storage_type
	    && !xstrcmp(last_accounting_storage_type,
	                slurm_conf.accounting_storage_type))
		slurmctld_init_db = 0;
	xfree(last_accounting_storage_type);

	FREE_NULL_BUFFER(buffer);
	return SLURM_SUCCESS;

unpack_error:
	if (!ignore_state_errors)
		fatal("Incomplete last_config_lite checkpoint file, start with '-i' to ignore this. Warning: using -i will lose the data that can't be recovered.");
	error("Incomplete last_config_lite checkpoint file");
	FREE_NULL_BUFFER(buffer);

	return SLURM_ERROR;
}<|MERGE_RESOLUTION|>--- conflicted
+++ resolved
@@ -2489,13 +2489,7 @@
 		node_ptr->sus_job_cnt++;
 	}
 
-<<<<<<< HEAD
-	set_job_alias_list(job_ptr);
-=======
 	set_initial_job_alias_list(job_ptr);
-
-	return;
->>>>>>> 208549de
 }
 
 /*
