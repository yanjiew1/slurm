--- conflicted
+++ resolved
@@ -423,12 +423,7 @@
 /*****************************************************************************\
  *  Job lists
 \*****************************************************************************/
-<<<<<<< HEAD
 extern list_t *job_list;		/* list of job_record entries */
-extern list_t *purge_files_list;	/* list of job ids to purge files of */
-=======
-extern List job_list;			/* list of job_record entries */
->>>>>>> 7b773835
 extern list_t *purge_jobs_list;		/* list of job_record_t to free */
 
 /*****************************************************************************\
