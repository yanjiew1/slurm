/*****************************************************************************\
 *  controller.c - main control machine daemon for slurm
 *****************************************************************************
 *  Copyright (C) 2002-2007 The Regents of the University of California.
 *  Copyright (C) 2008-2010 Lawrence Livermore National Security.
 *  Portions Copyright (C) 2010-2016 SchedMD LLC.
 *  Produced at Lawrence Livermore National Laboratory (cf, DISCLAIMER).
 *  Written by Morris Jette <jette1@llnl.gov>, Kevin Tew <tew1@llnl.gov>
 *  CODE-OCEC-09-009. All rights reserved.
 *
 *  This file is part of Slurm, a resource management program.
 *  For details, see <https://slurm.schedmd.com/>.
 *  Please also read the included file: DISCLAIMER.
 *
 *  Slurm is free software; you can redistribute it and/or modify it under
 *  the terms of the GNU General Public License as published by the Free
 *  Software Foundation; either version 2 of the License, or (at your option)
 *  any later version.
 *
 *  In addition, as a special exception, the copyright holders give permission
 *  to link the code of portions of this program with the OpenSSL library under
 *  certain conditions as described in each individual source file, and
 *  distribute linked combinations including the two. You must obey the GNU
 *  General Public License in all respects for all of the code used other than
 *  OpenSSL. If you modify file(s) with this exception, you may extend this
 *  exception to your version of the file(s), but you are not obligated to do
 *  so. If you do not wish to do so, delete this exception statement from your
 *  version.  If you delete this exception statement from all source files in
 *  the program, then also delete it here.
 *
 *  Slurm is distributed in the hope that it will be useful, but WITHOUT ANY
 *  WARRANTY; without even the implied warranty of MERCHANTABILITY or FITNESS
 *  FOR A PARTICULAR PURPOSE.  See the GNU General Public License for more
 *  details.
 *
 *  You should have received a copy of the GNU General Public License along
 *  with Slurm; if not, write to the Free Software Foundation, Inc.,
 *  51 Franklin Street, Fifth Floor, Boston, MA 02110-1301  USA.
\*****************************************************************************/

#include "config.h"

#if HAVE_SYS_PRCTL_H
#  include <sys/prctl.h>
#endif

#include <errno.h>
#include <getopt.h>
#include <grp.h>
#include <poll.h>
#include <pthread.h>
#include <signal.h>
#include <stdio.h>
#include <stdlib.h>
#include <string.h>
#include <sys/resource.h>
#include <sys/stat.h>
#include <unistd.h>

#include "slurm/slurm_errno.h"

#include "src/common/assoc_mgr.h"
#include "src/common/conmgr.h"
#include "src/common/daemonize.h"
#include "src/common/fd.h"
#include "src/common/group_cache.h"
#include "src/common/hostlist.h"
#include "src/common/log.h"
#include "src/common/macros.h"
#include "src/common/pack.h"
#include "src/common/proc_args.h"
#include "src/common/read_config.h"
#include "src/common/ref.h"
#include "src/common/slurm_protocol_api.h"
#include "src/common/slurm_protocol_interface.h"
#include "src/common/slurm_rlimits_info.h"
#include "src/common/timers.h"
#include "src/common/track_script.h"
#include "src/common/uid.h"
#include "src/common/util-net.h"
#include "src/common/xsignal.h"
#include "src/common/xstring.h"
#include "src/common/xsystemd.h"

#include "src/interfaces/accounting_storage.h"
#include "src/interfaces/acct_gather_profile.h"
#include "src/interfaces/auth.h"
#include "src/interfaces/burst_buffer.h"
#include "src/interfaces/cgroup.h"
#include "src/interfaces/ext_sensors.h"
#include "src/interfaces/gres.h"
#include "src/interfaces/hash.h"
#include "src/interfaces/job_submit.h"
#include "src/interfaces/jobacct_gather.h"
#include "src/interfaces/jobcomp.h"
#include "src/interfaces/mcs.h"
#include "src/interfaces/mpi.h"
#include "src/interfaces/node_features.h"
#include "src/interfaces/power.h"
#include "src/interfaces/preempt.h"
#include "src/interfaces/prep.h"
#include "src/interfaces/priority.h"
#include "src/interfaces/sched_plugin.h"
#include "src/interfaces/select.h"
#include "src/interfaces/serializer.h"
#include "src/interfaces/site_factor.h"
#include "src/interfaces/switch.h"
#include "src/interfaces/topology.h"

#include "src/slurmctld/acct_policy.h"
#include "src/slurmctld/agent.h"
#include "src/slurmctld/fed_mgr.h"
#include "src/slurmctld/front_end.h"
#include "src/slurmctld/gang.h"
#include "src/slurmctld/heartbeat.h"
#include "src/slurmctld/job_scheduler.h"
#include "src/slurmctld/licenses.h"
#include "src/slurmctld/locks.h"
#include "src/slurmctld/ping_nodes.h"
#include "src/slurmctld/port_mgr.h"
#include "src/slurmctld/power_save.h"
#include "src/slurmctld/proc_req.h"
#include "src/slurmctld/rate_limit.h"
#include "src/slurmctld/read_config.h"
#include "src/slurmctld/reservation.h"
#include "src/slurmctld/rpc_queue.h"
#include "src/slurmctld/sackd_mgr.h"
#include "src/slurmctld/slurmctld.h"
#include "src/slurmctld/slurmscriptd.h"
#include "src/slurmctld/srun_comm.h"
#include "src/slurmctld/state_save.h"
#include "src/slurmctld/trigger_mgr.h"

decl_static_data(usage_txt);

#define MIN_CHECKIN_TIME  3	/* Nodes have this number of seconds to
				 * check-in before we ping them */
#define SHUTDOWN_WAIT     2	/* Time to wait for backup server shutdown */
#define JOB_COUNT_INTERVAL 30   /* Time to update running job count */

/**************************************************************************\
 * To test for memory leaks, set MEMORY_LEAK_DEBUG to 1 using
 * "configure --enable-memory-leak-debug" then execute
 *
 * $ valgrind --tool=memcheck --leak-check=yes --num-callers=40 \
 *   --leak-resolution=high ./slurmctld -Dc >valg.ctld.out 2>&1
 *
 * Then exercise the slurmctld functionality before executing
 * > scontrol shutdown
 *
 * Note that --enable-memory-leak-debug will cause the daemon to
 * unload the shared objects at exit thus preventing valgrind
 * to display the stack where the eventual leaks may be.
 * It is always best to test with and without --enable-memory-leak-debug.
 *
 * On some systems _keyvalue_regex_init() will generate two blocks "definitely
 *    lost", both of size zero.
 * On some systems dlopen() will generate a small number of "definitely
 *    lost" blocks that are not cleared by dlclose().
 * On some systems, pthread_create() will generated a small number of
 *    "possibly lost" blocks.
 * Otherwise the report should be free of errors. Remember to reset
 *    MEMORY_LEAK_DEBUG to 0 for production use (non-seamless backup
 *    controller use).
\**************************************************************************/

/* Log to stderr and syslog until becomes a daemon */
log_options_t log_opts = LOG_OPTS_INITIALIZER;
/* Scheduler Log options */
log_options_t sched_log_opts = SCHEDLOG_OPTS_INITIALIZER;

/* Global variables */
bool    preempt_send_user_signal = false;
uint16_t accounting_enforce = 0;
void *	acct_db_conn = NULL;
int	backup_inx;
int	batch_sched_delay = 3;
bool cloud_dns = false;
uint32_t cluster_cpus = 0;
time_t	control_time = 0;
bool disable_remote_singleton = false;
int listen_nports = 0;
struct pollfd *listen_fds = NULL;
int max_depend_depth = 10;
time_t	last_proc_req_start = 0;
bool	ping_nodes_now = false;
pthread_cond_t purge_thread_cond = PTHREAD_COND_INITIALIZER;
pthread_mutex_t purge_thread_lock = PTHREAD_MUTEX_INITIALIZER;
pthread_mutex_t check_bf_running_lock = PTHREAD_MUTEX_INITIALIZER;
int	sched_interval = 60;
slurmctld_config_t slurmctld_config;
diag_stats_t slurmctld_diag_stats;
bool slurmctld_primary = true;
bool	want_nodes_reboot = true;
int   slurmctld_tres_cnt = 0;
slurmdb_cluster_rec_t *response_cluster_rec = NULL;
uint16_t running_cache = RUNNING_CACHE_STATE_NOTRUNNING;
pthread_mutex_t assoc_cache_mutex = PTHREAD_MUTEX_INITIALIZER;
pthread_cond_t assoc_cache_cond = PTHREAD_COND_INITIALIZER;

/* Local variables */
static pthread_t assoc_cache_thread = (pthread_t) 0;
static char binary[PATH_MAX];
static int	bu_rc = SLURM_SUCCESS;
static int	bu_thread_cnt = 0;
static pthread_cond_t bu_cond = PTHREAD_COND_INITIALIZER;
static pthread_mutex_t bu_mutex = PTHREAD_MUTEX_INITIALIZER;
static bool daemonize = true;
static bool setwd = false;
static int	debug_level = 0;
static char *	debug_logfile = NULL;
static bool	dump_core = false;
static int      job_sched_cnt = 0;
static int main_argc = 0;
static char **main_argv = NULL;
static uint32_t max_server_threads = MAX_SERVER_THREADS;
static time_t	next_stats_reset = 0;
static int	new_nice = 0;
static bool original = true;
static int pidfd = -1;
/*
 * 0 = use no saved state information
 * 1 = recover saved job state,
 *     node DOWN/DRAIN state & reason information
 * 2 = recover state saved from last shutdown
 */
static int recover = 1;
static pthread_mutex_t sched_cnt_mutex = PTHREAD_MUTEX_INITIALIZER;
static char *	slurm_conf_filename;
static pthread_mutex_t reconfig_mutex = PTHREAD_MUTEX_INITIALIZER;
static pthread_cond_t reconfig_cond = PTHREAD_COND_INITIALIZER;
static int reconfig_threads = 0;
static int reconfig_rc = SLURM_SUCCESS;
static bool reconfig = false;
static pthread_mutex_t shutdown_mutex = PTHREAD_MUTEX_INITIALIZER;
static pthread_cond_t shutdown_cond = PTHREAD_COND_INITIALIZER;
static bool under_systemd = false;

/*
 * Static list of signals to block in this process
 * *Must be zero-terminated*
 */
static int controller_sigarray[] = {
	SIGINT,  SIGTERM, SIGCHLD, SIGUSR1,
	SIGUSR2, SIGTSTP, SIGXCPU, SIGQUIT,
	SIGPIPE, SIGALRM, SIGABRT, SIGHUP, 0
};

typedef struct primary_thread_arg {
	pid_t cpid;
	char *prog_type;
} primary_thread_arg_t;

static int          _accounting_cluster_ready();
static int          _accounting_mark_all_nodes_down(char *reason);
static void *       _assoc_cache_mgr(void *no_data);
static int          _controller_index(void);
static void         _become_slurm_user(void);
static void _close_ports(void);
static void         _create_clustername_file(void);
static void _flush_agent_queue(int tenths);
static void _flush_rpcs(void);
static void         _get_fed_updates();
static void         _init_config(void);
static void         _init_pidfile(void);
static int          _init_tres(void);
static void         _kill_old_slurmctld(void);
static void _open_ports(void);
static void         _parse_commandline(int argc, char **argv);
static void _post_reconfig(void);
static void *       _purge_files_thread(void *no_data);
static void *_acct_update_thread(void *no_data);
static void         _remove_assoc(slurmdb_assoc_rec_t *rec);
static void         _remove_qos(slurmdb_qos_rec_t *rec);
static void         _restore_job_dependencies(void);
static void         _run_primary_prog(bool primary_on);
static void         _send_future_cloud_to_db();
static void *       _service_connection(void *arg);
static void         _set_work_dir(void);
static int          _shutdown_backup_controller(void);
static void *       _slurmctld_background(void *no_data);
static void *       _slurmctld_rpc_mgr(void *no_data);
static void *       _slurmctld_signal_hand(void *no_data);
static void         _test_thread_limit(void);
static int _try_to_reconfig(void);
static void         _update_assoc(slurmdb_assoc_rec_t *rec);
static void         _update_diag_job_state_counts(void);
static void         _update_cluster_tres(void);
static void         _update_nice(void);
static void _update_pidfile(void);
static void         _update_qos(slurmdb_qos_rec_t *rec);
static void _usage(void);
static bool         _verify_clustername(void);
static bool         _wait_for_server_thread(void);
static void *       _wait_primary_prog(void *arg);

/* main - slurmctld main function, start various threads and process RPCs */
int main(int argc, char **argv)
{
	int error_code;
	struct timeval start, now;
	struct stat stat_buf;
	struct rlimit rlim;
	/* Locks: Write configuration, job, node, and partition */
	slurmctld_lock_t config_write_lock = {
		WRITE_LOCK, WRITE_LOCK, WRITE_LOCK, WRITE_LOCK, NO_LOCK };
	prep_callbacks_t prep_callbacks = {
		.prolog_slurmctld = prep_prolog_slurmctld_callback,
		.epilog_slurmctld = prep_epilog_slurmctld_callback,
	};
	bool create_clustername_file;
	bool backup_has_control = false;
	char *conf_file;

	main_argc = argc;
	main_argv = argv;

	if (getenv("SLURMCTLD_RECONF"))
		original = false;

	/*
	 * Make sure we have no extra open files which
	 * would be propagated to spawned tasks.
	 */
	if (original)
		closeall(3);

	/*
	 * Establish initial configuration
	 */
	_init_config();
	_parse_commandline(argc, argv);
	log_init(argv[0], log_opts, LOG_DAEMON, NULL);
	sched_log_init(argv[0], sched_log_opts, LOG_DAEMON, NULL);
	/*
	 * Must pass in an explicit filename to slurm_conf_init() to avoid
	 * the "configless" mode of operation kicking in if no file is
	 * currently available.
	 */
	if (!(conf_file = slurm_conf_filename))
		if (!(conf_file = getenv("SLURM_CONF")))
			conf_file = default_slurm_config_file;
	slurm_conf_init(conf_file);

	lock_slurmctld(config_write_lock);
	update_logging();
	unlock_slurmctld(config_write_lock);

	memset(&slurmctld_diag_stats, 0, sizeof(slurmctld_diag_stats));
	/*
	 * Calculate speed of gettimeofday() for sdiag.
	 * Large delays indicate the Linux vDSO is not in use, which
	 * will lead to significant scheduler performance issues.
	 */
	gettimeofday(&start, NULL);
	for (int i = 0; i < 1000; i++)
		gettimeofday(&now, NULL);

	slurmctld_diag_stats.latency  = (now.tv_sec  - start.tv_sec) * 1000000;
	slurmctld_diag_stats.latency +=  now.tv_usec - start.tv_usec;

	if (slurmctld_diag_stats.latency > 200)
		error("High latency for 1000 calls to gettimeofday(): %d microseconds",
		      slurmctld_diag_stats.latency);

	/*
	 * Verify clustername from conf matches value in spool dir
	 * exit if inconsistent to protect state files from corruption.
	 * This needs to be done before we kill the old one just in case we
	 * fail.
	 */
	create_clustername_file = _verify_clustername();

	_update_nice();
	if (original)
		_kill_old_slurmctld();

	for (int i = 0; i < 3; i++)
		fd_set_close_on_exec(i);

	if (original && daemonize) {
		if (xdaemon())
			error("daemon(): %m");
		sched_debug("slurmctld starting");
	}

	if (auth_g_init() != SLURM_SUCCESS)
		fatal("failed to initialize auth plugin");
	if (hash_g_init() != SLURM_SUCCESS)
		fatal("failed to initialize hash plugin");

	if (original && !under_systemd) {
		/*
		 * Need to create pidfile here in case we setuid() below
		 * (init_pidfile() exits if it can't initialize pid file).
		 * On Linux we also need to make this setuid job explicitly
		 * able to write a core dump.
		 */
		_init_pidfile();
		_become_slurm_user();
	}

	/* open ports must happen after _become_slurm_user() */
	 _open_ports();

	/*
	 * Create StateSaveLocation directory if necessary.
	 */
	set_slurmctld_state_loc();

	if (create_clustername_file)
		_create_clustername_file();

	if (daemonize || setwd)
		_set_work_dir();

	if (stat(slurm_conf.mail_prog, &stat_buf) != 0)
		error("Configured MailProg is invalid");

	if (!slurm_conf.accounting_storage_type) {
		if (slurm_conf.job_acct_gather_type)
			error("Job accounting information gathered, but not stored");
	} else if (!slurm_conf.job_acct_gather_type)
		info("Job accounting information stored, but details not gathered");

	if (license_init(slurm_conf.licenses) != SLURM_SUCCESS)
		fatal("Invalid Licenses value: %s", slurm_conf.licenses);

#ifdef PR_SET_DUMPABLE
	if (prctl(PR_SET_DUMPABLE, 1) < 0)
		debug ("Unable to set dumpable to 1");
#endif /* PR_SET_DUMPABLE */

	/* Warn if the stack size is not unlimited */
	if ((getrlimit(RLIMIT_STACK, &rlim) == 0) &&
	    (rlim.rlim_cur != RLIM_INFINITY))
		info("Stack size set to %ld", rlim.rlim_max);

	test_core_limit();
	_test_thread_limit();

	/*
	 * This must happen before we spawn any threads
	 * which are not designed to handle them
	 */
	if (xsignal_block(controller_sigarray) < 0)
		error("Unable to block signals");

	/*
	 * This creates a thread to listen to slurmscriptd, so this needs to
	 * happen after we block signals so that thread doesn't catch any
	 * signals.
	 */
	slurmscriptd_init(argc, argv);

	accounting_enforce = slurm_conf.accounting_storage_enforce;
	if (slurm_with_slurmdbd()) {
		/* we need job_list not to be NULL */
		init_job_conf();
	}

	if (accounting_enforce && !slurm_with_slurmdbd()) {
		accounting_enforce = 0;
		slurm_conf.conf_flags &= (~CTL_CONF_WCKEY);
		slurm_conf.accounting_storage_enforce = 0;

		error("You can not have AccountingStorageEnforce set for AccountingStorageType='%s'",
		      slurm_conf.accounting_storage_type);
	}

	info("%s version %s started on cluster %s",
	     slurm_prog_name, SLURM_VERSION_STRING, slurm_conf.cluster_name);
	if ((error_code = gethostname_short(slurmctld_config.node_name_short,
					    HOST_NAME_MAX)))
		fatal("getnodename_short error %s", slurm_strerror(error_code));
	if ((error_code = gethostname(slurmctld_config.node_name_long,
				      HOST_NAME_MAX)))
		fatal("getnodename error %s", slurm_strerror(error_code));

	/* init job credential stuff */
	if (cred_g_init() != SLURM_SUCCESS)
		fatal("failed to initialize cred plugin");

	/* Must set before plugins are loaded. */
	backup_inx = _controller_index();
	if (backup_inx == -1) {
		error("This host (%s/%s) not a valid controller",
		      slurmctld_config.node_name_short,
		      slurmctld_config.node_name_long);
		exit(1);
	}

	if (backup_inx > 0) {
		slurmctld_primary = false;

		if (xstrcasestr(slurm_conf.sched_params,
		                "no_backup_scheduling"))
			slurmctld_config.scheduling_disabled = true;
	}

	if (!original && !slurmctld_primary) {
		info("Restarted while operating as primary, resuming operation as primary.");
		backup_has_control = true;
	}

	/*
	 * Initialize plugins.
	 * If running configuration test, report ALL failures.
	 */
	if (select_g_init(0) != SLURM_SUCCESS)
		fatal("failed to initialize node selection plugin");
	/* gres_init() must follow select_g_init() */
	if (gres_init() != SLURM_SUCCESS)
		fatal("failed to initialize gres plugin");
	if (preempt_g_init() != SLURM_SUCCESS)
		fatal("failed to initialize preempt plugin");
	if (acct_gather_conf_init() != SLURM_SUCCESS)
		fatal("failed to initialize acct_gather plugins");
	if (jobacct_gather_init() != SLURM_SUCCESS)
		fatal("failed to initialize jobacct_gather plugin");
	if (job_submit_g_init(false) != SLURM_SUCCESS)
		fatal("failed to initialize job_submit plugin");
	if (prep_g_init(&prep_callbacks) != SLURM_SUCCESS)
		fatal("failed to initialize prep plugin");
	if (ext_sensors_init() != SLURM_SUCCESS)
		fatal("failed to initialize ext_sensors plugin");
	if (node_features_g_init() != SLURM_SUCCESS)
		fatal("failed to initialize node_features plugin");
	if (mpi_g_daemon_init() != SLURM_SUCCESS)
		fatal("Failed to initialize MPI plugins.");
	if (serializer_g_init(NULL, NULL))
		fatal("Failed to initialize serialization plugins.");
	if (switch_init(1) != SLURM_SUCCESS)
		fatal("Failed to initialize switch plugin");

	agent_init();

	if (original && under_systemd)
		xsystemd_change_mainpid(getpid());

	while (1) {
		bool reconfiguring = reconfig;
		/* initialization for each primary<->backup switch */
		slurmctld_config.shutdown_time = (time_t) 0;
		slurmctld_config.resume_backup = false;
		control_time = 0;
		reconfig = false;

		/* start in primary or backup mode */
		if (!slurmctld_primary && !backup_has_control) {
			controller_fini_scheduling(); /* make sure shutdown */
			_run_primary_prog(false);
			if (acct_storage_g_init() != SLURM_SUCCESS)
				fatal("failed to initialize accounting_storage plugin");
			if (bb_g_init() != SLURM_SUCCESS)
				fatal("failed to initialize burst buffer plugin");
			run_backup();
			agent_init();	/* Killed at any previous shutdown */
			(void) _shutdown_backup_controller();
		} else {
			if (acct_storage_g_init() != SLURM_SUCCESS)
				fatal("failed to initialize accounting_storage plugin");
			(void) _shutdown_backup_controller();
			trigger_primary_ctld_res_ctrl();
			ctld_assoc_mgr_init();
			/*
			 * read_slurm_conf() will load the burst buffer state,
			 * init the burst buffer plugin early.
			 */
			if (bb_g_init() != SLURM_SUCCESS)
				fatal("failed to initialize burst_buffer plugin");
			/* Now recover the remaining state information */
			lock_slurmctld(config_write_lock);
			if (switch_g_restore(slurm_conf.state_save_location,
			                     (recover ? true : false)))
				fatal("failed to initialize switch plugin");
		}

		/* This needs to be done before priority_g_init() is called */
		if (!acct_db_conn) {
			acct_db_conn = acct_storage_g_get_connection(
				0, NULL, false, slurm_conf.cluster_name);
			clusteracct_storage_g_register_ctld(
				acct_db_conn, slurm_conf.slurmctld_port);
			/*
			 * We only send in a variable the first time
			 * we call this since we are setting up static
			 * variables inside the function sending a
			 * NULL will just use those set before.
			 */
			if (assoc_mgr_init(acct_db_conn, NULL, errno) &&
			    (accounting_enforce & ACCOUNTING_ENFORCE_ASSOCS) &&
			    (running_cache == RUNNING_CACHE_STATE_NOTRUNNING)) {
				trigger_primary_dbd_fail();
				error("assoc_mgr_init failure");
				fatal("slurmdbd and/or database must be up at "
				      "slurmctld start time");
			}
		}

		/*
		 * priority_g_init() needs to be called after assoc_mgr_init()
		 * and before read_slurm_conf() because jobs could be killed
		 * during read_slurm_conf() and call priority_g_job_end().
		 */
		if (priority_g_init() != SLURM_SUCCESS)
			fatal("failed to initialize priority plugin");

<<<<<<< HEAD
		if (slurmctld_primary && !reconfiguring) {
			if ((error_code = read_slurm_conf(recover))) {
=======
		if ((slurmctld_primary || backup_has_control) &&
		    !reconfiguring) {
			if ((error_code = read_slurm_conf(recover, false))) {
>>>>>>> becf0123
				fatal("read_slurm_conf reading %s: %s",
				      slurm_conf.slurm_conf,
				      slurm_strerror(error_code));
			}
			configless_update();
			if (conf_includes_list) {
				/*
				 * clear included files so that subsequent conf
				 * parsings refill it with updated information.
				 */
				list_flush(conf_includes_list);
			}
		}

		if (slurmctld_primary || backup_has_control) {
			unlock_slurmctld(config_write_lock);
			select_g_select_nodeinfo_set_all();

			if (recover == 0) {
				slurmctld_init_db = 1;
				_accounting_mark_all_nodes_down("cold-start");
			}
		}

		slurm_persist_conn_recv_server_init();
		info("Running as primary controller");
		if (!reconfiguring) {
			_run_primary_prog(true);
			control_time = time(NULL);
			heartbeat_start();
			if (!slurmctld_config.resume_backup && slurmctld_primary)
				trigger_primary_ctld_res_op();
		}

		_accounting_cluster_ready();
		_send_future_cloud_to_db();

		/*
		 * call after registering so that the current cluster's
		 * control_host and control_port will be filled in.
		 */
		fed_mgr_init(acct_db_conn);

		_restore_job_dependencies();

		sync_job_priorities();

		if (mcs_g_init() != SLURM_SUCCESS)
			fatal("failed to initialize mcs plugin");

		/*
		 * create attached thread to process RPCs
		 */
		slurm_thread_create(&slurmctld_config.thread_id_rpc,
				    _slurmctld_rpc_mgr, NULL);

		/*
		 * create attached thread for signal handling
		 */
		slurm_thread_create(&slurmctld_config.thread_id_sig,
				    _slurmctld_signal_hand, NULL);

		/*
		 * create attached thread for state save
		 */
		slurm_thread_create(&slurmctld_config.thread_id_save,
				    slurmctld_state_save, NULL);

		/*
		 * create attached thread for node power management
  		 */
		power_save_init();

		/*
		 * create attached thread for purging completed job files
		 */
		slurm_thread_create(&slurmctld_config.thread_id_purge_files,
				    _purge_files_thread, NULL);

		/*
		 * create attached thread for purging completed job files
		 */
		slurm_thread_create(&slurmctld_config.thread_id_acct_update,
				    _acct_update_thread, NULL);

		if (controller_init_scheduling(false) != SLURM_SUCCESS)
			fatal("Failed to initialize the various schedulers");

		if (!original && !reconfiguring) {
			notify_parent_of_success();
			if (!under_systemd)
				_update_pidfile();
			_post_reconfig();
		}

		/*
		 * process slurm background activities, could run as pthread
		 */
		_slurmctld_background(NULL);

		controller_fini_scheduling(); /* Stop all scheduling */

		/* termination of controller */
		switch_g_save(slurm_conf.state_save_location);
		priority_g_fini();
		shutdown_state_save();
		slurm_mutex_lock(&purge_thread_lock);
		slurm_cond_signal(&purge_thread_cond); /* wake up last time */
		slurm_mutex_unlock(&purge_thread_lock);
		pthread_join(slurmctld_config.thread_id_purge_files, NULL);
		pthread_join(slurmctld_config.thread_id_sig,  NULL);
		pthread_join(slurmctld_config.thread_id_rpc,  NULL);
		pthread_join(slurmctld_config.thread_id_save, NULL);
		slurm_mutex_lock(&slurmctld_config.acct_update_lock);
		slurm_cond_broadcast(&slurmctld_config.acct_update_cond);
		slurm_mutex_unlock(&slurmctld_config.acct_update_lock);
		pthread_join(slurmctld_config.thread_id_acct_update, NULL);
		slurmctld_config.thread_id_purge_files = (pthread_t) 0;
		slurmctld_config.thread_id_sig  = (pthread_t) 0;
		slurmctld_config.thread_id_rpc  = (pthread_t) 0;
		slurmctld_config.thread_id_save = (pthread_t) 0;
		slurmctld_config.thread_id_acct_update = (pthread_t) 0;

		/* kill all scripts running by the slurmctld */
		track_script_flush();
		slurmscriptd_flush();

		bb_g_fini();
		mcs_g_fini();
		fed_mgr_fini();

		if (running_cache != RUNNING_CACHE_STATE_NOTRUNNING) {
			/* break out and end the association cache
			 * thread since we are shutting down, no reason
			 * to wait for current info from the database */
			slurm_mutex_lock(&assoc_cache_mutex);
			running_cache = RUNNING_CACHE_STATE_EXITING;
			slurm_cond_signal(&assoc_cache_cond);
			slurm_mutex_unlock(&assoc_cache_mutex);
			pthread_join(assoc_cache_thread, NULL);
		}

		/* Save any pending state save RPCs */
		acct_storage_g_close_connection(&acct_db_conn);
		acct_storage_g_fini();

		slurm_persist_conn_recv_server_fini();
		power_save_fini();

		/* attempt reconfig here */
		if (reconfig) {
			info("Attempting to reconfigure");
			reconfig_rc = _try_to_reconfig();

			slurm_mutex_lock(&reconfig_mutex);
			while (reconfig_threads) {
				slurm_cond_broadcast(&reconfig_cond);
				slurm_cond_wait(&reconfig_cond, &reconfig_mutex);
			}
			slurm_mutex_unlock(&reconfig_mutex);

			if (!reconfig_rc) {
				info("Relinquishing control to new child");
				_exit(0);
			}

			recover = 2;
			continue;
		}

		/* stop the heartbeat last */
		heartbeat_stop();

		/*
		 * Run SlurmctldPrimaryOffProg only if we are the primary
		 * (backup_inx == 0). The backup controllers (backup_inx > 0)
		 * already run it when dropping to standby mode.
		 */
		if (slurmctld_primary)
			_run_primary_prog(false);

		if (slurmctld_config.resume_backup == false)
			break;

		/* primary controller doesn't resume backup mode */
		if (slurmctld_config.resume_backup && slurmctld_primary)
			break;

		recover = 2;
	}

	slurmscriptd_fini();
	jobcomp_g_fini();

	/*
	 * Since pidfile is created as user root (its owner is
	 *   changed to SlurmUser) SlurmUser may not be able to
	 *   remove it, so this is not necessarily an error.
	 */
	if (unlink(slurm_conf.slurmctld_pidfile) < 0) {
		verbose("Unable to remove pidfile '%s': %m",
			slurm_conf.slurmctld_pidfile);
	}


#ifdef MEMORY_LEAK_DEBUG
{
	/*
	 * This should purge all allocated memory.
	 *  Anything left over represents a leak.
	 */

	_flush_agent_queue(60);

	/* Purge our local data structures */
	configless_clear();
	job_fini();
	part_fini();	/* part_fini() must precede node_fini() */
	node_fini();
	mpi_fini();
	node_features_g_fini();
	purge_front_end_state();
	resv_fini();
	trigger_fini();
	assoc_mgr_fini(1);
	reserve_port_config(NULL);

	/* Some plugins are needed to purge job/node data structures,
	 * unplug after other data structures are purged */
	ext_sensors_fini();
	gres_fini();
	job_submit_g_fini(false);
	prep_g_fini();
	preempt_g_fini();
	jobacct_gather_fini();
	acct_gather_conf_destroy();
	select_g_fini();
	topology_g_fini();
	auth_g_fini();
	hash_g_fini();
	switch_fini();
	site_factor_g_fini();

	/* purge remaining data structures */
	group_cache_purge();
	getnameinfo_cache_purge();
	license_free();
	FREE_NULL_LIST(slurmctld_config.acct_update_list);
	cred_g_fini();
	slurm_conf_destroy();
	cluster_rec_free();
	track_script_fini();
	cgroup_conf_destroy();
	usleep(500000);
	serializer_g_fini();
}
#else
	/*
	 * do this outside of MEMORY_LEAK_DEBUG so that remote connections get
	 * closed.
	 */
	_flush_agent_queue(30);
#endif

	_close_ports();

	log_fini();
	sched_log_fini();

	if (dump_core)
		abort();
	else
		exit(0);
}

/*
 * Give REQUEST_SHUTDOWN a chance to get propagated.
 *
 * FIXME: This should move into the agent code itself, and make use of
 * agent_cnt_cond instead of sleeping for tenths of a second and retrying.
 */
static void _flush_agent_queue(int tenths)
{
	int count = 0;

	for (int i = 0; i < tenths; i++) {
		agent_purge();
		if (!(count = get_agent_count()))
			return;
		usleep(100000);
	}

	error("%s: left %d agent threads active", __func__, count);
}

static int _find_node_event(void *x, void *key)
{
	slurmdb_event_rec_t *event = x;
	char *node_name = key;

	return !xstrcmp(event->node_name, node_name);
}

/*
 * Create db down events for FUTURE and CLOUD+POWERED_DOWN nodes
 */
static void _send_future_cloud_to_db()
{
	time_t now = time(NULL);
	slurmdb_event_rec_t *event = NULL;
	List event_list = NULL;
	bool check_db = !running_cache;
	node_record_t *node_ptr;

	for (int i = 0; (node_ptr = next_node(&i)); i++) {
		if (!IS_NODE_FUTURE(node_ptr) &&
		    !IS_NODE_POWERED_DOWN(node_ptr))
			continue;

		/*
		 * If the DBD is up, then try to avoid making duplicate
		 * g_node_down() calls by reconciling with the db. If it's not
		 * up, just send the down events to preserve the startup time
		 * stamps.
		 */
		if (check_db && !event_list) {
			slurmdb_event_cond_t event_cond = {0};
			event_cond.event_type = SLURMDB_EVENT_NODE;
			event_cond.cond_flags = SLURMDB_EVENT_COND_OPEN;

			event_cond.cluster_list = list_create(xfree_ptr);
			list_append(event_cond.cluster_list,
				    xstrdup(slurm_conf.cluster_name));

			event_cond.format_list = list_create(NULL);
			list_append(event_cond.format_list, "node_name");

			event_cond.state_list = list_create(xfree_ptr);
			list_append(event_cond.state_list,
				    xstrdup_printf("%u", NODE_STATE_FUTURE));
			list_append(event_cond.state_list,
				    xstrdup_printf("%"PRIu64,
						   NODE_STATE_POWERED_DOWN));

			event_list = acct_storage_g_get_events(acct_db_conn,
							       getuid(),
							       &event_cond);
			if (!event_list)
				check_db = false;

			FREE_NULL_LIST(event_cond.cluster_list);
			FREE_NULL_LIST(event_cond.format_list);
			FREE_NULL_LIST(event_cond.state_list);
		}

		if (event_list &&
		    (event = list_find_first(event_list, _find_node_event,
					     node_ptr->name))) {
			/* Open event record already exists, don't send again */
			continue;
		}

		clusteracct_storage_g_node_down(
			acct_db_conn, node_ptr, now,
			IS_NODE_FUTURE(node_ptr) ? "Future" : "Powered down",
			slurm_conf.slurm_user_id);
	}

	FREE_NULL_LIST(event_list);
}

/* initialization of common slurmctld configuration */
static void  _init_config(void)
{
	struct rlimit rlim;

	rlimits_use_max_nofile();
	if (getrlimit(RLIMIT_CORE, &rlim) == 0) {
		rlim.rlim_cur = rlim.rlim_max;
		(void) setrlimit(RLIMIT_CORE, &rlim);
	}
	if (getrlimit(RLIMIT_STACK, &rlim) == 0) {
		/* slurmctld can spawn lots of pthreads.
		 * Set the (per thread) stack size to a
		 * more "reasonable" value to avoid running
		 * out of virtual memory and dying */
		rlim.rlim_cur = rlim.rlim_max;
		(void) setrlimit(RLIMIT_STACK, &rlim);
	}
	if (getrlimit(RLIMIT_DATA, &rlim) == 0) {
		rlim.rlim_cur = rlim.rlim_max;
		(void) setrlimit(RLIMIT_DATA, &rlim);
	}

	memset(&slurmctld_config, 0, sizeof(slurmctld_config_t));
	FREE_NULL_LIST(slurmctld_config.acct_update_list);
	slurmctld_config.acct_update_list =
		list_create(slurmdb_destroy_update_object);
	slurm_mutex_init(&slurmctld_config.acct_update_lock);
	slurm_cond_init(&slurmctld_config.acct_update_cond, NULL);
	slurm_cond_init(&slurmctld_config.backup_finish_cond, NULL);
	slurm_mutex_init(&slurmctld_config.backup_finish_lock);
	slurmctld_config.boot_time      = time(NULL);
	slurmctld_config.resume_backup  = false;
	slurmctld_config.server_thread_count = 0;
	slurmctld_config.shutdown_time  = (time_t) 0;
	slurmctld_config.thread_id_main = pthread_self();
	slurmctld_config.scheduling_disabled  = false;
	slurmctld_config.submissions_disabled = false;
	track_script_init();
	slurm_mutex_init(&slurmctld_config.thread_count_lock);
	slurm_cond_init(&slurmctld_config.thread_count_cond, NULL);
	slurmctld_config.thread_id_main    = (pthread_t) 0;
	slurmctld_config.thread_id_sig     = (pthread_t) 0;
	slurmctld_config.thread_id_rpc     = (pthread_t) 0;
}

static int _try_to_reconfig(void)
{
	extern char **environ;
	struct rlimit rlim;
	char **child_env;
	pid_t pid;
	int to_parent[2] = {-1, -1};

	conmgr_quiesce(true);

	if (getrlimit(RLIMIT_NOFILE, &rlim) < 0) {
		error("getrlimit(RLIMIT_NOFILE): %m");
		rlim.rlim_cur = 4096;
	}

	child_env = env_array_copy((const char **) environ);
	setenvf(&child_env, "SLURMCTLD_RECONF", "1");
	if (pidfd != -1) {
		setenvf(&child_env, "SLURMCTLD_RECONF_PIDFD", "%d", pidfd);
		fd_set_noclose_on_exec(pidfd);
	}
	if (listen_nports) {
		char *ports = NULL, *pos = NULL;
		setenvf(&child_env, "SLURMCTLD_RECONF_LISTEN_COUNT", "%d",
			listen_nports);
		for (int i = 0; i < listen_nports; i++) {
			xstrfmtcatat(ports, &pos, "%d,", listen_fds[i].fd);
			fd_set_noclose_on_exec(listen_fds[i].fd);
		}
		setenvf(&child_env, "SLURMCTLD_RECONF_LISTEN_FDS", "%s", ports);
		xfree(ports);
	}
	for (int i = 0; i < 3; i++)
		fd_set_noclose_on_exec(i);
	if (!daemonize && !under_systemd) {
		/*
		 * If in attached mode, the slurmctld does not fork() so it
		 * does not change its PID. The slurmctld needs to call
		 * slurmscriptd_fini() to reap the slurmscriptd PID, otherwise
		 * the slurmscriptd PID would be a defunct entry in the process
		 * table.
		 * For detached mode, the parent slurmctld needs to keep the
		 * slurmscriptd running in order to recover if the child
		 * slurmctld fails to start. If the child slurmctld starts
		 * successfully, then when the parent slurmctld shuts down the
		 * corresponding slurmscriptd is reparented to init, shuts itself
		 * down, and init will reap the PID for us.
		 */
		slurmscriptd_fini();
		goto start_child;
	}

	if (pipe(to_parent) < 0) {
		error("%s: pipe() failed: %m", __func__);
		return SLURM_ERROR;
	}

	setenvf(&child_env, "SLURMCTLD_RECONF_PARENT_FD", "%d", to_parent[1]);
	if ((pid = fork()) < 0) {
		error("%s: fork() failed, cannot reconfigure.", __func__);
		return SLURM_ERROR;
	} else if (pid > 0) {
		pid_t grandchild_pid;
		int rc;
		/*
		 * Close the input side of the pipe so the read() will return
		 * immediately if the child process fatal()s.
		 * Otherwise we'd be stuck here indefinitely assuming another
		 * internal thread might write something to the pipe.
		 */
		(void) close(to_parent[1]);
		safe_read(to_parent[0], &grandchild_pid, sizeof(pid_t));
		info("Relinquishing control to new slurmctld process");
		/*
		 * Ensure child has exited.
		 * Grandchild should be owned by init.
		 */
		if (under_systemd) {
			waitpid(pid, &rc, 0);
			xsystemd_change_mainpid(grandchild_pid);
		}
		return SLURM_SUCCESS;

rwfail:
		close(to_parent[0]);
		env_array_free(child_env);
		waitpid(pid, &rc, 0);
		info("Resuming operation, reconfigure failed.");
		return SLURM_ERROR;
	}

start_child:
	for (int fd = 3; fd < rlim.rlim_cur; fd++) {
		bool match = false;
		if (fd == to_parent[1])
			continue;
		if (fd == pidfd)
			continue;
		for (int i = 0; i < listen_nports; i++) {
			if (fd == listen_fds[i].fd) {
				match = true;
				break;
			}
		}
		if (!match)
			(void) close(fd);
	}

	/*
	 * This second fork() ensures that the new grandchild's parent is init,
	 * which avoids a nuisance warning from systemd of:
	 * "Supervising process 123456 which is not our child. We'll most likely not notice when it exits"
	 */
	if (under_systemd) {
		if ((pid = fork()) < 0)
			fatal("fork() failed: %m");
		else if (pid)
			exit(0);
	}

	execve(binary, main_argv, child_env);
	fatal("execv() failed: %m");
}

extern void notify_parent_of_success(void)
{
	char *parent_fd_env = getenv("SLURMCTLD_RECONF_PARENT_FD");
	pid_t pid = getpid();
	int fd = -1;
	static bool notified = false;

	if (original || !parent_fd_env || notified)
		return;

	notified = true;

	fd = atoi(parent_fd_env);
	info("child started successfully");
	safe_write(fd, &pid, sizeof(pid_t));
	(void) close(fd);
	return;

rwfail:
	error("failed to notify parent, may have two processes running now");
	(void) close(fd);
}

extern void reconfigure_slurm(slurm_msg_t *msg)
{
	xassert(msg);

	if (slurmctld_config.thread_id_sig)
		pthread_kill(slurmctld_config.thread_id_sig, SIGHUP);

	if (!daemonize && !under_systemd) {
		/*
		 * Reconfigure will exec() within this process in this case.
		 * Return now assuming success - we won't have a chance later.
		 */
		slurm_send_rc_msg(msg, SLURM_SUCCESS);
		return;
	}

	slurm_mutex_lock(&reconfig_mutex);
	reconfig_threads++;
	slurm_cond_wait(&reconfig_cond, &reconfig_mutex);
	slurm_send_rc_msg(msg, reconfig_rc);
	reconfig_threads--;
	slurm_cond_broadcast(&reconfig_cond);
	slurm_mutex_unlock(&reconfig_mutex);
}

static void _post_reconfig(void)
{
	if (running_configless) {
		configless_update();
		push_reconfig_to_slurmd();
		sackd_mgr_push_reconfig();
	} else {
		msg_to_slurmd(REQUEST_RECONFIGURE);
	}
}

/* Request that the job scheduler execute soon (typically within seconds) */
extern void queue_job_scheduler(void)
{
	slurm_mutex_lock(&sched_cnt_mutex);
	job_sched_cnt++;
	slurm_mutex_unlock(&sched_cnt_mutex);
}

/* _slurmctld_signal_hand - Process daemon-wide signals */
static void *_slurmctld_signal_hand(void *no_data)
{
	int sig;
	int i, rc;
	int sig_array[] = {SIGINT, SIGTERM, SIGHUP, SIGABRT, SIGUSR2, 0};
	sigset_t set;
	slurmctld_lock_t conf_write_lock = { .conf = WRITE_LOCK };

#if HAVE_SYS_PRCTL_H
	if (prctl(PR_SET_NAME, "sigmgr", NULL, NULL, NULL) < 0) {
		error("%s: cannot set my name to %s %m", __func__, "sigmgr");
	}
#endif

	/* Make sure no required signals are ignored (possibly inherited) */
	for (i = 0; sig_array[i]; i++)
		xsignal_default(sig_array[i]);

	sigfillset(&set);
	xsignal_set_mask(&set);
	xsignal_sigset_create(sig_array, &set);

	while (1) {
		rc = sigwait(&set, &sig);
		if (rc == EINTR)
			continue;
		switch (sig) {
		case SIGINT:	/* kill -2  or <CTRL-C> */
		case SIGTERM:	/* kill -15 */
			info("Terminate signal (SIGINT or SIGTERM) received");
			slurmctld_config.shutdown_time = time(NULL);
			slurmctld_shutdown();
			return NULL;	/* Normal termination */
			break;
		case SIGHUP:	/* kill -1 */
			info("Reconfigure signal (SIGHUP) received");
			reconfig = true;
			slurmctld_config.shutdown_time = time(NULL);
			slurmctld_shutdown();
			return NULL;
			break;
		case SIGABRT:	/* abort */
			info("SIGABRT received");
			slurmctld_config.shutdown_time = time(NULL);
			slurmctld_shutdown();
			dump_core = true;
			return NULL;
		case SIGUSR2:
			info("Logrotate signal (SIGUSR2) received");
			lock_slurmctld(conf_write_lock);
			update_logging();
			slurmscriptd_update_log_level(
				slurm_conf.slurmctld_debug, true);
			unlock_slurmctld(conf_write_lock);
			if (jobcomp_g_set_location() != SLURM_SUCCESS)
				error("%s: JobComp set location operation failed on SIGUSR2",
				      __func__);
			break;
		default:
			error("Invalid signal (%d) received", sig);
		}
	}
}

static void _sig_handler(int signal)
{
}

/*
 * _open_ports - Open all ports for the slurmctld to listen on.
 */
static void _open_ports(void)
{
	slurm_addr_t srv_addr;

	/* initialize ports for RPCs */
	if (original) {
		if (!(listen_nports = slurm_conf.slurmctld_port_count))
			fatal("slurmctld port count is zero");
		listen_fds = xcalloc(listen_nports, sizeof(struct pollfd));
		for (int i = 0; i < listen_nports; i++) {
			listen_fds[i].fd = slurm_init_msg_engine_port(
				slurm_conf.slurmctld_port + i);
			listen_fds[i].events = POLLIN;
			if (listen_fds[i].fd == SLURM_ERROR)
				fatal("slurm_init_msg_engine_port: error %m");
			if (slurm_get_stream_addr(listen_fds[i].fd,
						  &srv_addr)) {
				error("slurm_get_stream_addr error %m");
			} else {
				debug2("slurmctld listening on %pA", &srv_addr);
			}
		}
	} else {
		char *pos = getenv("SLURMCTLD_RECONF_LISTEN_FDS");
		listen_nports = atoi(getenv("SLURMCTLD_RECONF_LISTEN_COUNT"));
		listen_fds = xcalloc(listen_nports, sizeof(struct pollfd));
		for (int i = 0; i < listen_nports; i++) {
			listen_fds[i].fd = strtol(pos, &pos, 10);
			listen_fds[i].events = POLLIN;
			pos++; /* skip comma */
		}
	}
}

static void _close_ports(void)
{
	for (int i = 0; i < listen_nports; i++)
		close(listen_fds[i].fd);
	xfree(listen_fds);
}


/*
 * _slurmctld_rpc_mgr - Read incoming RPCs and create pthread for each
 */
static void *_slurmctld_rpc_mgr(void *no_data)
{
	int *newsockfd;
	slurm_addr_t cli_addr;
	int fd_next = 0, i;
	/* Locks: Read config */
	int sigarray[] = {SIGUSR1, 0};

#if HAVE_SYS_PRCTL_H
	if (prctl(PR_SET_NAME, "rpcmgr", NULL, NULL, NULL) < 0) {
		error("%s: cannot set my name to %s %m", __func__, "rpcmgr");
	}
#endif

	debug3("%s pid = %u", __func__, getpid());

	rate_limit_init();
	rpc_queue_init();

	/*
	 * Prepare to catch SIGUSR1 to interrupt accept().
	 * This signal is generated by the slurmctld signal
	 * handler thread upon receipt of SIGABRT, SIGINT,
	 * or SIGTERM. That thread does all processing of
	 * all signals.
	 */
	xsignal(SIGUSR1, _sig_handler);
	xsignal_unblock(sigarray);

	/*
	 * Process incoming RPCs until told to shutdown
	 */
	while (_wait_for_server_thread()) {
		if (poll(listen_fds, listen_nports, -1) == -1) {
			if (errno != EINTR)
				error("slurm_accept_msg_conn poll: %m");
			server_thread_decr();
			continue;
		}

		/* find one to process */
		for (i = 0; i < listen_nports; i++) {
			if (listen_fds[(fd_next + i) % listen_nports].revents) {
				i = (fd_next + i) % listen_nports;
				break;
			}
		}
		fd_next = (i + 1) % listen_nports;

		newsockfd = xmalloc(sizeof(*newsockfd));
		if ((*newsockfd = slurm_accept_msg_conn(listen_fds[i].fd,
							&cli_addr))
		    == SLURM_ERROR) {
			if (errno != EINTR)
				error("slurm_accept_msg_conn: %m");
			server_thread_decr();
			xfree(newsockfd);
			continue;
		}

		log_flag(PROTOCOL, "%s: accept() connection from %pA",
			 __func__, &cli_addr);

		if (slurmctld_config.shutdown_time) {
			slurmctld_diag_stats.proc_req_raw++;
			_service_connection(newsockfd);
		} else {
			slurm_thread_create_detached(_service_connection,
						     newsockfd);
		}
	}

	/* leave ports open */
	if (reconfig)
		return NULL;

	debug3("%s shutting down", __func__);

	rate_limit_shutdown();
	rpc_queue_shutdown();

	return NULL;
}

/*
 * _service_connection - service the RPC
 * IN/OUT arg - really just the connection's file descriptor, freed
 *	upon completion
 * RET - NULL
 */
static void *_service_connection(void *arg)
{
	int fd = *((int *) arg);
	slurm_msg_t *msg = xmalloc(sizeof *msg);
	xfree(arg);

#if HAVE_SYS_PRCTL_H
	if (prctl(PR_SET_NAME, "srvcn", NULL, NULL, NULL) < 0) {
		error("%s: cannot set my name to %s %m", __func__, "srvcn");
	}
#endif
	slurm_msg_t_init(msg);
	msg->flags |= SLURM_MSG_KEEP_BUFFER;
	/*
	 * slurm_receive_msg sets msg connection fd to accepted fd. This allows
	 * possibility for slurmctld_req() to close accepted connection.
	 */
	if (slurm_receive_msg(fd, msg, 0)) {
		slurm_addr_t cli_addr;
		(void) slurm_get_peer_addr(fd, &cli_addr);
		error("slurm_receive_msg [%pA]: %m", &cli_addr);
		/* close the new socket */
		close(fd);
		goto cleanup;
	}

	/*
	 * Check msg against the rate limit. Tell client to retry in a second
	 * to minimize controller disruption.
	 */
	if (rate_limit_exceeded(msg)) {
		slurm_send_rc_msg(msg, SLURMCTLD_COMMUNICATIONS_BACKOFF);
	} else {
		if (rpc_enqueue(msg)) {
			server_thread_decr();
			return NULL;
		}

		/* process the request */
		slurmctld_req(msg);
	}

	if ((msg->conn_fd >= 0) && (close(msg->conn_fd) < 0))
		error("close(%d): %m", msg->conn_fd);

cleanup:
	slurm_free_msg(msg);
	server_thread_decr();

	return NULL;
}

/* Increment slurmctld_config.server_thread_count and don't return
 * until its value is no larger than MAX_SERVER_THREADS,
 * RET true unless shutdown in progress */
static bool _wait_for_server_thread(void)
{
	bool print_it = true;
	bool rc = true;

	slurm_mutex_lock(&slurmctld_config.thread_count_lock);
	while (1) {
		if (slurmctld_config.shutdown_time) {
			rc = false;
			break;
		}
		if (slurmctld_config.server_thread_count < max_server_threads) {
			slurmctld_config.server_thread_count++;
			break;
		}

		/*
		 * Wait for state change and retry, this is just a delay and
		 * not an error. This can happen when the epilog completes on
		 * a bunch of nodes at the same time, which can easily happen
		 * for highly parallel jobs.
		 */
		if (print_it) {
			static time_t last_print_time = 0;
			time_t now = time(NULL);
			if (difftime(now, last_print_time) > 2) {
				verbose("server_thread_count over limit (%d), waiting",
					slurmctld_config.server_thread_count);
				last_print_time = now;
			}
			print_it = false;
		}
		slurm_cond_wait(&slurmctld_config.thread_count_cond,
				&slurmctld_config.thread_count_lock);
	}
	slurm_mutex_unlock(&slurmctld_config.thread_count_lock);
	return rc;
}

/* Decrement slurmctld thread count (as applies to thread limit) */
extern void server_thread_decr(void)
{
	slurm_mutex_lock(&slurmctld_config.thread_count_lock);
	if (slurmctld_config.server_thread_count > 0)
		slurmctld_config.server_thread_count--;
	else
		error("slurmctld_config.server_thread_count underflow");
	slurm_cond_broadcast(&slurmctld_config.thread_count_cond);
	slurm_mutex_unlock(&slurmctld_config.thread_count_lock);
}

/* Increment slurmctld thread count (as applies to thread limit) */
extern void server_thread_incr(void)
{
	slurm_mutex_lock(&slurmctld_config.thread_count_lock);
	slurmctld_config.server_thread_count++;
	slurm_mutex_unlock(&slurmctld_config.thread_count_lock);
}

static int _accounting_cluster_ready(void)
{
	return clusteracct_storage_g_cluster_tres(acct_db_conn,
						  NULL,
						  NULL,
						  0,
						  SLURM_PROTOCOL_VERSION);
}

static int _accounting_mark_all_nodes_down(char *reason)
{
	char *state_file;
	struct stat stat_buf;
	node_record_t *node_ptr;
	int i;
	time_t event_time;
	int rc = SLURM_ERROR;

	state_file = xstrdup_printf("%s/node_state",
	                            slurm_conf.state_save_location);
	if (stat(state_file, &stat_buf)) {
		debug("_accounting_mark_all_nodes_down: could not stat(%s) "
		      "to record node down time", state_file);
		event_time = time(NULL);
	} else {
		event_time = stat_buf.st_mtime;
	}
	xfree(state_file);

	if ((rc = acct_storage_g_flush_jobs_on_cluster(acct_db_conn,
						      event_time))
	   == SLURM_ERROR)
		return rc;

	for (i = 0; (node_ptr = next_node(&i)); i++) {
		if (!node_ptr->name)
			continue;
		if ((rc = clusteracct_storage_g_node_down(
			acct_db_conn, node_ptr, event_time,
			reason, slurm_conf.slurm_user_id))
		   == SLURM_ERROR)
			break;
	}
	return rc;
}

static void _remove_assoc(slurmdb_assoc_rec_t *rec)
{
	int cnt = 0;

	bb_g_reconfig();

	cnt = job_hold_by_assoc_id(rec->id);

	if (cnt) {
		info("Removed association id:%u user:%s, held %u jobs",
		     rec->id, rec->user, cnt);
	} else
		debug("Removed association id:%u user:%s", rec->id, rec->user);
}

static void _remove_qos(slurmdb_qos_rec_t *rec)
{
	int cnt = 0;
	ListIterator itr;
	part_record_t *part_ptr;
	slurmctld_lock_t part_write_lock =
		{ NO_LOCK, NO_LOCK, NO_LOCK, WRITE_LOCK, NO_LOCK };

	lock_slurmctld(part_write_lock);
	if (part_list) {
		itr = list_iterator_create(part_list);
		while ((part_ptr = list_next(itr))) {
			if (part_ptr->qos_ptr != rec)
				continue;
			info("Partition %s's QOS %s was just removed, "
			     "you probably didn't mean for this to happen "
			     "unless you are also removing the partition.",
			     part_ptr->name, rec->name);
			part_ptr->qos_ptr = NULL;
		}
		list_iterator_destroy(itr);
	}
	unlock_slurmctld(part_write_lock);

	bb_g_reconfig();

	cnt = job_hold_by_qos_id(rec->id);

	if (cnt) {
		info("Removed QOS:%s held %u jobs", rec->name, cnt);
	} else
		debug("Removed QOS:%s", rec->name);
}

static int _update_assoc_for_each(void *x, void *arg) {
	slurmdb_assoc_rec_t *rec = arg;
	job_record_t *job_ptr = x;

	if ((rec == job_ptr->assoc_ptr) && (IS_JOB_PENDING(job_ptr)))
		acct_policy_update_pending_job(job_ptr);

	return 0;
}

static void _update_assoc(slurmdb_assoc_rec_t *rec)
{
	/* Write lock on jobs */
	slurmctld_lock_t job_write_lock =
		{ NO_LOCK, WRITE_LOCK, NO_LOCK, NO_LOCK, NO_LOCK };

	if (!job_list || !accounting_enforce
	    || !(accounting_enforce & ACCOUNTING_ENFORCE_LIMITS))
		return;

	lock_slurmctld(job_write_lock);
	list_for_each(job_list, _update_assoc_for_each, rec);
	unlock_slurmctld(job_write_lock);
}

static void _resize_qos(void)
{
	ListIterator itr;
	part_record_t *part_ptr;
	slurmctld_lock_t part_write_lock =
		{ NO_LOCK, NO_LOCK, NO_LOCK, WRITE_LOCK, NO_LOCK };

	lock_slurmctld(part_write_lock);
	if (part_list) {
		itr = list_iterator_create(part_list);
		while ((part_ptr = list_next(itr))) {
			if (part_ptr->allow_qos) {
				info("got count for %s of %"BITSTR_FMT, part_ptr->name,
				     bit_size(part_ptr->allow_qos_bitstr));
				qos_list_build(part_ptr->allow_qos,
					       &part_ptr->allow_qos_bitstr);
				info("now count for %s of %"BITSTR_FMT, part_ptr->name,
				     bit_size(part_ptr->allow_qos_bitstr));
			}
			if (part_ptr->deny_qos)
				qos_list_build(part_ptr->deny_qos,
					       &part_ptr->deny_qos_bitstr);
		}
		list_iterator_destroy(itr);
	}
	unlock_slurmctld(part_write_lock);
}

static int _update_qos_for_each(void *x, void *arg) {
	slurmdb_qos_rec_t *rec = arg;
	job_record_t *job_ptr = x;

	if ((rec == job_ptr->qos_ptr) && (IS_JOB_PENDING(job_ptr)))
		acct_policy_update_pending_job(job_ptr);

	return 0;
}

static void _update_qos(slurmdb_qos_rec_t *rec)
{
	/* Write lock on jobs */
	slurmctld_lock_t job_write_lock =
		{ NO_LOCK, WRITE_LOCK, NO_LOCK, NO_LOCK, NO_LOCK };

	if (!job_list || !accounting_enforce
	    || !(accounting_enforce & ACCOUNTING_ENFORCE_LIMITS))
		return;

	lock_slurmctld(job_write_lock);
	list_for_each(job_list, _update_qos_for_each, rec);
	unlock_slurmctld(job_write_lock);
}

static int _init_tres(void)
{
	char *temp_char;
	List char_list;
	List add_list = NULL;
	slurmdb_tres_rec_t *tres_rec;
	slurmdb_update_object_t update_object;
	assoc_mgr_lock_t locks = { .tres = READ_LOCK };

	if (!slurm_conf.accounting_storage_tres) {
		error("No tres defined, this should never happen");
		return SLURM_ERROR;
	}

	char_list = list_create(xfree_ptr);
	slurm_addto_char_list(char_list, slurm_conf.accounting_storage_tres);

	memset(&update_object, 0, sizeof(slurmdb_update_object_t));
	if (!slurm_with_slurmdbd()) {
		update_object.type = SLURMDB_ADD_TRES;
		update_object.objects = list_create(slurmdb_destroy_tres_rec);
	} else if (!g_tres_count)
		fatal("You are running with a database but for some reason "
		      "we have no TRES from it.  This should only happen if "
		      "the database is down and you don't have "
		      "any state files.");
	else if ((g_tres_count < TRES_ARRAY_TOTAL_CNT) ||
		 (xstrcmp(assoc_mgr_tres_array[TRES_ARRAY_BILLING]->type,
			  "billing")))
		fatal("You are running with a database but for some reason we have less TRES than should be here (%d < %d) and/or the \"billing\" TRES is missing. This should only happen if the database is down after an upgrade.",
		      g_tres_count, TRES_ARRAY_TOTAL_CNT);

	while ((temp_char = list_pop(char_list))) {
		tres_rec = xmalloc(sizeof(slurmdb_tres_rec_t));

		tres_rec->type = temp_char;

		if (!xstrcasecmp(temp_char, "cpu"))
			tres_rec->id = TRES_CPU;
		else if (!xstrcasecmp(temp_char, "mem"))
			tres_rec->id = TRES_MEM;
		else if (!xstrcasecmp(temp_char, "energy"))
			tres_rec->id = TRES_ENERGY;
		else if (!xstrcasecmp(temp_char, "node"))
			tres_rec->id = TRES_NODE;
		else if (!xstrcasecmp(temp_char, "billing"))
			tres_rec->id = TRES_BILLING;
		else if (!xstrcasecmp(temp_char, "vmem"))
			tres_rec->id = TRES_VMEM;
		else if (!xstrcasecmp(temp_char, "pages"))
			tres_rec->id = TRES_PAGES;
		else if (!xstrncasecmp(temp_char, "bb/", 3)) {
			tres_rec->type[2] = '\0';
			tres_rec->name = xstrdup(temp_char+3);
			if (!tres_rec->name)
				fatal("Burst Buffer type tres need to have a "
				      "name, (i.e. bb/datawarp).  You gave %s",
				      temp_char);
			else if (!xstrcmp(tres_rec->name, "cray"))
				fatal("The Burst Buffer tres 'bb/cray' changed to 'bb/datawarp'.  Please alter AccountingStorageTRES in your slurm.conf and restart.");
		} else if (!xstrncasecmp(temp_char, "gres/", 5)) {
			tres_rec->type[4] = '\0';
			tres_rec->name = xstrdup(temp_char+5);
			if (!tres_rec->name)
				fatal("Gres type tres need to have a name, "
				      "(i.e. Gres/GPU).  You gave %s",
				      temp_char);
		} else if (!xstrncasecmp(temp_char, "license/", 8)) {
			tres_rec->type[7] = '\0';
			tres_rec->name = xstrdup(temp_char+8);
			if (!tres_rec->name)
				fatal("License type tres need to "
				      "have a name, (i.e. License/Foo).  "
				      "You gave %s",
				      temp_char);
		} else if (!xstrncasecmp(temp_char, "fs/", 3)) {
			tres_rec->type[2] = '\0';
			tres_rec->name = xstrdup(temp_char+3);
			if (!tres_rec->name)
				fatal("Filesystem type tres need to have a name, (i.e. fs/disk).  You gave %s",
				      temp_char);
			if (!xstrncasecmp(tres_rec->name, "disk", 4))
				tres_rec->id = TRES_FS_DISK;
		} else if (!xstrncasecmp(temp_char, "ic/", 3)) {
			tres_rec->type[2] = '\0';
			tres_rec->name = xstrdup(temp_char+3);
			if (!tres_rec->name)
				fatal("Interconnect type tres need to have a name, (i.e. ic/ofed).  You gave %s",
				      temp_char);
		} else {
			fatal("%s: Unknown tres type '%s', acceptable types are Billing,CPU,Energy,FS/,Gres/,IC/,License/,Mem,Node,Pages,VMem",
			      __func__, temp_char);
			xfree(tres_rec->type);
			xfree(tres_rec);
		}

		if (!slurm_with_slurmdbd()) {
			if (!tres_rec->id)
				fatal("slurmdbd is required to run with TRES %s%s%s. Either setup slurmdbd or remove this TRES from your configuration.",
				      tres_rec->type, tres_rec->name ? "/" : "",
				      tres_rec->name ? tres_rec->name : "");
			list_append(update_object.objects, tres_rec);
		} else if (!tres_rec->id &&
			   assoc_mgr_fill_in_tres(
				   acct_db_conn, tres_rec,
				   ACCOUNTING_ENFORCE_TRES, NULL, 0)
			   != SLURM_SUCCESS) {
			if (!add_list)
				add_list = list_create(
					slurmdb_destroy_tres_rec);
			info("Couldn't find tres %s%s%s in the database, "
			     "creating.",
			     tres_rec->type, tres_rec->name ? "/" : "",
			     tres_rec->name ? tres_rec->name : "");
			list_append(add_list, tres_rec);
		} else
			slurmdb_destroy_tres_rec(tres_rec);
	}
	FREE_NULL_LIST(char_list);

	if (add_list) {
		if (acct_storage_g_add_tres(acct_db_conn,
		                            slurm_conf.slurm_user_id,
		                            add_list) != SLURM_SUCCESS)
			fatal("Problem adding tres to the database, "
			      "can't continue until database is able to "
			      "make new tres");
		/* refresh list here since the updates are not
		   sent dynamically */
		assoc_mgr_refresh_lists(acct_db_conn, ASSOC_MGR_CACHE_TRES);
		FREE_NULL_LIST(add_list);
	}

	if (!slurm_with_slurmdbd()) {
		assoc_mgr_update_tres(&update_object, false);
		FREE_NULL_LIST(update_object.objects);
	}

	/* Set up the slurmctld_tres_cnt here (Current code is set to
	 * not have this ever change).
	*/
	assoc_mgr_lock(&locks);
	slurmctld_tres_cnt = g_tres_count;
	assoc_mgr_unlock(&locks);

	return SLURM_SUCCESS;
}

/*
 * NOTE: the job_write_lock as well as the assoc_mgr TRES Read lock should be
 * locked before coming in here.
 */
static int _update_job_tres(void *x, void *args)
{
	job_record_t *job_ptr = x;

	xassert(verify_lock(JOB_LOCK, WRITE_LOCK));

	/* If this returns 1 it means the positions were
	   altered so just rebuild it.
	*/
	if (assoc_mgr_set_tres_cnt_array(&job_ptr->tres_req_cnt,
					 job_ptr->tres_req_str,
					 0, true, false, NULL))
		job_set_req_tres(job_ptr, true);
	if (assoc_mgr_set_tres_cnt_array(&job_ptr->tres_alloc_cnt,
					 job_ptr->tres_alloc_str,
					 0, true, false, NULL))
		job_set_alloc_tres(job_ptr, true);

	update_job_limit_set_tres(&job_ptr->limit_set.tres);

	return 0;
}

/* any association manager locks should be unlocked before hand */
static void _update_cluster_tres(void)
{
	/* Write lock on jobs */
	slurmctld_lock_t job_write_lock =
		{ NO_LOCK, WRITE_LOCK, NO_LOCK, NO_LOCK, NO_LOCK };
	assoc_mgr_lock_t locks = { .tres = READ_LOCK };

	if (!job_list)
		return;

	lock_slurmctld(job_write_lock);
	assoc_mgr_lock(&locks);
	list_for_each(job_list, _update_job_tres, NULL);
	assoc_mgr_unlock(&locks);
	unlock_slurmctld(job_write_lock);
}

static void _update_parts_and_resvs()
{
	update_assocs_in_resvs();
	part_list_update_assoc_lists();
}

static void _queue_reboot_msg(void)
{
	agent_arg_t *reboot_agent_args = NULL;
	node_record_t *node_ptr;
	char *host_str;
	time_t now = time(NULL);
	int i;
	bool want_reboot;

	want_nodes_reboot = false;
	for (i = 0; (node_ptr = next_node(&i)); i++) {
		/* Allow nodes in maintenance reservations to reboot
		 * (they previously could not).
		 */
		if (!IS_NODE_REBOOT_REQUESTED(node_ptr))
			continue;	/* No reboot needed */
		else if (IS_NODE_REBOOT_ISSUED(node_ptr)) {
			debug2("%s: Still waiting for boot of node %s",
			       __func__, node_ptr->name);
			continue;
		}
		if (IS_NODE_COMPLETING(node_ptr)) {
			want_nodes_reboot = true;
			continue;
		}
                /* only active idle nodes, don't reboot
                 * nodes that are idle but have suspended
                 * jobs on them
                 */
		if (IS_NODE_IDLE(node_ptr)
                    && !IS_NODE_NO_RESPOND(node_ptr)
                    && !IS_NODE_POWERING_UP(node_ptr)
                    && node_ptr->sus_job_cnt == 0)
			want_reboot = true;
		else if (IS_NODE_FUTURE(node_ptr) &&
			 (node_ptr->last_response == (time_t) 0))
			want_reboot = true; /* system just restarted */
		else if (IS_NODE_DOWN(node_ptr))
			want_reboot = true;
		else
			want_reboot = false;
		if (!want_reboot) {
			want_nodes_reboot = true;	/* defer reboot */
			continue;
		}
		if (reboot_agent_args == NULL) {
			reboot_agent_args = xmalloc(sizeof(agent_arg_t));
			reboot_agent_args->msg_type = REQUEST_REBOOT_NODES;
			reboot_agent_args->retry = 0;
			reboot_agent_args->hostlist = hostlist_create(NULL);
			reboot_agent_args->protocol_version =
				SLURM_PROTOCOL_VERSION;
		}
		if (reboot_agent_args->protocol_version
		    > node_ptr->protocol_version)
			reboot_agent_args->protocol_version =
				node_ptr->protocol_version;
		hostlist_push_host(reboot_agent_args->hostlist, node_ptr->name);
		reboot_agent_args->node_count++;
		/*
		 * node_ptr->node_state &= ~NODE_STATE_MAINT;
		 * The NODE_STATE_MAINT bit will just get set again as long
		 * as the node remains in the maintenance reservation, so
		 * don't clear it here because it won't do anything.
		 */
		node_ptr->node_state &=  NODE_STATE_FLAGS;
		node_ptr->node_state |=  NODE_STATE_DOWN;
		node_ptr->node_state &= ~NODE_STATE_REBOOT_REQUESTED;
		node_ptr->node_state |= NODE_STATE_REBOOT_ISSUED;

		bit_clear(avail_node_bitmap, node_ptr->index);
		bit_clear(idle_node_bitmap, node_ptr->index);

		node_ptr->boot_req_time = now;

		set_node_reason(node_ptr, "reboot issued", now);

		clusteracct_storage_g_node_down(acct_db_conn, node_ptr, now,
		                                NULL, slurm_conf.slurm_user_id);
	}
	if (reboot_agent_args != NULL) {
		hostlist_uniq(reboot_agent_args->hostlist);
		host_str = hostlist_ranged_string_xmalloc(
				reboot_agent_args->hostlist);
		debug("Issuing reboot request for nodes %s", host_str);
		xfree(host_str);
		set_agent_arg_r_uid(reboot_agent_args, SLURM_AUTH_UID_ANY);
		agent_queue_request(reboot_agent_args);
		last_node_update = now;
		schedule_node_save();
	}
}

static void _flush_rpcs(void)
{
	struct timespec ts = {0, 0};
	struct timeval now;
	int exp_thread_cnt = slurmctld_config.resume_backup ? 1 : 0;

	/* wait for RPCs to complete */
	gettimeofday(&now, NULL);
	ts.tv_sec = now.tv_sec + CONTROL_TIMEOUT;
	ts.tv_nsec = now.tv_usec * 1000;

	slurm_mutex_lock(&slurmctld_config.thread_count_lock);
	while (slurmctld_config.server_thread_count > exp_thread_cnt) {
		slurm_cond_timedwait(&slurmctld_config.thread_count_cond,
				     &slurmctld_config.thread_count_lock, &ts);
	}

	if (slurmctld_config.server_thread_count > exp_thread_cnt) {
		info("shutdown server_thread_count=%d",
		     slurmctld_config.server_thread_count);
	}

	slurm_mutex_unlock(&slurmctld_config.thread_count_lock);
}

/*
 * _slurmctld_background - process slurmctld background activities
 *	purge defunct job records, save state, schedule jobs, and
 *	ping other nodes
 */
static void *_slurmctld_background(void *no_data)
{
	static time_t last_sched_time;
	static time_t last_config_list_update_time;
	static time_t last_full_sched_time;
	static time_t last_checkpoint_time;
	static time_t last_group_time;
	static time_t last_health_check_time;
	static time_t last_acct_gather_node_time;
	static time_t last_ext_sensors_time;
	static time_t last_no_resp_msg_time;
	static time_t last_ping_node_time = (time_t) 0;
	static time_t last_ping_srun_time;
	static time_t last_purge_job_time;
	static time_t last_resv_time;
	static time_t last_timelimit_time;
	static time_t last_assert_primary_time;
	static time_t last_trigger;
	static time_t last_node_acct;
	static time_t last_ctld_bu_ping;
	static time_t last_uid_update;
	time_t now;
	int no_resp_msg_interval, ping_interval, purge_job_interval;
	DEF_TIMERS;

	/* Locks: Read config */
	slurmctld_lock_t config_read_lock = {
		READ_LOCK, NO_LOCK, NO_LOCK, NO_LOCK, NO_LOCK };
	/* Locks: Read config, read job */
	slurmctld_lock_t job_read_lock = {
		READ_LOCK, READ_LOCK, NO_LOCK, NO_LOCK, NO_LOCK };
	/* Locks: Read config, write job, write node, read partition */
	slurmctld_lock_t job_write_lock = {
		READ_LOCK, WRITE_LOCK, WRITE_LOCK, READ_LOCK, READ_LOCK };
	/* Locks: Write job */
	slurmctld_lock_t job_write_lock2 = {
		NO_LOCK, WRITE_LOCK, NO_LOCK, NO_LOCK, NO_LOCK };
	/* Locks: Read config, write job, write node
	 * (Might kill jobs on nodes set DOWN) */
	slurmctld_lock_t node_write_lock = {
		READ_LOCK, WRITE_LOCK, WRITE_LOCK, NO_LOCK, NO_LOCK };
	/* Locks: Write node */
	slurmctld_lock_t node_write_lock2 = {
		NO_LOCK, NO_LOCK, WRITE_LOCK, NO_LOCK, NO_LOCK };
	/* Locks: Write partition */
	slurmctld_lock_t part_write_lock = {
		NO_LOCK, NO_LOCK, NO_LOCK, WRITE_LOCK, NO_LOCK };
	/* Locks: Read job and node */
	slurmctld_lock_t job_node_read_lock = {
		NO_LOCK, READ_LOCK, READ_LOCK, NO_LOCK, NO_LOCK };
	/*
	 * purge_old_job modifes jobs and reads conf info. It can also
	 * call re_kill_job(), which can modify nodes and reads fed info.
	 */
	slurmctld_lock_t purge_job_locks = {
		.conf = READ_LOCK, .job = WRITE_LOCK,
		.node = WRITE_LOCK, .fed = READ_LOCK
	};

	/* Let the dust settle before doing work */
	now = time(NULL);
	last_sched_time = last_full_sched_time = now;
	last_checkpoint_time = last_group_time = now;
	last_purge_job_time = last_trigger = last_health_check_time = now;
	last_timelimit_time = last_assert_primary_time = now;
	last_no_resp_msg_time = last_resv_time = last_ctld_bu_ping = now;
	last_uid_update = now;
	last_acct_gather_node_time = last_ext_sensors_time = now;
	last_config_list_update_time = now;


	last_ping_srun_time = now;
	last_node_acct = now;
	debug3("_slurmctld_background pid = %u", getpid());

	while (1) {
		bool call_schedule = false, full_queue = false;

		slurm_mutex_lock(&shutdown_mutex);
		if (!slurmctld_config.shutdown_time) {
			struct timespec ts = {0, 0};
			ts.tv_sec = time(NULL) + 1;
			slurm_cond_timedwait(&shutdown_cond, &shutdown_mutex,
					     &ts);
		}
		slurm_mutex_unlock(&shutdown_mutex);

		now = time(NULL);
		START_TIMER;

		if (slurm_conf.slurmctld_debug <= 3)
			no_resp_msg_interval = 300;
		else if (slurm_conf.slurmctld_debug == 4)
			no_resp_msg_interval = 60;
		else
			no_resp_msg_interval = 1;

		if ((slurm_conf.min_job_age > 0) &&
		    (slurm_conf.min_job_age < PURGE_JOB_INTERVAL)) {
			/* Purge jobs more quickly, especially for high job flow */
			purge_job_interval = MAX(10, slurm_conf.min_job_age);
		} else
			purge_job_interval = PURGE_JOB_INTERVAL;

		if (slurm_conf.slurmd_timeout) {
			/* We ping nodes that haven't responded in SlurmdTimeout/3,
			 * but need to do the test at a higher frequency or we might
			 * DOWN nodes with times that fall in the gap. */
			ping_interval = slurm_conf.slurmd_timeout / 3;
		} else {
			/* This will just ping non-responding nodes
			 * and restore them to service */
			ping_interval = 100;	/* 100 seconds */
		}

		if (!last_ping_node_time) {
			last_ping_node_time = now + (time_t)MIN_CHECKIN_TIME -
					      ping_interval;
		}

		if (slurmctld_config.shutdown_time) {
			_flush_rpcs();

			if (!report_locks_set()) {
				info("Saving all slurm state");
				save_all_state();
			} else {
				error("Semaphores still set after %d seconds, "
				      "can not save state", CONTROL_TIMEOUT);
			}
			break;
		}

		if (difftime(now, last_resv_time) >= 5) {
			lock_slurmctld(node_write_lock);
			now = time(NULL);
			last_resv_time = now;
			if (set_node_maint_mode(false) > 0)
				queue_job_scheduler();
			unlock_slurmctld(node_write_lock);
		}

		if (difftime(now, last_no_resp_msg_time) >=
		    no_resp_msg_interval) {
			lock_slurmctld(node_write_lock2);
			now = time(NULL);
			last_no_resp_msg_time = now;
			node_no_resp_msg();
			unlock_slurmctld(node_write_lock2);
		}

		validate_all_reservations(true);

		if (difftime(now, last_timelimit_time) >= PERIODIC_TIMEOUT) {
			lock_slurmctld(job_write_lock);
			now = time(NULL);
			last_timelimit_time = now;
			debug2("Testing job time limits and checkpoints");
			job_time_limit();
			job_resv_check();
			unlock_slurmctld(job_write_lock);

			lock_slurmctld(node_write_lock);
			check_node_timers();
			unlock_slurmctld(node_write_lock);
		}

		if (slurm_conf.health_check_interval &&
		    (difftime(now, last_health_check_time) >=
		     slurm_conf.health_check_interval) &&
		    is_ping_done()) {
			lock_slurmctld(node_write_lock);
			if (slurm_conf.health_check_node_state &
			     HEALTH_CHECK_CYCLE) {
				/* Call run_health_check() on each cycle */
			} else {
				now = time(NULL);
				last_health_check_time = now;
			}
			run_health_check();
			unlock_slurmctld(node_write_lock);
		}

		if (slurm_conf.acct_gather_node_freq &&
		    (difftime(now, last_acct_gather_node_time) >=
		     slurm_conf.acct_gather_node_freq) &&
		    is_ping_done()) {
			lock_slurmctld(node_write_lock);
			now = time(NULL);
			last_acct_gather_node_time = now;
			update_nodes_acct_gather_data();
			unlock_slurmctld(node_write_lock);
		}

		if (slurm_conf.ext_sensors_freq &&
		    (difftime(now, last_ext_sensors_time) >=
		     slurm_conf.ext_sensors_freq) &&
		    is_ping_done()) {
			lock_slurmctld(node_write_lock);
			now = time(NULL);
			last_ext_sensors_time = now;
			ext_sensors_g_update_component_data();
			unlock_slurmctld(node_write_lock);
		}

		if (((difftime(now, last_ping_node_time) >= ping_interval) ||
		     ping_nodes_now) && is_ping_done()) {
			lock_slurmctld(node_write_lock);
			now = time(NULL);
			last_ping_node_time = now;
			ping_nodes_now = false;
			ping_nodes();
			unlock_slurmctld(node_write_lock);
		}

		if (slurm_conf.inactive_limit &&
		    ((now - last_ping_srun_time) >=
		     (slurm_conf.inactive_limit / 3))) {
			lock_slurmctld(job_read_lock);
			now = time(NULL);
			last_ping_srun_time = now;
			debug2("Performing srun ping");
			srun_ping();
			unlock_slurmctld(job_read_lock);
		}

		if (want_nodes_reboot) {
			lock_slurmctld(node_write_lock);
			_queue_reboot_msg();
			unlock_slurmctld(node_write_lock);
		}

		/* Process any pending agent work */
		agent_trigger(RPC_RETRY_INTERVAL, true, true);

		if (slurm_conf.group_time &&
		    (difftime(now, last_group_time)
		     >= slurm_conf.group_time)) {
			lock_slurmctld(part_write_lock);
			now = time(NULL);
			last_group_time = now;
			load_part_uid_allow_list(slurm_conf.group_force);
			reservation_update_groups(slurm_conf.group_force);
			unlock_slurmctld(part_write_lock);
			group_cache_cleanup();
		}

		if (difftime(now, last_purge_job_time) >= purge_job_interval) {
			/*
			 * If backfill is running, it will have a List of
			 * job_record pointers which could include this
			 * job. Skip over in that case to prevent
			 * _attempt_backfill() from potentially dereferencing an
			 * invalid pointer.
			 */
			slurm_mutex_lock(&check_bf_running_lock);
			if (!slurmctld_diag_stats.bf_active) {
				lock_slurmctld(purge_job_locks);
				now = time(NULL);
				last_purge_job_time = now;
				debug2("Performing purge of old job records");
				purge_old_job();
				unlock_slurmctld(purge_job_locks);
			}
			slurm_mutex_unlock(&check_bf_running_lock);
		}

		if (difftime(now, last_full_sched_time) >= sched_interval) {
			slurm_mutex_lock(&sched_cnt_mutex);
			call_schedule = true;
			full_queue = true;
			job_sched_cnt = 0;
			slurm_mutex_unlock(&sched_cnt_mutex);
			last_full_sched_time = now;
		} else {
			slurm_mutex_lock(&sched_cnt_mutex);
			if (job_sched_cnt &&
			    (difftime(now, last_sched_time) >=
			     batch_sched_delay)) {
				call_schedule = true;
				job_sched_cnt = 0;
			}
			slurm_mutex_unlock(&sched_cnt_mutex);
		}
		if (call_schedule) {
			lock_slurmctld(job_write_lock2);
			now = time(NULL);
			last_sched_time = now;
			bb_g_load_state(false);	/* May alter job nice/prio */
			unlock_slurmctld(job_write_lock2);
			schedule(full_queue);
			set_job_elig_time();
		}

		if (difftime(now, last_config_list_update_time) >=
		    UPDATE_CONFIG_LIST_TIMEOUT) {
			last_config_list_update_time = now;
			consolidate_config_list(false, false);
		}

		if (slurm_conf.slurmctld_timeout &&
		    (difftime(now, last_ctld_bu_ping) >
		     slurm_conf.slurmctld_timeout)) {
			ping_controllers(true);
			last_ctld_bu_ping = now;
		}

		if (difftime(now, last_trigger) > TRIGGER_INTERVAL) {
			lock_slurmctld(job_node_read_lock);
			now = time(NULL);
			last_trigger = now;
			trigger_process();
			unlock_slurmctld(job_node_read_lock);
		}

		if (difftime(now, last_checkpoint_time) >=
		    PERIODIC_CHECKPOINT) {
			now = time(NULL);
			last_checkpoint_time = now;
			debug2("Performing full system state save");
			save_all_state();
		}

		if (difftime(now, last_node_acct) >= PERIODIC_NODE_ACCT) {
			/* Report current node state to account for added
			 * or reconfigured nodes.  Locks are done
			 * inside _accounting_cluster_ready, don't
			 * lock here. */
			now = time(NULL);
			last_node_acct = now;
			_accounting_cluster_ready();
		}

		if (difftime(now, slurmctld_diag_stats.job_states_ts) >=
		    JOB_COUNT_INTERVAL) {
			lock_slurmctld(job_read_lock);
			_update_diag_job_state_counts();
			unlock_slurmctld(job_read_lock);
		}

		/* Stats will reset at midnight (approx) local time. */
		if (last_proc_req_start == 0) {
			last_proc_req_start = now;
			next_stats_reset = now - (now % 86400) + 86400;
		} else if (now >= next_stats_reset) {
			next_stats_reset = now - (now % 86400) + 86400;
			reset_stats(0);
		}

		/*
		 * Reassert this machine as the primary controller.
		 * A network or security problem could result in
		 * the backup controller assuming control even
		 * while the real primary controller is running.
		 */
		lock_slurmctld(config_read_lock);
		if (slurmctld_primary && slurm_conf.slurmctld_timeout &&
		    (difftime(now, last_assert_primary_time) >=
		     slurm_conf.slurmctld_timeout)) {
			now = time(NULL);
			last_assert_primary_time = now;
			(void) _shutdown_backup_controller();
		}
		unlock_slurmctld(config_read_lock);

		if (difftime(now, last_uid_update) >= 3600) {
			/*
			 * Make sure we update the uids in the
			 * assoc_mgr if there were any users
			 * with unknown uids at the time of startup.
			 */
			now = time(NULL);
			last_uid_update = now;
			assoc_mgr_set_missing_uids();
		}

		END_TIMER2(__func__);
	}

	debug3("_slurmctld_background shutting down");

	return NULL;
}

/* save_all_state - save entire slurmctld state for later recovery */
extern void save_all_state(void)
{
	/* Each of these functions lock their own databases */
	schedule_front_end_save();
	schedule_job_save();
	schedule_node_save();
	schedule_part_save();
	schedule_resv_save();
	schedule_trigger_save();

	select_g_state_save(slurm_conf.state_save_location);
	dump_assoc_mgr_state();
	fed_mgr_state_save(slurm_conf.state_save_location);
}

/* make sure the assoc_mgr is up and running with the most current state */
extern void ctld_assoc_mgr_init(void)
{
	assoc_init_args_t assoc_init_arg;
	int num_jobs = 0;
	slurmctld_lock_t job_read_lock =
		{ NO_LOCK, READ_LOCK, NO_LOCK, NO_LOCK, NO_LOCK };

	memset(&assoc_init_arg, 0, sizeof(assoc_init_args_t));
	assoc_init_arg.enforce = accounting_enforce;
	assoc_init_arg.running_cache = &running_cache;
	assoc_init_arg.add_license_notify = license_add_remote;
	assoc_init_arg.resize_qos_notify = _resize_qos;
	assoc_init_arg.remove_assoc_notify = _remove_assoc;
	assoc_init_arg.remove_license_notify = license_remove_remote;
	assoc_init_arg.remove_qos_notify = _remove_qos;
	assoc_init_arg.sync_license_notify = license_sync_remote;
	assoc_init_arg.update_assoc_notify = _update_assoc;
	assoc_init_arg.update_license_notify = license_update_remote;
	assoc_init_arg.update_qos_notify = _update_qos;
	assoc_init_arg.update_cluster_tres = _update_cluster_tres;
	assoc_init_arg.update_resvs = _update_parts_and_resvs;
	assoc_init_arg.cache_level = ASSOC_MGR_CACHE_ASSOC |
				     ASSOC_MGR_CACHE_USER  |
				     ASSOC_MGR_CACHE_QOS   |
				     ASSOC_MGR_CACHE_RES   |
                         	     ASSOC_MGR_CACHE_TRES;
	if (slurm_conf.conf_flags & CTL_CONF_WCKEY)
		assoc_init_arg.cache_level |= ASSOC_MGR_CACHE_WCKEY;
	assoc_init_arg.state_save_location = &slurm_conf.state_save_location;
	/* Don't save state but blow away old lists if they exist. */
	assoc_mgr_fini(0);

	if (acct_db_conn)
		acct_storage_g_close_connection(&acct_db_conn);

	acct_db_conn = acct_storage_g_get_connection(
		0, NULL, false, slurm_conf.cluster_name);
	clusteracct_storage_g_register_ctld(acct_db_conn,
					    slurm_conf.slurmctld_port);

	if (assoc_mgr_init(acct_db_conn, &assoc_init_arg, errno)) {
		if (accounting_enforce & ACCOUNTING_ENFORCE_ASSOCS)
			error("Association database appears down, "
			      "reading from state file.");
		else
			debug("Association database appears down, "
			      "reading from state file.");
		/*
		 * We ignore the error here since this might not exist.  If
		 * there is a real error we will get it from
		 * load_assoc_mgr_state.
		 */
		(void)load_assoc_mgr_last_tres();

		if ((load_assoc_mgr_state(0) != SLURM_SUCCESS)
		    && (accounting_enforce & ACCOUNTING_ENFORCE_ASSOCS)) {
			error("Unable to get any information from "
			      "the state file");
			fatal("slurmdbd and/or database must be up at "
			      "slurmctld start time");
		}
	}

	/* Now load the usage from a flat file since it isn't kept in
	   the database
	*/
	load_assoc_usage();
	load_qos_usage();

	lock_slurmctld(job_read_lock);
	if (job_list)
		num_jobs = list_count(job_list);
	unlock_slurmctld(job_read_lock);

	_init_tres();

	/* This thread is looking for when we get correct data from
	   the database so we can update the assoc_ptr's in the jobs
	*/
	if ((running_cache != RUNNING_CACHE_STATE_NOTRUNNING) || num_jobs) {
		slurm_thread_create(&assoc_cache_thread,
				    _assoc_cache_mgr, NULL);
	}

}

static int _add_node_gres_tres(void *x, void *arg)
{
	uint64_t gres_cnt;
	int tres_pos;
	slurmdb_tres_rec_t *tres_rec_in = x;
	node_record_t *node_ptr = arg;

	xassert(tres_rec_in);

	if (xstrcmp(tres_rec_in->type, "gres"))
		return 0;

	gres_cnt = gres_node_config_cnt(node_ptr->gres_list, tres_rec_in->name);

	/*
	 * Set the count here for named GRES as we don't store the count the
	 * same way we do for unnamed GRES.
	 */
	if (strchr(tres_rec_in->name, ':'))
		tres_rec_in->count += gres_cnt;

	if ((tres_pos = assoc_mgr_find_tres_pos(tres_rec_in, true)) != -1)
		node_ptr->tres_cnt[tres_pos] = gres_cnt;

	return 0;
}

/*
 * Set the node's billing tres to the highest billing of all partitions that the
 * node is a part of.
 */
static void _set_node_billing_tres(node_record_t *node_ptr, uint64_t cpu_count,
				   bool assoc_mgr_locked)
{
	int i;
	part_record_t *part_ptr = NULL;
	double max_billing = 0;
	xassert(node_ptr);

	for (i = 0; i < node_ptr->part_cnt; i++) {
		double tmp_billing;
		part_ptr = node_ptr->part_pptr[i];
		if (!part_ptr->billing_weights)
			continue;

		tmp_billing = assoc_mgr_tres_weighted(
			node_ptr->tres_cnt, part_ptr->billing_weights,
			slurm_conf.priority_flags, assoc_mgr_locked);
		max_billing = MAX(max_billing, tmp_billing);
	}

	/* Set to the configured cpu_count if no partition has
	 * tresbillingweights set because the job will be allocated the job's
	 * cpu count if there are no tresbillingweights defined. */
	if (!max_billing)
		max_billing = cpu_count;
	node_ptr->tres_cnt[TRES_ARRAY_BILLING] = max_billing;
}

extern void set_cluster_tres(bool assoc_mgr_locked)
{
	node_record_t *node_ptr;
	slurmdb_tres_rec_t *tres_rec, *cpu_tres = NULL, *mem_tres = NULL;
	int i;
	uint64_t cluster_billing = 0;
	char *unique_tres = NULL;
	assoc_mgr_lock_t locks = {
		.qos = WRITE_LOCK,
		.tres = WRITE_LOCK };
	int active_node_count = 0;

	xassert(verify_lock(NODE_LOCK, WRITE_LOCK));
	xassert(verify_lock(PART_LOCK, WRITE_LOCK));

	if (!assoc_mgr_locked)
		assoc_mgr_lock(&locks);

	xassert(assoc_mgr_tres_array);

	for (i = 0; i < g_tres_count; i++) {
		tres_rec = assoc_mgr_tres_array[i];

		if (!tres_rec->type) {
			error("TRES %d doesn't have a type given, this should never happen",
			      tres_rec->id);
			continue; /* this should never happen */
		}

		if (unique_tres)
			xstrfmtcat(unique_tres, ",%s",
				   assoc_mgr_tres_name_array[i]);
		else
			unique_tres = xstrdup(assoc_mgr_tres_name_array[i]);


		/* reset them now since we are about to add to them */
		tres_rec->count = 0;
		if (tres_rec->id == TRES_CPU) {
			cpu_tres = tres_rec;
			continue;
		} else if (tres_rec->id == TRES_MEM) {
			mem_tres = tres_rec;
			continue;
		} else if (!xstrcmp(tres_rec->type, "bb")) {
			tres_rec->count = bb_g_get_system_size(tres_rec->name);
			continue;
		} else if (!xstrcmp(tres_rec->type, "gres")) {
			/*
			 * Skip named GRES as we don't store
			 * the count the same way we do for unnamed GRES.
			 */
			if (strchr(tres_rec->name, ':'))
				continue;

			tres_rec->count = gres_get_system_cnt(tres_rec->name);
			if (tres_rec->count == NO_VAL64)
				tres_rec->count = 0;   /* GRES name not found */
			continue;
		} else if (!xstrcmp(tres_rec->type, "license")) {
			tres_rec->count = get_total_license_cnt(
				tres_rec->name);
			continue;
		}
		/* FIXME: set up the other tres here that aren't specific */
	}

	xfree(slurm_conf.accounting_storage_tres);
	slurm_conf.accounting_storage_tres = unique_tres;

	cluster_cpus = 0;

	for (i = 0; (node_ptr = next_node(&i)); i++) {
		uint64_t cpu_count = 0, mem_count = 0;
		if (!node_ptr->name)
			continue;

		active_node_count++;
		cpu_count = node_ptr->cpus_efctv;
		mem_count = node_ptr->config_ptr->real_memory;

		cluster_cpus += cpu_count;
		if (mem_tres)
			mem_tres->count += mem_count;

		if (!node_ptr->tres_cnt)
			node_ptr->tres_cnt = xcalloc(slurmctld_tres_cnt,
						     sizeof(uint64_t));
		node_ptr->tres_cnt[TRES_ARRAY_CPU] = cpu_count;
		node_ptr->tres_cnt[TRES_ARRAY_MEM] = mem_count;

		list_for_each(assoc_mgr_tres_list,
			      _add_node_gres_tres, node_ptr);

		_set_node_billing_tres(node_ptr, cpu_count, true);
		cluster_billing += node_ptr->tres_cnt[TRES_ARRAY_BILLING];

		xfree(node_ptr->tres_str);
		node_ptr->tres_str =
			assoc_mgr_make_tres_str_from_array(node_ptr->tres_cnt,
							   TRES_STR_FLAG_SIMPLE,
							   true);
		xfree(node_ptr->tres_fmt_str);
		node_ptr->tres_fmt_str =
			assoc_mgr_make_tres_str_from_array(
				node_ptr->tres_cnt,
				TRES_STR_CONVERT_UNITS,
				true);
	}

	/* FIXME: cluster_cpus probably needs to be removed and handled
	 * differently in the spots this is used.
	 */
	if (cpu_tres)
		cpu_tres->count = cluster_cpus;

	assoc_mgr_tres_array[TRES_ARRAY_NODE]->count = active_node_count;
	assoc_mgr_tres_array[TRES_ARRAY_BILLING]->count = cluster_billing;

	set_partition_tres(true);

	if (!assoc_mgr_locked)
		assoc_mgr_unlock(&locks);
}

/*
 * slurmctld_shutdown - wake up _slurm_rpc_mgr thread via signal
 * RET 0 or error code
 */
int slurmctld_shutdown(void)
{
	sched_debug("slurmctld terminating");
	slurm_cond_signal(&shutdown_cond);
	if (slurmctld_config.thread_id_rpc) {
		pthread_kill(slurmctld_config.thread_id_rpc, SIGUSR1);
		return SLURM_SUCCESS;
	} else {
		error("thread_id_rpc not set");
		return SLURM_ERROR;
	}
}

/*
 * _parse_commandline - parse and process any command line arguments
 * IN argc - number of command line arguments
 * IN argv - the command line arguments
 * IN/OUT conf_ptr - pointer to current configuration, update as needed
 */
static void _parse_commandline(int argc, char **argv)
{
	int c = 0;
	char *tmp_char;

	enum {
		LONG_OPT_ENUM_START = 0x100,
		LONG_OPT_SYSTEMD,
	};

	static struct option long_options[] = {
		{"systemd", no_argument, 0, LONG_OPT_SYSTEMD},
		{"version", no_argument, 0, 'V'},
		{NULL, 0, 0, 0}
	};

	opterr = 0;
	while ((c = getopt_long(argc, argv, "cdDf:hiL:n:rRsvV",
	       long_options, NULL)) > 0) {
		switch (c) {
		case 'c':
			recover = 0;
			break;
		case 'd':
			daemonize = true;
			break;
		case 'D':
			daemonize = false;
			break;
		case 'f':
			xfree(slurm_conf_filename);
			slurm_conf_filename = xstrdup(optarg);
			break;
		case 'h':
			_usage();
			exit(0);
			break;
		case 'i':
			ignore_state_errors = true;
			break;
		case 'L':
			xfree(debug_logfile);
			debug_logfile = xstrdup(optarg);
			break;
		case 'n':
			new_nice = strtol(optarg, &tmp_char, 10);
			if (tmp_char[0] != '\0') {
				error("Invalid option for -n option (nice "
				      "value), ignored");
				new_nice = 0;
			}
			break;
		case 'r':
			recover = 1;
			break;
		case 'R':
			recover = 2;
			break;
		case 's':
			setwd = true;
			break;
		case 'v':
			debug_level++;
			break;
		case 'V':
			print_slurm_version();
			exit(0);
			break;
		case LONG_OPT_SYSTEMD:
			under_systemd = true;
			break;
		default:
			_usage();
			exit(1);
		}
	}

	/*
	 * Reconfiguration has historically been equivalent to recover = 1.
	 * Force defaults in case the original process used '-c', '-i' or '-R'.
	 */
	if (!original) {
		ignore_state_errors = false;
		recover = 1;
	}

	if (under_systemd) {
		if (!getenv("NOTIFY_SOCKET"))
			fatal("Missing NOTIFY_SOCKET.");
		daemonize = false;
		setwd = true;
	}

	/*
	 * Using setwd() later means a relative path to ourselves may shift.
	 * Capture /proc/self/exe now and save this for reconfig later.
	 * Cannot wait to capture it later as Linux will append " (deleted)"
	 * to the filename if it's been replaced, which would break reconfig
	 * after an upgrade.
	 */
	if (argv[0][0] != '/') {
		if (readlink("/proc/self/exe", binary, PATH_MAX) < 0)
			fatal("%s: readlink failed: %m", __func__);
	} else {
		strlcpy(binary, argv[0], PATH_MAX);
	}
}

static void _usage(void)
{
        char *txt;
        static_ref_to_cstring(txt, usage_txt);
        fprintf(stderr, "%s", txt);
        xfree(txt);
}

static void *_shutdown_bu_thread(void *arg)
{
	int bu_inx, rc = SLURM_SUCCESS, rc2 = SLURM_SUCCESS;
	slurm_msg_t req;
	bool do_shutdown = false;
	shutdown_arg_t *shutdown_arg;
	shutdown_msg_t shutdown_msg;

	shutdown_arg = arg;
	bu_inx = shutdown_arg->index;
	do_shutdown = shutdown_arg->shutdown;
	xfree(arg);

	slurm_msg_t_init(&req);
	slurm_msg_set_r_uid(&req, slurm_conf.slurm_user_id);
	slurm_set_addr(&req.address, slurm_conf.slurmctld_port,
	               slurm_conf.control_addr[bu_inx]);
	if (do_shutdown) {
		req.msg_type = REQUEST_SHUTDOWN;
		shutdown_msg.options = SLURMCTLD_SHUTDOWN_CTLD;
		req.data = &shutdown_msg;
	} else {
		req.msg_type = REQUEST_CONTROL;
	}
	debug("Requesting control from backup controller %s",
	      slurm_conf.control_machine[bu_inx]);
	if (slurm_send_recv_rc_msg_only_one(&req, &rc2,
				(CONTROL_TIMEOUT * 1000)) < 0) {
		error("%s:send/recv %s: %m",
		      __func__, slurm_conf.control_machine[bu_inx]);
		rc = SLURM_ERROR;
	} else if (rc2 == ESLURM_DISABLED) {
		debug("backup controller %s responding",
		      slurm_conf.control_machine[bu_inx]);
	} else if (rc2 == SLURM_SUCCESS) {
		debug("backup controller %s has relinquished control",
		      slurm_conf.control_machine[bu_inx]);
	} else {
		error("%s (%s): %s", __func__,
		      slurm_conf.control_machine[bu_inx],
		      slurm_strerror(rc2));
		rc = SLURM_ERROR;
	}

	slurm_mutex_lock(&bu_mutex);
	if (rc != SLURM_SUCCESS)
		bu_rc = rc;
	bu_thread_cnt--;
	slurm_cond_signal(&bu_cond);
	slurm_mutex_unlock(&bu_mutex);
	return NULL;
}

/*
 * Tell the backup_controllers to relinquish control, primary control_machine
 *	has resumed operation. Messages sent to all controllers in parallel.
 * RET 0 or an error code
 * NOTE: READ lock_slurmctld config before entry (or be single-threaded)
 */
static int _shutdown_backup_controller(void)
{
	int i;
	shutdown_arg_t *shutdown_arg;

	bu_rc = SLURM_SUCCESS;

	/* If we don't have any backups configured just return */
	if (slurm_conf.control_cnt == 1)
		return bu_rc;

	debug2("shutting down backup controllers (my index: %d)", backup_inx);
	for (i = 1; i < slurm_conf.control_cnt; i++) {
		if (i == backup_inx)
			continue;	/* No message to self */

		if ((slurm_conf.control_addr[i] == NULL) ||
		    (slurm_conf.control_addr[i][0] == '\0'))
			continue;

		shutdown_arg = xmalloc(sizeof(*shutdown_arg));
		shutdown_arg->index = i;
		/*
		 * need to send actual REQUEST_SHUTDOWN to non-primary ctlds
		 * in order to have them properly shutdown and not contend
		 * for primary position, otherwise "takeover" results in
		 * contention among backups for primary position.
		 */
		if (i < backup_inx)
			shutdown_arg->shutdown = true;
		slurm_thread_create_detached(_shutdown_bu_thread,
					     shutdown_arg);
		slurm_mutex_lock(&bu_mutex);
		bu_thread_cnt++;
		slurm_mutex_unlock(&bu_mutex);
	}

	slurm_mutex_lock(&bu_mutex);
	while (bu_thread_cnt != 0) {
		slurm_cond_wait(&bu_cond, &bu_mutex);
	}
	slurm_mutex_unlock(&bu_mutex);

	return bu_rc;
}

/*
 * Update log levels given requested levels
 * NOTE: Will not turn on originally configured off (quiet) channels
 */
void update_log_levels(int req_slurmctld_debug, int req_syslog_debug)
{
	static bool conf_init = false;
	static int conf_slurmctld_debug, conf_syslog_debug;
	log_options_t log_opts = LOG_OPTS_INITIALIZER;
	int slurmctld_debug;
	int syslog_debug;

	/*
	 * Keep track of the original debug levels from slurm.conf so that
	 * `scontrol setdebug` does not turn on non-active logging channels.
	 * NOTE: It is known that `scontrol reconfigure` will cause an issue
	 *       when reconfigured with a slurm.conf that changes SlurmctldDebug
	 *       from level QUIET to a non-quiet value.
	 * NOTE: Planned changes to `reconfigure` behavior should make this a
	 *       non-issue in a future release.
	 */
	if (!conf_init) {
		conf_slurmctld_debug = slurm_conf.slurmctld_debug;
		conf_syslog_debug = slurm_conf.slurmctld_syslog_debug;
		conf_init = true;
	}

	/*
	 * NOTE: not offset by LOG_LEVEL_INFO, since it's inconvenient
	 * to provide negative values for scontrol
	 */
	slurmctld_debug = MIN(req_slurmctld_debug, (LOG_LEVEL_END - 1));
	slurmctld_debug = MAX(slurmctld_debug, LOG_LEVEL_QUIET);
	syslog_debug = MIN(req_syslog_debug, (LOG_LEVEL_END - 1));
	syslog_debug = MAX(syslog_debug, LOG_LEVEL_QUIET);

	if (daemonize)
		log_opts.stderr_level = LOG_LEVEL_QUIET;
	else
		log_opts.stderr_level = slurmctld_debug;

	if (slurm_conf.slurmctld_logfile &&
	    (conf_slurmctld_debug != LOG_LEVEL_QUIET))
		log_opts.logfile_level = slurmctld_debug;
	else
		log_opts.logfile_level = LOG_LEVEL_QUIET;

	if (conf_syslog_debug == LOG_LEVEL_QUIET)
		log_opts.syslog_level = LOG_LEVEL_QUIET;
	else if (slurm_conf.slurmctld_syslog_debug != LOG_LEVEL_END)
		log_opts.syslog_level = syslog_debug;
	else if (!daemonize)
		log_opts.syslog_level = LOG_LEVEL_QUIET;
	else if (!slurm_conf.slurmctld_logfile &&
		 (conf_slurmctld_debug > LOG_LEVEL_QUIET))
		log_opts.syslog_level = slurmctld_debug;
	else
		log_opts.syslog_level = LOG_LEVEL_FATAL;

	log_alter(log_opts, LOG_DAEMON, slurm_conf.slurmctld_logfile);

	debug("slurmctld log levels: stderr=%s logfile=%s syslog=%s",
	      log_num2string(log_opts.stderr_level),
	      log_num2string(log_opts.logfile_level),
	      log_num2string(log_opts.syslog_level));
}

/*
 * Reset slurmctld logging based upon configuration parameters uses common
 * slurm_conf data structure
 */
void update_logging(void)
{
	int rc;
	uid_t slurm_user_id  = slurm_conf.slurm_user_id;
	gid_t slurm_user_gid = gid_from_uid(slurm_user_id);

	xassert(verify_lock(CONF_LOCK, WRITE_LOCK));

	/* Preserve execute line arguments (if any) */
	if (debug_level) {
		slurm_conf.slurmctld_debug = MIN(
			(LOG_LEVEL_INFO + debug_level),
			(LOG_LEVEL_END - 1));
	}
	if (slurm_conf.slurmctld_debug != NO_VAL16) {
		log_opts.logfile_level = slurm_conf.slurmctld_debug;
	}
	if (debug_logfile) {
		xfree(slurm_conf.slurmctld_logfile);
		slurm_conf.slurmctld_logfile = xstrdup(debug_logfile);
	}

	log_set_timefmt(slurm_conf.log_fmt);

	update_log_levels(slurm_conf.slurmctld_debug,
			  slurm_conf.slurmctld_syslog_debug);

	debug("Log file re-opened");

	/*
	 * SchedLogLevel restore
	 */
	if (slurm_conf.sched_log_level != NO_VAL16)
		sched_log_opts.logfile_level = slurm_conf.sched_log_level;

	sched_log_alter(sched_log_opts, LOG_DAEMON, slurm_conf.sched_logfile);

	if (slurm_conf.slurmctld_logfile) {
		rc = chown(slurm_conf.slurmctld_logfile,
			   slurm_user_id, slurm_user_gid);
		if (rc && daemonize) {
			error("chown(%s, %u, %u): %m",
			      slurm_conf.slurmctld_logfile,
			      slurm_user_id, slurm_user_gid);
		}
	}
	if (slurm_conf.sched_logfile) {
		rc = chown(slurm_conf.sched_logfile,
			   slurm_user_id, slurm_user_gid);
		if (rc && daemonize) {
			error("chown(%s, %u, %u): %m",
			      slurm_conf.sched_logfile,
			      slurm_user_id, slurm_user_gid);
		}
	}
}

/* Reset slurmd nice value */
static void _update_nice(void)
{
	int cur_nice;
	id_t pid;

	if (new_nice == 0)	/* No change */
		return;

	pid = getpid();
	cur_nice = getpriority(PRIO_PROCESS, pid);
	if (cur_nice == new_nice)
		return;
	if (setpriority(PRIO_PROCESS, pid, new_nice))
		error("Unable to reset nice value to %d: %m", new_nice);
}

/* Verify that ClusterName from slurm.conf matches the state directory.
 * If mismatched exit to protect state files from corruption.
 * If the clustername file does not exist, return true so we can create it later
 * after dropping privileges. */
static bool _verify_clustername(void)
{
	FILE *fp;
	char *filename = NULL;
	char name[512] = {0};
	bool create_file = false;

	xstrfmtcat(filename, "%s/clustername", slurm_conf.state_save_location);

	if ((fp = fopen(filename, "r"))) {
		/* read value and compare */
		if (!fgets(name, sizeof(name), fp)) {
			error("%s: reading cluster name from clustername file",
			      __func__);
		}
		fclose(fp);
		if (xstrcmp(name, slurm_conf.cluster_name)) {
			fatal("CLUSTER NAME MISMATCH.\n"
			      "slurmctld has been started with \"ClusterName=%s\", but read \"%s\" from the state files in StateSaveLocation.\n"
			      "Running multiple clusters from a shared StateSaveLocation WILL CAUSE CORRUPTION.\n"
			      "Remove %s to override this safety check if this is intentional (e.g., the ClusterName has changed).",
			      slurm_conf.cluster_name, name, filename);
			exit(1);
		}
	} else
		create_file = true;

	xfree(filename);

	return create_file;
}

static void _create_clustername_file(void)
{
	FILE *fp;
	char *filename = NULL;

	filename = xstrdup_printf("%s/clustername",
	                          slurm_conf.state_save_location);

	debug("creating clustername file: %s", filename);
	if (!(fp = fopen(filename, "w"))) {
		fatal("%s: failed to create file %s", __func__, filename);
		exit(1);
	}

	if (fputs(slurm_conf.cluster_name, fp) < 0) {
		fatal("%s: failed to write to file %s", __func__, filename);
		exit(1);
	}
	fclose(fp);

	xfree(filename);
}

/* Kill the currently running slurmctld
 * NOTE: No need to lock the config data since we are still single-threaded */
static void _kill_old_slurmctld(void)
{
	int fd;
	pid_t oldpid = read_pidfile(slurm_conf.slurmctld_pidfile, &fd);
	if (oldpid != (pid_t) 0) {
		if (!ignore_state_errors && xstrstr(slurm_conf.slurmctld_params, "no_quick_restart"))
			fatal("SlurmctldParameters=no_quick_restart set. Please shutdown your previous slurmctld (pid oldpid) before starting a new one. (-i to ignore this message)");

		info ("killing old slurmctld[%ld]", (long) oldpid);
		kill(oldpid, SIGTERM);

		/*
		 * Wait for previous daemon to terminate
		 */
		if (fd_get_readw_lock(fd) < 0)
			fatal ("unable to wait for readw lock: %m");
		(void) close(fd); /* Ignore errors */
	}
}

/* NOTE: No need to lock the config data since we are still single-threaded */
static void _init_pidfile(void)
{
	if (!xstrcmp(slurm_conf.slurmctld_pidfile, slurm_conf.slurmd_pidfile))
		error("SlurmctldPid == SlurmdPid, use different names");

	/* Don't close the fd returned here since we need to keep the
	 * fd open to maintain the write lock */
	pidfd = create_pidfile(slurm_conf.slurmctld_pidfile,
			       slurm_conf.slurm_user_id);
}

static void _update_pidfile(void)
{
	char *env = getenv("SLURMCTLD_RECONF_PIDFD");

	if (!env) {
		debug("%s: missing SLURMCTLD_RECONF_PIDFD envvar", __func__);
		return;
	}

	pidfd = atoi(env);
	update_pidfile(pidfd);
}

/*
 * set_slurmctld_state_loc - create state directory as needed and "cd" to it
 * NOTE: config read lock must be set on entry
 */
extern void set_slurmctld_state_loc(void)
{
	int rc;
	struct stat st;
	const char *path = slurm_conf.state_save_location;

	/*
	 * If state save location does not exist, try to create it.
	 *  Otherwise, ensure path is a directory as expected, and that
	 *  we have permission to write to it.
	 */
	if (((rc = stat(path, &st)) < 0) && (errno == ENOENT)) {
		if (mkdir(path, 0755) < 0)
			fatal("mkdir(%s): %m", path);
	}
	else if (rc < 0)
		fatal("Unable to stat state save loc: %s: %m", path);
	else if (!S_ISDIR(st.st_mode))
		fatal("State save loc: %s: Not a directory!", path);
	else if (access(path, R_OK|W_OK|X_OK) < 0)
		fatal("Incorrect permissions on state save loc: %s", path);
}

/* _assoc_cache_mgr - hold out until we have real data from the
 * database so we can reset the job ptr's assoc ptr's */
static void *_assoc_cache_mgr(void *no_data)
{
	ListIterator itr = NULL;
	job_record_t *job_ptr = NULL;
	part_record_t *part_ptr = NULL;
	slurmdb_qos_rec_t qos_rec;
	slurmdb_assoc_rec_t assoc_rec;
	/* Write lock on jobs, nodes and partitions */
	slurmctld_lock_t job_write_lock =
		{ NO_LOCK, WRITE_LOCK, WRITE_LOCK, WRITE_LOCK, NO_LOCK };
	assoc_mgr_lock_t locks =
		{ .assoc = READ_LOCK, .qos = WRITE_LOCK, .tres = WRITE_LOCK,
		  .user = READ_LOCK };

	while (running_cache == RUNNING_CACHE_STATE_RUNNING) {
		slurm_mutex_lock(&assoc_cache_mutex);
		slurm_cond_wait(&assoc_cache_cond, &assoc_cache_mutex);
		/* This is here to see if we are exiting.  If so then
		   just return since we are closing down.
		*/
		if (running_cache == RUNNING_CACHE_STATE_EXITING) {
			slurm_mutex_unlock(&assoc_cache_mutex);
			return NULL;
		}

		lock_slurmctld(job_write_lock);
		/*
		 * It is ok to have the job_write_lock here as long as
		 * running_cache != RUNNING_CACHE_STATE_NOTRUNNING. This short
		 * circuits the association manager to not call callbacks. If
		 * we come out of cache we need the job_write_lock locked until
		 * the end to prevent a race condition on the job_list (some
		 * running without new info and some running with the cached
		 * info).
		 *
		 * Make sure not to have the assoc_mgr or the
		 * slurmdbd_lock locked when refresh_lists is called or you may
		 * get deadlock.
		 */
		assoc_mgr_refresh_lists(acct_db_conn, 0);
		if (g_tres_count != slurmctld_tres_cnt) {
			info("TRES in database does not match cache "
			     "(%u != %u).  Updating...",
			     g_tres_count, slurmctld_tres_cnt);
			_init_tres();
		}

		/*
		 * If running_cache == RUNNING_CACHE_STATE_LISTS_REFRESHED it
		 * means the assoc_mgr has deemed all is good but we can't
		 * actually enforce it until now since _init_tres() could call
		 * assoc_mgr_refresh_lists() again which makes it so you could
		 * get deadlock.
		 */
		if (running_cache == RUNNING_CACHE_STATE_LISTS_REFRESHED)
			running_cache = RUNNING_CACHE_STATE_NOTRUNNING;
		else if (running_cache == RUNNING_CACHE_STATE_RUNNING)
			unlock_slurmctld(job_write_lock);

		slurm_mutex_unlock(&assoc_cache_mutex);
	}

	if (!job_list) {
		/* This could happen in rare occations, it doesn't
		 * matter since when the job_list is populated things
		 * will be in sync.
		 */
		debug2("No job list yet");
		unlock_slurmctld(job_write_lock);
		goto handle_parts;
	}

	debug2("got real data from the database "
	       "refreshing the association ptr's for %d jobs",
	       list_count(job_list));
	assoc_mgr_lock(&locks);
	itr = list_iterator_create(job_list);
	while ((job_ptr = list_next(itr))) {
		(void) _update_job_tres(job_ptr, NULL);

		if (job_ptr->assoc_id) {
			memset(&assoc_rec, 0,
			       sizeof(slurmdb_assoc_rec_t));
			assoc_rec.id = job_ptr->assoc_id;

			debug("assoc is %zx (%d) for %pJ",
			      (size_t)job_ptr->assoc_ptr, job_ptr->assoc_id,
			      job_ptr);

			if (assoc_mgr_fill_in_assoc(
				    acct_db_conn, &assoc_rec,
				    accounting_enforce,
				    (slurmdb_assoc_rec_t **)
				    &job_ptr->assoc_ptr, true)) {
				verbose("Invalid association id %u for %pJ",
					job_ptr->assoc_id, job_ptr);
				/* not a fatal error, association could have
				 * been removed */
			}

			debug("now assoc is %zx (%d) for %pJ",
			      (size_t)job_ptr->assoc_ptr, job_ptr->assoc_id,
			      job_ptr);
		}
		if (job_ptr->qos_id) {
			memset(&qos_rec, 0, sizeof(slurmdb_qos_rec_t));
			qos_rec.id = job_ptr->qos_id;
			if ((assoc_mgr_fill_in_qos(
				    acct_db_conn, &qos_rec,
				    accounting_enforce,
				    (slurmdb_qos_rec_t **)&job_ptr->qos_ptr,
				    true))
			   != SLURM_SUCCESS) {
				verbose("Invalid qos (%u) for %pJ",
					job_ptr->qos_id, job_ptr);
				/* not a fatal error, qos could have
				 * been removed */
			}
		}
	}
	list_iterator_destroy(itr);

handle_parts:
	if (!part_list) {
		/* This could happen in rare occations, it doesn't
		 * matter since when the job_list is populated things
		 * will be in sync.
		 */
		debug2("No part list yet");
		goto end_it;
	}

	itr = list_iterator_create(part_list);
	while ((part_ptr = list_next(itr))) {
		if (part_ptr->allow_qos)
			qos_list_build(part_ptr->allow_qos,
				       &part_ptr->allow_qos_bitstr);

		if (part_ptr->deny_qos)
			qos_list_build(part_ptr->deny_qos,
				       &part_ptr->deny_qos_bitstr);

		if (part_ptr->qos_char) {
			slurmdb_qos_rec_t qos_rec;

			memset(&qos_rec, 0, sizeof(slurmdb_qos_rec_t));
			qos_rec.name = part_ptr->qos_char;
			part_ptr->qos_ptr = NULL;
			if (assoc_mgr_fill_in_qos(
				    acct_db_conn, &qos_rec, accounting_enforce,
				    (slurmdb_qos_rec_t **)&part_ptr->qos_ptr,
				    true)
			    != SLURM_SUCCESS) {
				fatal("Partition %s has an invalid qos (%s), "
				      "please check your configuration",
				      part_ptr->name, qos_rec.name);
			}
		}

		part_update_assoc_lists(part_ptr, NULL);
	}
	list_iterator_destroy(itr);

end_it:

	set_cluster_tres(true);

	assoc_mgr_unlock(&locks);
	/* issuing a reconfig will reset the pointers on the burst
	   buffers */
	bb_g_reconfig();

	unlock_slurmctld(job_write_lock);
	/* This needs to be after the lock and after we update the
	   jobs so if we need to send them we are set. */
	_accounting_cluster_ready();
	_get_fed_updates();

	return NULL;
}

static void _become_slurm_user(void)
{
	gid_t slurm_user_gid;

	/* Determine SlurmUser gid */
	slurm_user_gid = gid_from_uid(slurm_conf.slurm_user_id);
	if (slurm_user_gid == (gid_t) -1) {
		fatal("Failed to determine gid of SlurmUser(%u)",
		      slurm_conf.slurm_user_id);
	}

	/* Initialize supplementary groups ID list for SlurmUser */
	if (getuid() == 0) {
		/* root does not need supplementary groups */
		if ((slurm_conf.slurm_user_id == 0) &&
		    (setgroups(0, NULL) != 0)) {
			fatal("Failed to drop supplementary groups, "
			      "setgroups: %m");
		} else if ((slurm_conf.slurm_user_id != 0) &&
		           initgroups(slurm_conf.slurm_user_name,
		                      slurm_user_gid)) {
			fatal("Failed to set supplementary groups, "
			      "initgroups: %m");
		}
	} else {
		info("Not running as root. Can't drop supplementary groups");
	}

	/* Set GID to GID of SlurmUser */
	if ((slurm_user_gid != getegid()) &&
	    (setgid(slurm_user_gid))) {
		fatal("Failed to set GID to %u", slurm_user_gid);
	}

	/* Set UID to UID of SlurmUser */
	if ((slurm_conf.slurm_user_id != getuid()) &&
	    (setuid(slurm_conf.slurm_user_id))) {
		fatal("Can not set uid to SlurmUser(%u): %m",
		      slurm_conf.slurm_user_id);
	}
}

/*
 * Find this host in the controller index, or return -1 on error.
 */
static int _controller_index(void)
{
	int i;

	/*
	 * Slurm internal HA mode (or no HA).
	 * Each controller is separately defined, and a single hostname is in
	 * each control_machine entry.
	 */
	for (i = 0; i < slurm_conf.control_cnt; i++) {
		if (slurm_conf.control_machine[i] &&
		    slurm_conf.control_addr[i]    &&
		    (!xstrcmp(slurmctld_config.node_name_short,
		              slurm_conf.control_machine[i])  ||
		     !xstrcmp(slurmctld_config.node_name_long,
		              slurm_conf.control_machine[i]))) {
			return i;
		}
	}

	/*
	 * External HA mode. Here a single control_addr has been defined,
	 * but multiple hostnames are in control_machine[0] with comma
	 * separation. If our hostname matches any of those, we are considered
	 * to be a valid controller, and which is active must be managed by
	 * an external HA solution.
	 */
	if (xstrchr(slurm_conf.control_machine[0], ',')) {
		char *token, *last = NULL;
		char *tmp_name = xstrdup(slurm_conf.control_machine[0]);

		token = strtok_r(tmp_name, ",", &last);
		while (token) {
			if (!xstrcmp(slurmctld_config.node_name_short, token) ||
			    !xstrcmp(slurmctld_config.node_name_long, token)) {
				xfree(tmp_name);
				return 0;
			}
			token = strtok_r(NULL, ",", &last);
		}
		xfree(tmp_name);
	}

	return -1;
}


static void _test_thread_limit(void)
{
#ifdef RLIMIT_NOFILE
	struct rlimit rlim[1];
	if (getrlimit(RLIMIT_NOFILE, rlim) < 0)
		error("Unable to get file count limit");
	else if ((rlim->rlim_cur != RLIM_INFINITY) &&
		 (max_server_threads > rlim->rlim_cur)) {
		max_server_threads = rlim->rlim_cur;
		info("Reducing max_server_thread to %u due to file count limit "
		     "of %u", max_server_threads, max_server_threads);
	}
#endif
}

static void  _set_work_dir(void)
{
	bool success = false;

	if (slurm_conf.slurmctld_logfile &&
	    (slurm_conf.slurmctld_logfile[0] == '/')) {
		char *slash_ptr, *work_dir;
		work_dir = xstrdup(slurm_conf.slurmctld_logfile);
		slash_ptr = strrchr(work_dir, '/');
		if (slash_ptr == work_dir)
			work_dir[1] = '\0';
		else
			slash_ptr[0] = '\0';
		if ((access(work_dir, W_OK) != 0) || (chdir(work_dir) < 0))
			error("chdir(%s): %m", work_dir);
		else
			success = true;
		xfree(work_dir);
	}

	if (!success) {
		if ((access(slurm_conf.state_save_location, W_OK) != 0) ||
		    (chdir(slurm_conf.state_save_location) < 0)) {
			error("chdir(%s): %m",
			      slurm_conf.state_save_location);
		} else
			success = true;
	}

	if (!success) {
		if ((access("/var/tmp", W_OK) != 0) ||
		    (chdir("/var/tmp") < 0)) {
			error("chdir(/var/tmp): %m");
		} else
			info("chdir to /var/tmp");
	}
}

/*
 * _purge_files_thread - separate thread to remove job batch/environ files
 * from the state directory. Runs async from purge_old_jobs to avoid
 * holding locks while the files are removed, which can cause performance
 * problems under high throughput conditions.
 *
 * Uses the purge_cond to wakeup on demand, then works through the global
 * purge_files_list of job_ids and removes their files.
 */
static void *_purge_files_thread(void *no_data)
{
	int *job_id;

	/*
	 * Use the purge_files_list as a queue. _delete_job_details()
	 * in job_mgr.c always enqueues (at the end), while
	 *_purge_files_thread consumes off the front.
	 *
	 * There is a potential race condition if the job numbers have
	 * wrapped between _purge_thread removing the state files and
	 * get_next_job_id trying to re-assign it. This is mitigated
	 * the call to _dup_job_file_test() in job_mgr.c ensuring
	 * there is no existing directory for an id before assigning it.
	 */

	/*
	 * pthread_cond_wait requires a lock to release and reclaim.
	 * the List structure is already handling locking for itself,
	 * so this lock isn't actually useful, and the thread calling
	 * pthread_cond_signal isn't required to have the lock. So
	 * lock it once and hold it until slurmctld shuts down.
	 */
	slurm_mutex_lock(&purge_thread_lock);
	while (!slurmctld_config.shutdown_time) {
		slurm_cond_wait(&purge_thread_cond, &purge_thread_lock);
		debug2("%s: starting, %d jobs to purge", __func__,
		       list_count(purge_files_list));

		/*
		 * Use list_dequeue here (instead of list_flush) as it will not
		 * hold up the list lock when we try to enqueue jobs that need
		 * to be freed.
		 */
		while ((job_id = list_dequeue(purge_files_list))) {
			debug2("%s: purging files from JobId=%u",
			       __func__, *job_id);
			delete_job_desc_files(*job_id);
			xfree(job_id);
		}
	}
	slurm_mutex_unlock(&purge_thread_lock);
	return NULL;
}

static int _acct_update_list_for_each(void *x, void *arg)
{
	slurmdb_update_object_t *object = x;
	bool locked = false;

	switch (object->type) {
	case SLURMDB_UPDATE_FEDS:
#if HAVE_SYS_PRCTL_H
		if (prctl(PR_SET_NAME, "fedmgr", NULL, NULL, NULL) < 0){
			error("%s: cannot set my name to %s %m",
			      __func__, "fedmgr");
		}
#endif
		fed_mgr_update_feds(object);
		break;
	default:
		(void) assoc_mgr_update_object(x, &locked);
	}

	/* Always delete it */
	return 1;
}

static void *_acct_update_thread(void *no_data)
{
	slurm_mutex_lock(&slurmctld_config.acct_update_lock);
	while (!slurmctld_config.shutdown_time) {
		slurm_cond_wait(&slurmctld_config.acct_update_cond,
				&slurmctld_config.acct_update_lock);

		(void) list_delete_all(slurmctld_config.acct_update_list,
				       _acct_update_list_for_each,
				       NULL);
	}
	slurm_mutex_unlock(&slurmctld_config.acct_update_lock);

	return NULL;
}

static void _get_fed_updates(void)
{
	List fed_list = NULL;
	slurmdb_update_object_t update = {0};
	slurmdb_federation_cond_t fed_cond;

	slurmdb_init_federation_cond(&fed_cond, 0);
	fed_cond.cluster_list = list_create(NULL);
	list_append(fed_cond.cluster_list, slurm_conf.cluster_name);

	fed_list = acct_storage_g_get_federations(acct_db_conn,
	                                          slurm_conf.slurm_user_id,
	                                          &fed_cond);
	FREE_NULL_LIST(fed_cond.cluster_list);

	if (fed_list) {
		update.objects = fed_list;
		fed_mgr_update_feds(&update);
	}

	FREE_NULL_LIST(fed_list);
}

static int _foreach_job_running(void *object, void *arg)
{
	job_record_t *job_ptr = object;

	if (IS_JOB_PENDING(job_ptr)) {
		int job_cnt = (job_ptr->array_recs &&
			       job_ptr->array_recs->task_cnt) ?
			job_ptr->array_recs->task_cnt : 1;
		slurmctld_diag_stats.jobs_pending += job_cnt;
	}
	if (IS_JOB_RUNNING(job_ptr))
		slurmctld_diag_stats.jobs_running++;

	return SLURM_SUCCESS;
}

static void _update_diag_job_state_counts(void)
{
	slurmctld_diag_stats.jobs_running = 0;
	slurmctld_diag_stats.jobs_pending = 0;
	slurmctld_diag_stats.job_states_ts = time(NULL);
	list_for_each_ro(job_list, _foreach_job_running, NULL);
}

static void *_wait_primary_prog(void *arg)
{
	primary_thread_arg_t *wait_arg = arg;
	int status = 0;

	waitpid(wait_arg->cpid, &status, 0);
	if (status != 0) {
		error("%s: %s exit status %u:%u", __func__, wait_arg->prog_type,
		      WEXITSTATUS(status), WTERMSIG(status));
	} else {
		info("%s: %s completed successfully", __func__,
		     wait_arg->prog_type);
	}
	xfree(wait_arg->prog_type);
	xfree(wait_arg);
	return NULL;
}

static void _run_primary_prog(bool primary_on)
{
	primary_thread_arg_t *wait_arg;
	char *prog_name, *prog_type;
	char *argv[2], *sep;
	pid_t cpid;

	if (primary_on) {
		prog_name = slurm_conf.slurmctld_primary_on_prog;
		prog_type = "SlurmctldPrimaryOnProg";
	} else {
		prog_name = slurm_conf.slurmctld_primary_off_prog;
		prog_type = "SlurmctldPrimaryOffProg";
	}

	if ((prog_name == NULL) || (prog_name[0] == '\0'))
		return;

	if (access(prog_name, X_OK) < 0) {
		error("%s: Invalid %s: %m", __func__, prog_type);
		return;
	}

	sep = strrchr(prog_name, '/');
	if (sep)
		argv[0] = sep + 1;
	else
		argv[0] = prog_name;
	argv[1] = NULL;
	if ((cpid = fork()) < 0) {	/* Error */
		error("%s fork error: %m", __func__);
		return;
	}
	if (cpid == 0) {		/* Child */
		closeall(0);
		setpgid(0, 0);
		execv(prog_name, argv);
		_exit(127);
	}

	/* Create thread to wait for and log program completion */
	wait_arg = xmalloc(sizeof(primary_thread_arg_t));
	wait_arg->cpid = cpid;
	wait_arg->prog_type = xstrdup(prog_type);
	slurm_thread_create_detached(_wait_primary_prog, wait_arg);
}

static int _init_dep_job_ptr(void *object, void *arg)
{
	depend_spec_t *dep_ptr = object;
	dep_ptr->job_ptr = find_job_array_rec(dep_ptr->job_id,
					      dep_ptr->array_task_id);
	return SLURM_SUCCESS;
}

/*
 * Restore dependency job pointers.
 *
 * test_job_dependency() initializes dep_ptr->job_ptr but in
 * case a job's dependency is updated before test_job_dependency() is called,
 * dep_ptr->job_ptr needs to be initialized for all jobs so that we can test
 * for circular dependencies properly. Otherwise, if slurmctld is restarted,
 * then immediately a job dependency is updated before test_job_dependency()
 * is called, it is possible to create a circular dependency.
 */
static void _restore_job_dependencies(void)
{
	job_record_t *job_ptr;
	ListIterator job_iterator;
	slurmctld_lock_t job_fed_lock = {.job = WRITE_LOCK, .fed = READ_LOCK};

	lock_slurmctld(job_fed_lock);

	job_iterator = list_iterator_create(job_list);
	while ((job_ptr = list_next(job_iterator))) {
		if (job_ptr->details && job_ptr->details->depend_list)
			list_for_each(job_ptr->details->depend_list,
				      _init_dep_job_ptr, NULL);
	}
	list_iterator_destroy(job_iterator);
	unlock_slurmctld(job_fed_lock);
}

/*
 * Respond to request for primary/backup slurmctld status
 */
extern void slurm_rpc_control_status(slurm_msg_t *msg)
{
	slurm_msg_t response_msg;
	control_status_msg_t data;

	memset(&data, 0, sizeof(data));
	data.backup_inx = backup_inx;
	data.control_time = control_time;
	response_init(&response_msg, msg, RESPONSE_CONTROL_STATUS, &data);
	slurm_send_node_msg(msg->conn_fd, &response_msg);
}

extern int controller_init_scheduling(bool init_gang)
{
	int rc = sched_g_init();

	if (rc != SLURM_SUCCESS) {
		error("failed to initialize sched plugin");
		return rc;
	}

	main_sched_init();

	if (init_gang)
		gs_init();

	return rc;
}

extern void controller_fini_scheduling(void)
{
	(void) sched_g_fini();

	main_sched_fini();

	if (slurm_conf.preempt_mode & PREEMPT_MODE_GANG)
		gs_fini();
}

extern void controller_reconfig_scheduling(void)
{
	gs_reconfig();

	(void) sched_g_reconfig();
}<|MERGE_RESOLUTION|>--- conflicted
+++ resolved
@@ -606,14 +606,9 @@
 		if (priority_g_init() != SLURM_SUCCESS)
 			fatal("failed to initialize priority plugin");
 
-<<<<<<< HEAD
-		if (slurmctld_primary && !reconfiguring) {
-			if ((error_code = read_slurm_conf(recover))) {
-=======
 		if ((slurmctld_primary || backup_has_control) &&
 		    !reconfiguring) {
-			if ((error_code = read_slurm_conf(recover, false))) {
->>>>>>> becf0123
+			if ((error_code = read_slurm_conf(recover))) {
 				fatal("read_slurm_conf reading %s: %s",
 				      slurm_conf.slurm_conf,
 				      slurm_strerror(error_code));
