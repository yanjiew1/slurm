/*****************************************************************************\
 *  power_save.c - support node power saving mode. Nodes which have been
 *  idle for an extended period of time will be placed into a power saving
 *  mode by running an arbitrary script. This script can lower the voltage
 *  or frequency of the nodes or can completely power the nodes off.
 *  When the node is restored to normal operation, another script will be
 *  executed. Many parameters are available to control this mode of operation.
 *****************************************************************************
 *  Copyright (C) 2007 The Regents of the University of California.
 *  Copyright (C) 2008-2009 Lawrence Livermore National Security.
 *  Produced at Lawrence Livermore National Laboratory (cf, DISCLAIMER).
 *  Written by Morris Jette <jette1@llnl.gov>
 *  CODE-OCEC-09-009. All rights reserved.
 *
 *  This file is part of Slurm, a resource management program.
 *  For details, see <https://slurm.schedmd.com/>.
 *  Please also read the included file: DISCLAIMER.
 *
 *  Slurm is free software; you can redistribute it and/or modify it under
 *  the terms of the GNU General Public License as published by the Free
 *  Software Foundation; either version 2 of the License, or (at your option)
 *  any later version.
 *
 *  In addition, as a special exception, the copyright holders give permission
 *  to link the code of portions of this program with the OpenSSL library under
 *  certain conditions as described in each individual source file, and
 *  distribute linked combinations including the two. You must obey the GNU
 *  General Public License in all respects for all of the code used other than
 *  OpenSSL. If you modify file(s) with this exception, you may extend this
 *  exception to your version of the file(s), but you are not obligated to do
 *  so. If you do not wish to do so, delete this exception statement from your
 *  version.  If you delete this exception statement from all source files in
 *  the program, then also delete it here.
 *
 *  Slurm is distributed in the hope that it will be useful, but WITHOUT ANY
 *  WARRANTY; without even the implied warranty of MERCHANTABILITY or FITNESS
 *  FOR A PARTICULAR PURPOSE.  See the GNU General Public License for more
 *  details.
 *
 *  You should have received a copy of the GNU General Public License along
 *  with Slurm; if not, write to the Free Software Foundation, Inc.,
 *  51 Franklin Street, Fifth Floor, Boston, MA 02110-1301  USA.
\*****************************************************************************/

#include "config.h"

#define _GNU_SOURCE

#if HAVE_SYS_PRCTL_H
#  include <sys/prctl.h>
#endif

#include <limits.h>	/* For LONG_MIN, LONG_MAX */
#include <signal.h>
#include <stdlib.h>
#include <string.h>
#include <sys/stat.h>
#include <sys/types.h>
#include <sys/wait.h>
#include <time.h>
#include <unistd.h>

#include "src/common/bitstring.h"
#include "src/common/data.h"
#include "src/common/env.h"
#include "src/common/fetch_config.h"
#include "src/common/fd.h"
#include "src/common/list.h"
#include "src/common/macros.h"
#include "src/common/node_features.h"
#include "src/common/read_config.h"
#include "src/common/slurm_accounting_storage.h"
#include "src/common/xstring.h"
#include "src/slurmctld/job_scheduler.h"
#include "src/slurmctld/locks.h"
#include "src/slurmctld/node_scheduler.h"
#include "src/slurmctld/power_save.h"
#include "src/slurmctld/slurmctld.h"
#include "src/slurmctld/trigger_mgr.h"

#define MAX_SHUTDOWN_DELAY	10	/* seconds to wait for child procs
					 * to exit after daemon shutdown
					 * request, then orphan or kill proc */

/* Records for tracking processes forked to suspend/resume nodes */
typedef struct proc_track_struct {
	pid_t  child_pid;	/* pid of process		*/
	time_t child_time;	/* start time of process	*/
	int tmp_fd;
} proc_track_struct_t;
static List proc_track_list = NULL;

pthread_cond_t power_cond = PTHREAD_COND_INITIALIZER;
pthread_mutex_t power_mutex = PTHREAD_MUTEX_INITIALIZER;
bool power_save_config = false;
bool power_save_enabled = false;
bool power_save_started = false;
bool power_save_debug = false;

int suspend_rate, resume_rate, max_timeout;
char *suspend_prog = NULL, *resume_prog = NULL, *resume_fail_prog = NULL;
char *exc_nodes = NULL, *exc_parts = NULL;
time_t last_config = (time_t) 0;
time_t last_log = (time_t) 0, last_work_scan = (time_t) 0;
uint16_t slurmd_timeout;
static bool idle_on_node_suspend = false;
static uint16_t power_save_interval = 10;
static uint16_t power_save_min_interval = 0;

bool cloud_reg_addrs = false;
List resume_job_list = NULL;

typedef struct exc_node_partital {
	int exc_node_cnt;
	bitstr_t *exc_node_cnt_bitmap;
} exc_node_partital_t;
List partial_node_list;

bitstr_t *exc_node_bitmap = NULL;

int   suspend_cnt,   resume_cnt;
float suspend_cnt_f, resume_cnt_f;

static void  _clear_power_config(void);
static void  _do_failed_nodes(char *hosts);
static void  _do_power_work(time_t now);
static void  _do_resume(char *host, char *json);
static void  _do_suspend(char *host);
static int   _init_power_config(void);
static void *_init_power_save(void *arg);
static int   _kill_procs(void);
static void  _reap_procs(void);
static pid_t _run_prog(char *prog, char *arg1, char *arg2, uint32_t job_id,
		       char *json);
static void  _shutdown_power(void);
static bool  _valid_prog(char *file_name);

static void _exc_node_part_free(void *x)
{
	exc_node_partital_t *ext_part_struct = (exc_node_partital_t *) x;
	FREE_NULL_BITMAP(ext_part_struct->exc_node_cnt_bitmap);
	xfree(ext_part_struct);
}

static int _parse_exc_nodes(void)
{
	int rc = SLURM_SUCCESS;
	char *end_ptr = NULL, *save_ptr = NULL, *sep, *tmp, *tok;

	sep = strchr(exc_nodes, ':');
	if (!sep)
		return node_name2bitmap(exc_nodes, false, &exc_node_bitmap);

	partial_node_list = list_create(_exc_node_part_free);
	tmp = xstrdup(exc_nodes);
	tok = strtok_r(tmp, ":", &save_ptr);
	while (tok) {
		bitstr_t *exc_node_cnt_bitmap = NULL;
		long ext_node_cnt = 0;
		exc_node_partital_t *ext_part_struct;

		rc = node_name2bitmap(tok, false, &exc_node_cnt_bitmap);
		if ((rc != SLURM_SUCCESS) || !exc_node_cnt_bitmap)
			break;
		tok = strtok_r(NULL, ",", &save_ptr);
		if (tok) {
			ext_node_cnt = strtol(tok, &end_ptr, 10);
			if ((end_ptr[0] != '\0') || (ext_node_cnt < 1) ||
			    (ext_node_cnt >
			     bit_set_count(exc_node_cnt_bitmap))) {
				FREE_NULL_BITMAP(exc_node_cnt_bitmap);
				rc = SLURM_ERROR;
				break;
			}
		} else {
			ext_node_cnt = bit_set_count(exc_node_cnt_bitmap);
		}
		ext_part_struct = xmalloc(sizeof(exc_node_partital_t));
		ext_part_struct->exc_node_cnt = (int) ext_node_cnt;
		ext_part_struct->exc_node_cnt_bitmap = exc_node_cnt_bitmap;
		list_append(partial_node_list, ext_part_struct);
		tok = strtok_r(NULL, ":", &save_ptr);
	}
	xfree(tmp);
	if (rc != SLURM_SUCCESS)
		FREE_NULL_LIST(partial_node_list);

	return rc;
}

/*
 * Print elements of the excluded nodes with counts
 */
static int _list_part_node_lists(void *x, void *arg)
{
	exc_node_partital_t *ext_part_struct = (exc_node_partital_t *) x;
	char *tmp = bitmap2node_name(ext_part_struct->exc_node_cnt_bitmap);
	log_flag(POWER, "exclude %d nodes from %s",
		 ext_part_struct->exc_node_cnt, tmp);
	xfree(tmp);
	return 0;

}

/*
 * Select the nodes specific nodes to be excluded from consideration for
 * suspension based upon the node states and specified count. Nodes which
 * can not be used (e.g. ALLOCATED, DOWN, DRAINED, etc.).
 */
static int _pick_exc_nodes(void *x, void *arg)
{
	bitstr_t **orig_exc_nodes = (bitstr_t **) arg;
	exc_node_partital_t *ext_part_struct = (exc_node_partital_t *) x;
	bitstr_t *exc_node_cnt_bitmap;
	int i, i_first, i_last;
	int avail_node_cnt, exc_node_cnt;
	node_record_t *node_ptr;

	avail_node_cnt = bit_set_count(ext_part_struct->exc_node_cnt_bitmap);
	if (ext_part_struct->exc_node_cnt >= avail_node_cnt) {
		/* Exclude all nodes in this set */
		exc_node_cnt_bitmap =
			bit_copy(ext_part_struct->exc_node_cnt_bitmap);
	} else {
		i = bit_size(ext_part_struct->exc_node_cnt_bitmap);
		exc_node_cnt_bitmap = bit_alloc(i);
		i_first = bit_ffs(ext_part_struct->exc_node_cnt_bitmap);
		if (i_first >= 0)
			i_last = bit_fls(ext_part_struct->exc_node_cnt_bitmap);
		else
			i_last = i_first - 1;
		exc_node_cnt = ext_part_struct->exc_node_cnt;
		for (i = i_first; i <= i_last; i++) {
			if (!bit_test(ext_part_struct->exc_node_cnt_bitmap, i))
				continue;
			node_ptr = node_record_table_ptr[i];
			if (!IS_NODE_IDLE(node_ptr)			||
			    IS_NODE_COMPLETING(node_ptr)		||
			    IS_NODE_DOWN(node_ptr)			||
			    IS_NODE_DRAIN(node_ptr)			||
			    IS_NODE_POWERING_UP(node_ptr)		||
			    IS_NODE_POWERED_DOWN(node_ptr)		||
			    IS_NODE_POWERING_DOWN(node_ptr)		||
			    (node_ptr->sus_job_cnt > 0))
				continue;
			bit_set(exc_node_cnt_bitmap, i);
			if (--exc_node_cnt <= 0)
				break;
		}
	}

	if (*orig_exc_nodes == NULL) {
		*orig_exc_nodes = exc_node_cnt_bitmap;
	} else {
		bit_or(*orig_exc_nodes, exc_node_cnt_bitmap);
		FREE_NULL_BITMAP(exc_node_cnt_bitmap);
	}

	if (power_save_debug) {
		char *tmp = bitmap2node_name(*orig_exc_nodes);
		log_flag(POWER, "excluded nodes %s", tmp);
		xfree(tmp);
	}

	return 0;
}

/* Perform any power change work to nodes */
static void _do_power_work(time_t now)
{
	int i, susp_total = 0;
	time_t delta_t;
	uint32_t susp_state;
	bitstr_t *avoid_node_bitmap = NULL, *failed_node_bitmap = NULL;
	bitstr_t *wake_node_bitmap = NULL, *sleep_node_bitmap = NULL;
	node_record_t *node_ptr;
	data_t *resume_json_data = NULL;
	data_t *jobs_data = NULL;
	ListIterator iter;
	bitstr_t *job_power_node_bitmap;
	uint32_t *job_id_ptr;

	if (last_work_scan == 0) {
		if (exc_nodes && (_parse_exc_nodes() != SLURM_SUCCESS))
			error("Invalid SuspendExcNodes %s ignored", exc_nodes);

		if (exc_parts) {
			char *tmp = NULL, *one_part = NULL, *part_list = NULL;
			part_record_t *part_ptr = NULL;

			part_list = xstrdup(exc_parts);
			one_part = strtok_r(part_list, ",", &tmp);
			while (one_part != NULL) {
				part_ptr = find_part_record(one_part);
				if (!part_ptr) {
					error("Invalid SuspendExcPart %s ignored",
					      one_part);
				} else if (exc_node_bitmap) {
					bit_or(exc_node_bitmap,
					       part_ptr->node_bitmap);
				} else {
					exc_node_bitmap =
						bit_copy(part_ptr->node_bitmap);
				}
				one_part = strtok_r(NULL, ",", &tmp);
			}
			xfree(part_list);
		}

		if (exc_node_bitmap && power_save_debug) {
			char *tmp = bitmap2node_name(exc_node_bitmap);
			log_flag(POWER, "excluded nodes %s", tmp);
			xfree(tmp);
		}
		if (partial_node_list && power_save_debug) {
			(void) list_for_each(partial_node_list,
					     _list_part_node_lists, NULL);

		}
	}

	/* Set limit on counts of nodes to have state changed */
	delta_t = now - last_work_scan;
	if (delta_t >= 60) {
		suspend_cnt_f = 0.0;
		resume_cnt_f  = 0.0;
	} else {
		float rate = (60 - delta_t) / 60.0;
		suspend_cnt_f *= rate;
		resume_cnt_f  *= rate;
	}
	suspend_cnt = (suspend_cnt_f + 0.5);
	resume_cnt  = (resume_cnt_f  + 0.5);

	last_work_scan = now;

	/* Identify nodes to avoid considering for suspend */
	if (partial_node_list) {
		(void) list_for_each(partial_node_list, _pick_exc_nodes,
				     &avoid_node_bitmap);
	}
	if (exc_node_bitmap) {
		if (avoid_node_bitmap)
			bit_or(avoid_node_bitmap, exc_node_bitmap);
		else
			avoid_node_bitmap = bit_copy(exc_node_bitmap);
	}


	/*
	 * Buid job to node mapping for json output
	 * all_nodes = all nodes that need to be resumed this iteration
	 * jobs[] - list of job to node mapping of nodes that the job needs to
	 * be resumed for job. Multiple jobs can request the same nodes. Report
	 * all jobs to node mapping for this iteration.
	 * e.g.
	 * {
	 * all_nodes: n[1-3]
	 * jobs: [{job_id:123, nodes:n[1-3]}, {job_id:124, nodes:n[1-3]}]
	 * }
	 */
	resume_json_data = data_set_dict(data_new());
	jobs_data = data_set_list(data_key_set(resume_json_data, "jobs"));

	job_power_node_bitmap = bit_alloc(node_record_count);

	iter = list_iterator_create(resume_job_list);
	while ((job_id_ptr = list_next(iter))) {
		int i, i_first, i_last;
		char *nodes;
		job_record_t *job_ptr;
		data_t *job_node_data;
		bitstr_t *need_resume_bitmap, *to_resume_bitmap;

		if ((resume_rate > 0) && (resume_cnt >= resume_rate)) {
			log_flag(POWER, "resume rate reached");
			break;
		}

		if (!(job_ptr = find_job_record(*job_id_ptr))) {
			log_flag(POWER, "%pJ needed resuming but is gone now",
				 job_ptr);
			list_delete_item(iter);
			continue;
		}
		if (!IS_JOB_CONFIGURING(job_ptr)) {
			log_flag(POWER, "%pJ needed resuming but isn't configuring anymore",
				 job_ptr);
			list_delete_item(iter);
			continue;
		}
		if (!bit_overlap_any(job_ptr->node_bitmap, power_node_bitmap)) {
			log_flag(POWER, "%pJ needed resuming but nodes aren't power_save anymore",
				 job_ptr);
			list_delete_item(iter);
			continue;
		}

		to_resume_bitmap = bit_alloc(node_record_count);

		need_resume_bitmap = bit_copy(job_ptr->node_bitmap);
		bit_and(need_resume_bitmap, power_node_bitmap);

		i_first = bit_ffs(need_resume_bitmap);
		if (i_first >= 0)
			i_last = bit_fls(need_resume_bitmap);
		else
			i_last = i_first - 1;
		for (i = i_first; i <= i_last; i++) {
			if ((resume_rate == 0) || (resume_cnt < resume_rate)) {
				resume_cnt++;
				resume_cnt_f++;

				bit_set(job_power_node_bitmap, i);
				bit_set(to_resume_bitmap, i);
			}
		}

		job_node_data = data_set_dict(data_list_append(jobs_data));
		data_set_int(data_key_set(job_node_data, "job_id"),
			     job_ptr->job_id);
		nodes = bitmap2node_name(to_resume_bitmap);
		data_set_string_own(data_key_set(job_node_data, "nodes"),
				    nodes);

		/* No more jobs to power up, remove job from list */
		if (!bit_overlap_any(need_resume_bitmap, job_ptr->node_bitmap))
			list_delete_item(iter);

		FREE_NULL_BITMAP(need_resume_bitmap);
		FREE_NULL_BITMAP(to_resume_bitmap);
	}

	/* Build bitmaps identifying each node which should change state */
	for (i = 0; (node_ptr = next_node(&i));) {
		susp_state = IS_NODE_POWERED_DOWN(node_ptr);

		if (susp_state)
			susp_total++;

		/* Resume nodes as appropriate */
		if ((bit_test(job_power_node_bitmap, node_ptr->index)) ||
		    (susp_state &&
		    ((resume_rate == 0) || (resume_cnt < resume_rate))	&&
		    !IS_NODE_POWERING_DOWN(node_ptr) &&
		    IS_NODE_POWER_UP(node_ptr))) {
			if (wake_node_bitmap == NULL) {
				wake_node_bitmap =
					bit_alloc(node_record_count);
			}
			if (!(bit_test(job_power_node_bitmap,
				       node_ptr->index))) {
				resume_cnt++;
				resume_cnt_f++;
			}
			node_ptr->node_state &= (~NODE_STATE_POWER_UP);
			node_ptr->node_state &= (~NODE_STATE_POWERED_DOWN);
			node_ptr->node_state |=   NODE_STATE_POWERING_UP;
			node_ptr->node_state |=   NODE_STATE_NO_RESPOND;
			bit_clear(power_node_bitmap, node_ptr->index);
			node_ptr->boot_req_time = now;
			bit_set(booting_node_bitmap, node_ptr->index);
			bit_set(wake_node_bitmap,    node_ptr->index);

			bit_clear(job_power_node_bitmap, node_ptr->index);

			clusteracct_storage_g_node_up(acct_db_conn, node_ptr,
						      now);
		}

		/* Suspend nodes as appropriate */
		if ((susp_state == 0)					&&
		    ((suspend_rate == 0) || (suspend_cnt < suspend_rate)) &&
		    (IS_NODE_IDLE(node_ptr) || IS_NODE_DOWN(node_ptr))	&&
		    (node_ptr->sus_job_cnt == 0)			&&
		    (!IS_NODE_COMPLETING(node_ptr))			&&
		    (!IS_NODE_POWERING_UP(node_ptr))			&&
		    (!IS_NODE_POWERING_DOWN(node_ptr))			&&
		    (!IS_NODE_REBOOT_ISSUED(node_ptr))			&&
		    (!IS_NODE_REBOOT_REQUESTED(node_ptr))		&&
		    (IS_NODE_POWER_DOWN(node_ptr) ||
		     ((node_ptr->last_busy != 0) &&
		      (node_ptr->last_busy < (now - node_ptr->suspend_time)) &&
		      ((avoid_node_bitmap == NULL) ||
		       (bit_test(avoid_node_bitmap, node_ptr->index) == 0))))) {
			if (sleep_node_bitmap == NULL) {
				sleep_node_bitmap =
					bit_alloc(node_record_count);
			}

			/* Clear power_down_asap */
			if (IS_NODE_POWER_DOWN(node_ptr) &&
			    IS_NODE_DRAIN(node_ptr)) {
				node_ptr->node_state &= (~NODE_STATE_DRAIN);
			}

			suspend_cnt++;
			suspend_cnt_f++;
			node_ptr->node_state |= NODE_STATE_POWERING_DOWN;
			node_ptr->node_state &= (~NODE_STATE_POWER_DOWN);
			node_ptr->node_state &= (~NODE_STATE_NO_RESPOND);
			bit_set(power_node_bitmap,   node_ptr->index);
			bit_set(sleep_node_bitmap,   node_ptr->index);

			/* Don't allocate until after SuspendTimeout */
			bit_clear(avail_node_bitmap, node_ptr->index);
			node_ptr->power_save_req_time = now;

			if (idle_on_node_suspend) {
				if (IS_NODE_DOWN(node_ptr)) {
					trigger_node_up(node_ptr);
				}

				node_ptr->node_state =
					NODE_STATE_IDLE |
					(node_ptr->node_state & NODE_STATE_FLAGS);
				node_ptr->node_state &= (~NODE_STATE_DRAIN);
				node_ptr->node_state &= (~NODE_STATE_FAIL);
			}
		}

		if (IS_NODE_POWERING_DOWN(node_ptr) &&
		    ((node_ptr->power_save_req_time + node_ptr->suspend_timeout)
		     < now)) {
			node_ptr->node_state &= (~NODE_STATE_POWERING_DOWN);
			node_ptr->node_state |= NODE_STATE_POWERED_DOWN;

			if (IS_NODE_CLOUD(node_ptr) && cloud_reg_addrs) {
				/* Reset hostname and addr to node's name. */
				set_node_comm_name(node_ptr,
						   xstrdup(node_ptr->name),
						   xstrdup(node_ptr->name));
			}

			if (!IS_NODE_DOWN(node_ptr) &&
			    !IS_NODE_DRAIN(node_ptr) &&
			    !IS_NODE_FAIL(node_ptr))
				make_node_avail(node_ptr->index);

			node_ptr->last_busy = 0;
			node_ptr->power_save_req_time = 0;

			clusteracct_storage_g_node_down(
				acct_db_conn, node_ptr, now,
				"Powered down after SuspendTimeout",
				node_ptr->reason_uid);
		}

		/*
		 * Down nodes as if not resumed by ResumeTimeout
		 */
		if (bit_test(booting_node_bitmap, node_ptr->index) &&
		    (now >
		     (node_ptr->boot_req_time + node_ptr->resume_timeout)) &&
		    IS_NODE_POWERING_UP(node_ptr) &&
		    IS_NODE_NO_RESPOND(node_ptr)) {
			info("node %s not resumed by ResumeTimeout(%d) - marking down and power_save",
			     node_ptr->name, node_ptr->resume_timeout);
			node_ptr->node_state &= (~NODE_STATE_POWERING_UP);
			node_ptr->node_state |= NODE_STATE_POWERED_DOWN;
			/*
			 * set_node_down_ptr() will remove the node from the
			 * avail_node_bitmap.
			 *
			 * Call AFTER setting state adding POWERED_DOWN so that
			 * the node is marked as "planned down" in the usage
			 * tables becase:
			 * set_node_down_ptr()->_make_node_down()->
			 * clusteracct_storage_g_node_down().
			 */
			set_node_down_ptr(node_ptr, "ResumeTimeout reached");
<<<<<<< HEAD
			bit_set(power_node_bitmap, node_ptr->index);
			bit_clear(booting_node_bitmap, node_ptr->index);
=======
			node_ptr->node_state &= (~NODE_STATE_DRAIN);
			node_ptr->node_state &= (~NODE_STATE_POWER_DOWN);
			node_ptr->node_state &= (~NODE_STATE_POWERING_UP);
			node_ptr->node_state |= NODE_STATE_POWERED_DOWN;
			bit_set(power_node_bitmap, i);
			bit_clear(booting_node_bitmap, i);
>>>>>>> 3ef9d9c3
			node_ptr->last_busy = 0;
			node_ptr->boot_req_time = 0;

			if (resume_fail_prog) {
				if (!failed_node_bitmap) {
					failed_node_bitmap =
						bit_alloc(node_record_count);
				}
				bit_set(failed_node_bitmap, node_ptr->index);
			}
		}
	}
	FREE_NULL_BITMAP(avoid_node_bitmap);
	if (power_save_debug && ((now - last_log) > 600) && (susp_total > 0)) {
		log_flag(POWER, "Power save mode: %d nodes", susp_total);
		last_log = now;
	}

	if (sleep_node_bitmap) {
		char *nodes;
		nodes = bitmap2node_name(sleep_node_bitmap);
		if (nodes)
			_do_suspend(nodes);
		else
			error("power_save: bitmap2nodename");
		xfree(nodes);
		FREE_NULL_BITMAP(sleep_node_bitmap);
		/* last_node_update could be changed already by another thread!
		last_node_update = now; */
	}

	if (wake_node_bitmap) {
		char *nodes, *json = NULL;
		nodes = bitmap2node_name(wake_node_bitmap);

		data_set_string(data_key_set(resume_json_data, "all_nodes"),
				nodes);
		if (data_g_serialize(&json, resume_json_data, MIME_TYPE_JSON,
				     DATA_SER_FLAGS_COMPACT))
			error("failed to generate json for resume job/node list");

		if (nodes)
			_do_resume(nodes, json);
		else
			error("power_save: bitmap2nodename");
		xfree(nodes);
		xfree(json);
		FREE_NULL_BITMAP(wake_node_bitmap);
		/* last_node_update could be changed already by another thread!
		last_node_update = now; */
	}

	if (failed_node_bitmap) {
		char *nodes;
		nodes = bitmap2node_name(failed_node_bitmap);
		if (nodes)
			_do_failed_nodes(nodes);
		else
			error("power_save: bitmap2nodename");
		xfree(nodes);
		FREE_NULL_BITMAP(failed_node_bitmap);
	}

	FREE_NULL_DATA(resume_json_data);
	FREE_NULL_BITMAP(job_power_node_bitmap);
}

extern int power_job_reboot(bitstr_t *node_bitmap, job_record_t *job_ptr,
			    char *features)
{
	int rc = SLURM_SUCCESS;
	char *nodes;

	nodes = bitmap2node_name(node_bitmap);
	if (nodes) {
		pid_t pid = _run_prog(resume_prog, nodes, features,
				      job_ptr->job_id, NULL);
		log_flag(POWER, "%s: pid %d reboot nodes %s features %s",
			 __func__, (int) pid, nodes, features);
	} else {
		error("%s: bitmap2nodename", __func__);
		rc = SLURM_ERROR;
	}
	xfree(nodes);

	return rc;
}

static void _do_failed_nodes(char *hosts)
{
	pid_t pid = _run_prog(resume_fail_prog, hosts, NULL, 0, NULL);
	log_flag(POWER, "power_save: pid %d handle failed nodes %s",
		 (int)pid, hosts);
}

static void _do_resume(char *host, char *json)
{
	pid_t pid = _run_prog(resume_prog, host, NULL, 0, json);
	log_flag(POWER, "power_save: pid %d waking nodes %s",
		 (int) pid, host);
}

static void _do_suspend(char *host)
{
	pid_t pid = _run_prog(suspend_prog, host, NULL, 0, NULL);
	log_flag(POWER, "power_save: pid %d suspending nodes %s",
		 (int) pid, host);
}

/* run a suspend or resume program
 * prog IN	- program to run
 * arg1 IN	- first program argument, the hostlist expression
 * arg2 IN	- second program argumentor NULL
 * job_id IN	- Passed as SLURM_JOB_ID environment variable
 * json IN	- Passed as tmp file in SLURM_RESUME_FILE environment variable
 */
static pid_t _run_prog(char *prog, char *arg1, char *arg2,
		       uint32_t job_id, char *json)
{
	char *argv[4], *pname, *tmp_file = NULL;
	pid_t child;
	int tmp_fd = -1;

	if (prog == NULL)	/* disabled, useful for testing */
		return -1;

	pname = strrchr(prog, '/');
	if (pname == NULL)
		argv[0] = prog;
	else
		argv[0] = pname + 1;
	argv[1] = arg1;
	argv[2] = arg2;
	argv[3] = NULL;

	if (json &&
	    ((tmp_fd = dump_to_memfd("resumeprog", json, &tmp_file)) == -1))
		error("failed to create tmp file for ResumeProgram");

	child = fork();
	if (child == 0) {
		char **env = NULL;
		closeall(0);
		setpgid(0, 0);

		env = env_array_create();
		env_array_append(&env, "SLURM_CONF", slurm_conf.slurm_conf);
		if (job_id)
			env_array_append_fmt(&env, "SLURM_JOB_ID", "%u",
					     job_id);
		if (tmp_file)
			env_array_append(&env, "SLURM_RESUME_FILE", tmp_file);

		execve(prog, argv, env);
		_exit(1);
	} else if (child < 0) {
		error("fork: %m");
	} else {
		/* save the pid */
		proc_track_struct_t *proc_track;
		proc_track = xmalloc(sizeof(proc_track_struct_t));
		proc_track->child_pid = child;
		proc_track->child_time = time(NULL);
		proc_track->tmp_fd = tmp_fd;
		list_append(proc_track_list, proc_track);
	}

	xfree(tmp_file);
	return child;
}

/* reap child processes previously forked to modify node state. */
static void _reap_procs(void)
{
	int delay, rc, status;
	ListIterator iter;
	proc_track_struct_t *proc_track;

	iter = list_iterator_create(proc_track_list);
	while ((proc_track = list_next(iter))) {
		rc = waitpid(proc_track->child_pid, &status, WNOHANG);
		if (rc == 0)
			continue;

		delay = difftime(time(NULL), proc_track->child_time);
		if (power_save_debug && (delay > max_timeout)) {
			log_flag(POWER, "program %d ran for %d sec",
				 (int) proc_track->child_pid, delay);
		}

		if (WIFEXITED(status)) {
			rc = WEXITSTATUS(status);
			if (rc != 0) {
				error("power_save: program exit status of %d",
				      rc);
			} else
				ping_nodes_now = true;
		} else if (WIFSIGNALED(status)) {
			error("power_save: program signaled: %s",
			      strsignal(WTERMSIG(status)));
		}

		if (proc_track->tmp_fd != -1)
			close(proc_track->tmp_fd);

		list_delete_item(iter);
	}
	list_iterator_destroy(iter);
}

/* kill (or orphan) child processes previously forked to modify node state.
 * return the count of killed/orphaned processes */
static int  _kill_procs(void)
{
	int killed = 0, rc, status;
	ListIterator iter;
	proc_track_struct_t *proc_track;

	iter = list_iterator_create(proc_track_list);
	while ((proc_track = list_next(iter))) {
		rc = waitpid(proc_track->child_pid, &status, WNOHANG);
		if (rc == 0) {
#ifdef  POWER_SAVE_KILL_PROCS
			error("power_save: killing process %d",
			      proc_track->child_pid);
			kill((0 - proc_track->child_pid), SIGKILL);
#else
			error("power_save: orphaning process %d",
			      proc_track->child_pid);
#endif
			killed++;
		} else {
			/* process already completed */
		}
		list_delete_item(iter);
	}
	list_iterator_destroy(iter);

	return killed;
}

/* shutdown power save daemons */
static void _shutdown_power(void)
{
	int i, proc_cnt, shutdown_timeout;

	shutdown_timeout = MIN(max_timeout, MAX_SHUTDOWN_DELAY);
	/* Try to avoid orphan processes */
	for (i = 0; ; i++) {
		_reap_procs();
		proc_cnt = list_count(proc_track_list);
		if (proc_cnt == 0)	/* all procs completed */
			break;
		if (i >= shutdown_timeout) {
			error("power_save: orphaning %d processes which are "
			      "not terminating so slurmctld can exit",
			      proc_cnt);
			_kill_procs();
			break;
		} else if (i == 2) {
			info("power_save: waiting for %d processes to complete",
			     proc_cnt);
		} else if (i % 5 == 0) {
			debug("power_save: waiting for %d processes to complete",
			      proc_cnt);
		}
		sleep(1);
	}
}

/* Free all allocated memory */
static void _clear_power_config(void)
{
	xfree(suspend_prog);
	xfree(resume_prog);
	xfree(resume_fail_prog);
	xfree(exc_nodes);
	xfree(exc_parts);
	FREE_NULL_BITMAP(exc_node_bitmap);
	FREE_NULL_LIST(partial_node_list);
}

static int _set_partition_options(void *x, void *arg)
{
	part_record_t *part_ptr = (part_record_t *)x;
	node_record_t *node_ptr;
	bool *suspend_time_set = (bool *)arg;
	int i;

	if ((part_ptr->suspend_time != INFINITE) &&
	    (part_ptr->suspend_time != NO_VAL))
		*suspend_time_set = true;

	if (part_ptr->resume_timeout != NO_VAL16)
		max_timeout = MAX(max_timeout, part_ptr->resume_timeout);

	if (part_ptr->suspend_timeout != NO_VAL16)
		max_timeout = MAX(max_timeout, part_ptr->resume_timeout);

	for (i = 0; (node_ptr = next_node(&i));) {
		if (!bit_test(part_ptr->node_bitmap, node_ptr->index))
			continue;

		if (node_ptr->suspend_time == NO_VAL)
			node_ptr->suspend_time = part_ptr->suspend_time;
		else if (part_ptr->suspend_time != NO_VAL)
			node_ptr->suspend_time = MAX(node_ptr->suspend_time,
						     part_ptr->suspend_time);

		if (node_ptr->resume_timeout == NO_VAL16)
			node_ptr->resume_timeout = part_ptr->resume_timeout;
		else if (part_ptr->resume_timeout != NO_VAL16)
			node_ptr->resume_timeout = MAX(
				node_ptr->resume_timeout,
				part_ptr->resume_timeout);

		if (node_ptr->suspend_timeout == NO_VAL16)
			node_ptr->suspend_timeout = part_ptr->suspend_timeout;
		else if (part_ptr->suspend_timeout != NO_VAL16)
			node_ptr->suspend_timeout = MAX(
				node_ptr->suspend_timeout,
				part_ptr->suspend_timeout);
	}

	return 0;
}

/*
 * Initialize power_save module parameters.
 * Return 0 on valid configuration to run power saving,
 * otherwise log the problem and return -1
 */
static int _init_power_config(void)
{
	int rc;
	char *tmp_ptr;
	node_record_t *node_ptr;
	int i;
	bool partition_suspend_time_set = false;
	slurmctld_lock_t init_config_locks = {
		.conf = READ_LOCK, .node = WRITE_LOCK, .part = WRITE_LOCK };

	last_config = slurm_conf.last_update;
	last_work_scan  = 0;
	last_log	= 0;
	suspend_rate = slurm_conf.suspend_rate;
	resume_rate = slurm_conf.resume_rate;
	slurmd_timeout = slurm_conf.slurmd_timeout;
	max_timeout = MAX(slurm_conf.suspend_timeout,
			  slurm_conf.resume_timeout);
	_clear_power_config();
	if (slurm_conf.suspend_program)
		suspend_prog = xstrdup(slurm_conf.suspend_program);
	if (slurm_conf.resume_fail_program)
		resume_fail_prog = xstrdup(slurm_conf.resume_fail_program);
	if (slurm_conf.resume_program)
		resume_prog = xstrdup(slurm_conf.resume_program);
	if (slurm_conf.suspend_exc_nodes)
		exc_nodes = xstrdup(slurm_conf.suspend_exc_nodes);
	if (slurm_conf.suspend_exc_parts)
		exc_parts = xstrdup(slurm_conf.suspend_exc_parts);

	cloud_reg_addrs = xstrcasestr(slurm_conf.slurmctld_params,
				      "cloud_reg_addrs");
	idle_on_node_suspend = xstrcasestr(slurm_conf.slurmctld_params,
					   "idle_on_node_suspend");
	if ((tmp_ptr = xstrcasestr(slurm_conf.slurmctld_params,
				   "power_save_interval="))) {
		power_save_interval =
			strtol(tmp_ptr + strlen("power_save_interval="), NULL,
			       10);
	}
	if ((tmp_ptr = xstrcasestr(slurm_conf.slurmctld_params,
				   "power_save_min_interval="))) {
		power_save_min_interval =
			strtol(tmp_ptr + strlen("power_save_min_interval="),
			       NULL, 10);
	}

	lock_slurmctld(init_config_locks);
	/* Figure out per-partition options and push to node level. */
	list_for_each(part_list, _set_partition_options,
		      &partition_suspend_time_set);

	/* Apply global options to node level if not set at partition level. */
	for (i = 0; (node_ptr = next_node(&i));) {
		node_ptr->suspend_time =
			((node_ptr->suspend_time == NO_VAL) ?
				slurm_conf.suspend_time :
				node_ptr->suspend_time);
		node_ptr->suspend_timeout =
			((node_ptr->suspend_timeout == NO_VAL16) ?
				slurm_conf.suspend_timeout :
				node_ptr->suspend_timeout);
		node_ptr->resume_timeout =
			((node_ptr->resume_timeout == NO_VAL16) ?
				slurm_conf.resume_timeout :
				node_ptr->resume_timeout);
	}
	unlock_slurmctld(init_config_locks);

	if ((slurm_conf.suspend_time == INFINITE) &&
	    !partition_suspend_time_set) { /* not an error */
		debug("power_save module disabled, SuspendTime < 0");
		return -1;
	}
	if (suspend_rate < 0) {
		error("power_save module disabled, SuspendRate < 0");
		test_config_rc = 1;
		return -1;
	}
	if (resume_rate < 0) {
		error("power_save module disabled, ResumeRate < 0");
		test_config_rc = 1;
		return -1;
	}
	if (suspend_prog == NULL) {
		error("power_save module disabled, NULL SuspendProgram");
		test_config_rc = 1;
		return -1;
	} else if (!_valid_prog(suspend_prog)) {
		error("power_save module disabled, invalid SuspendProgram %s",
		      suspend_prog);
		test_config_rc = 1;
		return -1;
	}
	if (resume_prog == NULL) {
		error("power_save module disabled, NULL ResumeProgram");
		test_config_rc = 1;
		return -1;
	} else if (!_valid_prog(resume_prog)) {
		error("power_save module disabled, invalid ResumeProgram %s",
		      resume_prog);
		test_config_rc = 1;
		return -1;
	}

	if (slurm_conf.debug_flags & DEBUG_FLAG_POWER)
		power_save_debug = true;
	else
		power_save_debug = false;

	if (resume_fail_prog && !_valid_prog(resume_fail_prog)) {
		/* error's already reported in _valid_prog() */
		xfree(resume_fail_prog);
	}

	if ((rc = data_init(MIME_TYPE_JSON_PLUGIN, NULL))) {
		error("%s: unable to load JSON serializer: %s",
		      __func__, slurm_strerror(rc));
		return -1;
	}

	return 0;
}

static bool _valid_prog(char *file_name)
{
	struct stat buf;

	if (file_name[0] != '/') {
		error("power_save program %s not absolute pathname", file_name);
		return false;
	}

	if (access(file_name, X_OK) != 0) {
		error("power_save program %s not executable", file_name);
		return false;
	}

	if (stat(file_name, &buf)) {
		error("power_save program %s not found", file_name);
		return false;
	}
	if (buf.st_mode & 022) {
		error("power_save program %s has group or "
		      "world write permission", file_name);
		return false;
	}

	return true;
}

extern void config_power_mgr(void)
{
	slurm_mutex_lock(&power_mutex);
	if (!power_save_config) {
		if (!_init_power_config())
			power_save_enabled = true;
		if (!power_save_enabled && node_features_g_node_power()) {
			fatal("PowerSave required with NodeFeatures plugin, but not fully configured (SuspendProgram, ResumeProgram and SuspendTime all required)");
		}

		power_save_config = true;
	}
	slurm_cond_signal(&power_cond);
	slurm_mutex_unlock(&power_mutex);
}

/*
 * start_power_mgr - Start power management thread as needed. The thread
 *	terminates automatically at slurmctld shutdown time.
 * IN thread_id - pointer to thread ID of the started pthread.
 */
extern void start_power_mgr(pthread_t *thread_id)
{
	slurm_mutex_lock(&power_mutex);
	if (power_save_started) {     /* Already running */
		slurm_mutex_unlock(&power_mutex);
		return;
	}
	power_save_started = true;
	proc_track_list = list_create(xfree_ptr);
	slurm_mutex_unlock(&power_mutex);

	slurm_thread_create(thread_id, _init_power_save, NULL);
}

/* Report if node power saving is enabled */
extern bool power_save_test(void)
{
	bool rc;

	slurm_mutex_lock(&power_mutex);
	while (!power_save_config) {
		slurm_cond_wait(&power_cond, &power_mutex);
	}
	rc = power_save_enabled;
	slurm_mutex_unlock(&power_mutex);

	return rc;
}

/* Free module's allocated memory */
extern void power_save_fini(void)
{
	slurm_mutex_lock(&power_mutex);
	if (power_save_started) {     /* Already running */
		power_save_started = false;
		FREE_NULL_LIST(proc_track_list);
		FREE_NULL_LIST(resume_job_list);
	}
	slurm_mutex_unlock(&power_mutex);
}

static int _build_resume_job_list(void *object, void *arg)
{
	job_record_t *job_ptr = (job_record_t *)object;

	if (IS_JOB_CONFIGURING(job_ptr) &&
	    bit_overlap_any(job_ptr->node_bitmap,
			    power_node_bitmap)) {
		uint32_t *tmp = xmalloc(sizeof(uint32_t));
		*tmp = job_ptr->job_id;
		list_append(resume_job_list, tmp);
	}

	return SLURM_SUCCESS;
}

/*
 * init_power_save - Initialize the power save module. Started as a
 *	pthread. Terminates automatically at slurmctld shutdown time.
 *	Input and output are unused.
 */
static void *_init_power_save(void *arg)
{
        /* Locks: Write jobs and nodes */
        slurmctld_lock_t node_write_lock = {
                NO_LOCK, WRITE_LOCK, WRITE_LOCK, NO_LOCK, NO_LOCK };
	time_t now, boot_time = 0, last_power_scan = 0;

#if HAVE_SYS_PRCTL_H
	if (prctl(PR_SET_NAME, "powersave", NULL, NULL, NULL) < 0) {
		error("%s: cannot set my name to %s %m", __func__, "powersave");
	}
#endif
	if (!power_save_enabled) {
		debug("power_save mode not enabled");
		goto fini;
	}

	/*
	 * Build up resume_job_list list in case shut down before resuming
	 * jobs/nodes without having to state save the list.
	 */
	if (!resume_job_list) {
		resume_job_list = list_create(xfree_ptr);

		lock_slurmctld(node_write_lock);
		list_for_each(job_list, _build_resume_job_list, NULL);
		unlock_slurmctld(node_write_lock);
	}

	while (slurmctld_config.shutdown_time == 0) {
		sleep(1);

		_reap_procs();

		if (last_config != slurm_conf.last_update) {
			if (_init_power_config()) {
				info("power_save mode has been disabled due to configuration changes");
				goto fini;
			}
		}

		now = time(NULL);
		if (boot_time == 0)
			boot_time = now;

		if ((now >= (last_power_scan + power_save_min_interval)) &&
		    ((last_node_update >= last_power_scan) ||
		     (now >= (last_power_scan + power_save_interval)))) {
			lock_slurmctld(node_write_lock);
			_do_power_work(now);
			unlock_slurmctld(node_write_lock);
			last_power_scan = now;
		}
	}

fini:	_clear_power_config();
	_shutdown_power();
	slurm_mutex_lock(&power_mutex);
	list_destroy(proc_track_list);
	proc_track_list = NULL;
	power_save_enabled = false;
	power_save_started = false;
	slurm_cond_signal(&power_cond);
	slurm_mutex_unlock(&power_mutex);
	pthread_exit(NULL);
	return NULL;
}<|MERGE_RESOLUTION|>--- conflicted
+++ resolved
@@ -556,6 +556,8 @@
 		    IS_NODE_NO_RESPOND(node_ptr)) {
 			info("node %s not resumed by ResumeTimeout(%d) - marking down and power_save",
 			     node_ptr->name, node_ptr->resume_timeout);
+			node_ptr->node_state &= (~NODE_STATE_DRAIN);
+			node_ptr->node_state &= (~NODE_STATE_POWER_DOWN);
 			node_ptr->node_state &= (~NODE_STATE_POWERING_UP);
 			node_ptr->node_state |= NODE_STATE_POWERED_DOWN;
 			/*
@@ -569,17 +571,8 @@
 			 * clusteracct_storage_g_node_down().
 			 */
 			set_node_down_ptr(node_ptr, "ResumeTimeout reached");
-<<<<<<< HEAD
 			bit_set(power_node_bitmap, node_ptr->index);
 			bit_clear(booting_node_bitmap, node_ptr->index);
-=======
-			node_ptr->node_state &= (~NODE_STATE_DRAIN);
-			node_ptr->node_state &= (~NODE_STATE_POWER_DOWN);
-			node_ptr->node_state &= (~NODE_STATE_POWERING_UP);
-			node_ptr->node_state |= NODE_STATE_POWERED_DOWN;
-			bit_set(power_node_bitmap, i);
-			bit_clear(booting_node_bitmap, i);
->>>>>>> 3ef9d9c3
 			node_ptr->last_busy = 0;
 			node_ptr->boot_req_time = 0;
 
