/*****************************************************************************\
 *  src/slurmd/slurmstepd/slurmstepd.c - Slurm job-step manager.
 *****************************************************************************
 *  Copyright (C) 2002-2007 The Regents of the University of California.
 *  Copyright (C) 2008-2009 Lawrence Livermore National Security.
 *  Produced at Lawrence Livermore National Laboratory (cf, DISCLAIMER).
 *  Written by Danny Auble <da@llnl.gov>
 *  and Christopher Morrone <morrone2@llnl.gov>.
 *  CODE-OCEC-09-009. All rights reserved.
 *
 *  This file is part of Slurm, a resource management program.
 *  For details, see <https://slurm.schedmd.com/>.
 *  Please also read the included file: DISCLAIMER.
 *
 *  Slurm is free software; you can redistribute it and/or modify it under
 *  the terms of the GNU General Public License as published by the Free
 *  Software Foundation; either version 2 of the License, or (at your option)
 *  any later version.
 *
 *  In addition, as a special exception, the copyright holders give permission
 *  to link the code of portions of this program with the OpenSSL library under
 *  certain conditions as described in each individual source file, and
 *  distribute linked combinations including the two. You must obey the GNU
 *  General Public License in all respects for all of the code used other than
 *  OpenSSL. If you modify file(s) with this exception, you may extend this
 *  exception to your version of the file(s), but you are not obligated to do
 *  so. If you do not wish to do so, delete this exception statement from your
 *  version.  If you delete this exception statement from all source files in
 *  the program, then also delete it here.
 *
 *  Slurm is distributed in the hope that it will be useful, but WITHOUT ANY
 *  WARRANTY; without even the implied warranty of MERCHANTABILITY or FITNESS
 *  FOR A PARTICULAR PURPOSE.  See the GNU General Public License for more
 *  details.
 *
 *  You should have received a copy of the GNU General Public License along
 *  with Slurm; if not, write to the Free Software Foundation, Inc.,
 *  51 Franklin Street, Fifth Floor, Boston, MA 02110-1301  USA.
\*****************************************************************************/

#include "config.h"

#include <signal.h>
#include <stdlib.h>
#include <sys/mman.h>
#include <unistd.h>
#include <poll.h>

#include "src/common/assoc_mgr.h"
#include "src/common/cpu_frequency.h"
#include "src/common/run_command.h"
<<<<<<< HEAD
=======
#include "src/interfaces/route.h"
#include "src/interfaces/select.h"
#include "src/interfaces/topology.h"
>>>>>>> b312b7c1
#include "src/common/setproctitle.h"
#include "src/common/slurm_protocol_api.h"
#include "src/common/slurm_protocol_pack.h"
#include "src/common/slurm_rlimits_info.h"
#include "src/common/spank.h"
#include "src/common/stepd_api.h"
#include "src/common/xmalloc.h"
#include "src/common/xsignal.h"
#include "src/common/xstring.h"

#include "src/interfaces/acct_gather_energy.h"
#include "src/interfaces/acct_gather_profile.h"
#include "src/interfaces/auth.h"
#include "src/interfaces/cgroup.h"
#include "src/interfaces/core_spec.h"
#include "src/interfaces/gpu.h"
#include "src/interfaces/gres.h"
#include "src/interfaces/hash.h"
#include "src/interfaces/job_container.h"
#include "src/interfaces/jobacct_gather.h"
#include "src/interfaces/mpi.h"
#include "src/interfaces/proctrack.h"
#include "src/interfaces/switch.h"
#include "src/interfaces/task.h"

#include "src/slurmd/common/set_oomadj.h"
#include "src/slurmd/common/slurmstepd_init.h"
#include "src/slurmd/slurmd/slurmd.h"
#include "src/slurmd/slurmstepd/container.h"
#include "src/slurmd/slurmstepd/mgr.h"
#include "src/slurmd/slurmstepd/req.h"
#include "src/slurmd/slurmstepd/slurmstepd.h"
#include "src/slurmd/slurmstepd/slurmstepd_job.h"

static int _init_from_slurmd(int sock, char **argv, slurm_addr_t **_cli,
			     slurm_addr_t **_self, slurm_msg_t **_msg);

static void _send_ok_to_slurmd(int sock);
static void _send_fail_to_slurmd(int sock);
static void _got_ack_from_slurmd(int);
static stepd_step_rec_t *_step_setup(slurm_addr_t *cli, slurm_addr_t *self,
				     slurm_msg_t *msg);
#ifdef MEMORY_LEAK_DEBUG
static void _step_cleanup(stepd_step_rec_t *step, slurm_msg_t *msg, int rc);
#endif
static void _process_cmdline(int argc, char **argv);

static pthread_mutex_t cleanup_mutex = PTHREAD_MUTEX_INITIALIZER;
static bool cleanup = false;

/*
 *  List of signals to block in this process
 */
int slurmstepd_blocked_signals[] = {
	SIGINT,  SIGTERM, SIGTSTP,
	SIGQUIT, SIGPIPE, SIGUSR1,
	SIGUSR2, SIGALRM, SIGHUP, 0
};

/* global variable */
slurmd_conf_t * conf;
extern char  ** environ;

int
main (int argc, char **argv)
{
	log_options_t lopts = LOG_OPTS_INITIALIZER;
	slurm_addr_t *cli;
	slurm_addr_t *self;
	slurm_msg_t *msg;
	stepd_step_rec_t *step;
	int rc = 0;

	_process_cmdline(argc, argv);

	run_command_init();

	xsignal_block(slurmstepd_blocked_signals);
	conf = xmalloc(sizeof(*conf));
	conf->argv = &argv;
	conf->argc = &argc;
	init_setproctitle(argc, argv);

	log_init(argv[0], lopts, LOG_DAEMON, NULL);

	/* Receive job parameters from the slurmd */
	_init_from_slurmd(STDIN_FILENO, argv, &cli, &self, &msg);

	/* Create the stepd_step_rec_t, mostly from info in a
	 * launch_tasks_request_msg_t or a batch_job_launch_msg_t */
	if (!(step = _step_setup(cli, self, msg))) {
		_send_fail_to_slurmd(STDOUT_FILENO);
		rc = SLURM_ERROR;
		goto ending;
	}

	/* fork handlers cause mutexes on some global data structures
	 * to be re-initialized after the fork. */
	slurm_conf_install_fork_handlers();

	/* sets step->msg_handle and step->msgid */
	if (msg_thr_create(step) == SLURM_ERROR) {
		_send_fail_to_slurmd(STDOUT_FILENO);
		rc = SLURM_ERROR;
		goto ending;
	}

	if (step->step_id.step_id != SLURM_EXTERN_CONT)
		close_slurmd_conn();

	/* slurmstepd is the only daemon that should survive upgrade. If it
	 * had been swapped out before upgrade happened it could easily lead
	 * to SIGBUS at any time after upgrade. Avoid that by locking it
	 * in-memory. */
	if (xstrstr(slurm_conf.launch_params, "slurmstepd_memlock")) {
#ifdef _POSIX_MEMLOCK
		int flags = MCL_CURRENT;
		if (xstrstr(slurm_conf.launch_params, "slurmstepd_memlock_all"))
			flags |= MCL_FUTURE;
		if (mlockall(flags) < 0)
			info("failed to mlock() slurmstepd pages: %m");
		else
			debug("slurmstepd locked in memory");
#else
		info("mlockall() system call does not appear to be available");
#endif
	}

	acct_gather_energy_g_set_data(ENERGY_DATA_STEP_PTR, step);

	/* This does most of the stdio setup, then launches all the tasks,
	 * and blocks until the step is complete */
	rc = job_manager(step);

	return stepd_cleanup(msg, step, cli, self, rc, 0);
ending:
	return stepd_cleanup(msg, step, cli, self, rc, 1);
}

extern int stepd_cleanup(slurm_msg_t *msg, stepd_step_rec_t *step,
			 slurm_addr_t *cli, slurm_addr_t *self,
			 int rc, bool only_mem)
{
	slurm_mutex_lock(&cleanup_mutex);

	if (cleanup)
		goto done;

	if (!step) {
		error("%s: step is NULL, skipping cleanup", __func__);
		goto done;
	}

	if (!only_mem) {
		if (step->batch)
			batch_finish(step, rc); /* sends batch complete message */

		/* signal the message thread to shutdown, and wait for it */
		if (step->msg_handle)
			eio_signal_shutdown(step->msg_handle);
		pthread_join(step->msgid, NULL);
	}

	mpi_fini();

	/*
	 * This call is only done once per step since stepd_cleanup is protected
	 * agains multiple and concurrent calls.
	 */
	proctrack_g_destroy(step->cont_id);

	if (conf->hwloc_xml)
		(void)remove(conf->hwloc_xml);

	if (step->container)
		cleanup_container(step);

	run_command_shutdown();

	if (step->step_id.step_id == SLURM_EXTERN_CONT) {
		uint32_t jobid;
#ifdef HAVE_NATIVE_CRAY
		if (step->het_job_id && (step->het_job_id != NO_VAL))
			jobid = step->het_job_id;
		else
			jobid = step->step_id.job_id;
#else
		jobid = step->step_id.job_id;
#endif
		if (container_g_stepd_delete(jobid))
			error("container_g_stepd_delete(%u): %m", jobid);
	}

#ifdef MEMORY_LEAK_DEBUG
	acct_gather_conf_destroy();
	(void) core_spec_g_fini();
	_step_cleanup(step, msg, rc);

	fini_setproctitle();

	cgroup_conf_destroy();

	xfree(cli);
	xfree(self);
	xfree(conf->block_map);
	xfree(conf->block_map_inv);
	xfree(conf->hostname);
	xfree(conf->hwloc_xml);
	xfree(conf->logfile);
	xfree(conf->node_name);
	xfree(conf->node_topo_addr);
	xfree(conf->node_topo_pattern);
	xfree(conf->spooldir);
	xfree(conf->cpu_spec_list);
	xfree(conf);
#endif
	cleanup = true;
done:
	slurm_mutex_unlock(&cleanup_mutex);
	info("done with job");
	return rc;
}

extern void close_slurmd_conn(void)
{
	_send_ok_to_slurmd(STDOUT_FILENO);
	_got_ack_from_slurmd(STDIN_FILENO);

	/* Fancy way of closing stdin that keeps STDIN_FILENO from being
	 * allocated to any random file.  The slurmd already opened /dev/null
	 * on STDERR_FILENO for us. */
	dup2(STDERR_FILENO, STDIN_FILENO);

	/* Fancy way of closing stdout that keeps STDOUT_FILENO from being
	 * allocated to any random file.  The slurmd already opened /dev/null
	 * on STDERR_FILENO for us. */
	dup2(STDERR_FILENO, STDOUT_FILENO);
}

static slurmd_conf_t *_read_slurmd_conf_lite(int fd)
{
	int rc;
	int len;
	buf_t *buffer = NULL;
	slurmd_conf_t *confl, *local_conf = NULL;
	int tmp_int = 0;
	List tmp_list = NULL;
	assoc_mgr_lock_t locks = { .tres = WRITE_LOCK };

	/*  First check to see if we've already initialized the
	 *   global slurmd_conf_t in 'conf'. Allocate memory if not.
	 */
	if (conf) {
		confl = conf;
	} else {
		local_conf = xmalloc(sizeof(slurmd_conf_t));
		confl = local_conf;
	}

	safe_read(fd, &len, sizeof(int));

	buffer = init_buf(len);
	safe_read(fd, buffer->head, len);

	rc = unpack_slurmd_conf_lite_no_alloc(confl, buffer);
	if (rc == SLURM_ERROR)
		fatal("slurmstepd: problem with unpack of slurmd_conf");

	rc = unpack_slurm_conf_lite_no_alloc(buffer);
	if (rc == SLURM_ERROR)
		fatal("slurmstepd: problem with unpack of slurm_conf");
	slurm_conf_init_stepd();

	if (slurm_unpack_list(&tmp_list,
			      slurmdb_unpack_tres_rec,
			      slurmdb_destroy_tres_rec,
			      buffer, SLURM_PROTOCOL_VERSION)
	    != SLURM_SUCCESS)
		fatal("slurmstepd: problem with unpack of tres list");

	FREE_NULL_BUFFER(buffer);

	confl->log_opts.prefix_level = 1;
	confl->log_opts.logfile_level = confl->debug_level;

	if (confl->daemonize)
		confl->log_opts.stderr_level = LOG_LEVEL_QUIET;
	else
		confl->log_opts.stderr_level = confl->debug_level;

	if (confl->syslog_debug != LOG_LEVEL_END) {
		confl->log_opts.syslog_level = confl->syslog_debug;
	} else if (!confl->daemonize) {
		confl->log_opts.syslog_level = LOG_LEVEL_QUIET;
	} else if ((confl->debug_level > LOG_LEVEL_QUIET) && !confl->logfile) {
		confl->log_opts.syslog_level = confl->debug_level;
	} else
		confl->log_opts.syslog_level = LOG_LEVEL_FATAL;

	/*
	 * LOGGING BEFORE THIS WILL NOT WORK!  Only afterwards will it show
	 * up in the log.
	 */
	log_alter(confl->log_opts, SYSLOG_FACILITY_DAEMON, confl->logfile);
	log_set_timefmt(slurm_conf.log_fmt);
	debug2("debug level read from slurmd is '%s'.",
		log_num2string(confl->debug_level));

	confl->acct_freq_task = NO_VAL16;
	tmp_int = acct_gather_parse_freq(PROFILE_TASK,
					 slurm_conf.job_acct_gather_freq);
	if (tmp_int != -1)
		confl->acct_freq_task = tmp_int;

	xassert(tmp_list);

	assoc_mgr_lock(&locks);
	assoc_mgr_post_tres_list(tmp_list);
	debug2("%s: slurmd sent %u TRES.", __func__, g_tres_count);
	/* assoc_mgr_post_tres_list destroys tmp_list */
	tmp_list = NULL;
	assoc_mgr_unlock(&locks);

	return (confl);

rwfail:
	FREE_NULL_BUFFER(buffer);
	xfree(local_conf);
	return (NULL);
}

static int _get_jobid_uid_gid_from_env(uint32_t *jobid, uid_t *uid, gid_t *gid)
{
	const char *val;
	char *p;

	if (!(val = getenv("SLURM_JOBID")))
		return error("Unable to get SLURM_JOBID in env!");

	*jobid = (uint32_t) strtoul(val, &p, 10);
	if (*p != '\0')
		return error("Invalid SLURM_JOBID=%s", val);

	if (!(val = getenv("SLURM_UID")))
		return error("Unable to get SLURM_UID in env!");

	*uid = (uid_t) strtoul(val, &p, 10);
	if (*p != '\0')
		return error("Invalid SLURM_UID=%s", val);

	if (!(val = getenv("SLURM_JOB_GID")))
		return error("Unable to get SLURM_JOB_GID in env!");

	*gid = (gid_t) strtoul(val, &p, 10);
	if (*p != '\0')
		return error("Invalid SLURM_JOB_GID=%s", val);

	return SLURM_SUCCESS;
}

static int _handle_spank_mode(int argc, char **argv)
{
	char *prefix = NULL;
	const char *mode = argv[2];
	uid_t uid = (uid_t) -1;
	gid_t gid = (gid_t) -1;
	uint32_t jobid = (uint32_t) -1;
	log_options_t lopts = LOG_OPTS_INITIALIZER;

	/*
	 *  Not necessary to log to syslog
	 */
	lopts.syslog_level = LOG_LEVEL_QUIET;

	/*
	 *  Make our log prefix into spank-prolog: or spank-epilog:
	 */
	xstrfmtcat(prefix, "spank-%s", mode);
	log_init(prefix, lopts, LOG_DAEMON, NULL);
	xfree(prefix);

	/*
	 *  When we are started from slurmd, a lightweight config is
	 *   sent over the stdin fd. If we are able to read this conf
	 *   use it to reinitialize the log.
	 *  It is not a fatal error if we fail to read the conf file.
	 *   This could happen if slurmstepd is run standalone for
	 *   testing.
	 */
	conf = _read_slurmd_conf_lite(STDIN_FILENO);
	close(STDIN_FILENO);

	if (_get_jobid_uid_gid_from_env(&jobid, &uid, &gid))
		return error("spank environment invalid");

	debug("Running spank/%s for jobid [%u] uid [%u] gid [%u]",
	      mode, jobid, uid, gid);

	if (!xstrcmp(mode, "prolog")) {
		if (spank_job_prolog(jobid, uid, gid) < 0)
			return -1;
	} else if (!xstrcmp(mode, "epilog")) {
		if (spank_job_epilog(jobid, uid, gid) < 0)
			return -1;
	} else {
		error("Invalid mode %s specified!", mode);
		return -1;
	}

	return 0;
}

/*
 *  Process special "modes" of slurmstepd passed as cmdline arguments.
 */
static void _process_cmdline(int argc, char **argv)
{
	if ((argc == 2) && !xstrcmp(argv[1], "getenv")) {
		print_rlimits();
		for (int i = 0; environ[i]; i++)
			printf("%s\n", environ[i]);
		exit(0);
	}
	if ((argc == 2) && !xstrcmp(argv[1], "infinity")) {
		set_oom_adj(-1000);
		(void) poll(NULL, 0, -1);
		exit(0);
	}
	if ((argc == 3) && !xstrcmp(argv[1], "spank")) {
		if (_handle_spank_mode(argc, argv) < 0)
			exit(1);
		exit(0);
	}
}

static void
_send_ok_to_slurmd(int sock)
{
	/* If running under valgrind/memcheck, this pipe doesn't work correctly
	 * so just skip it. */
#if (SLURMSTEPD_MEMCHECK == 0)
	int ok = SLURM_SUCCESS;
	safe_write(sock, &ok, sizeof(int));
	return;
rwfail:
	error("Unable to send \"ok\" to slurmd");
#endif
}

static void
_send_fail_to_slurmd(int sock)
{
	/* If running under valgrind/memcheck, this pipe doesn't work correctly
	 * so just skip it. */
#if (SLURMSTEPD_MEMCHECK == 0)
	int fail = SLURM_ERROR;

	if (errno)
		fail = errno;

	safe_write(sock, &fail, sizeof(int));
	return;
rwfail:
	error("Unable to send \"fail\" to slurmd");
#endif
}

static void
_got_ack_from_slurmd(int sock)
{
	/* If running under valgrind/memcheck, this pipe doesn't work correctly
	 * so just skip it. */
#if (SLURMSTEPD_MEMCHECK == 0)
	int ok;
	safe_read(sock, &ok, sizeof(int));
	return;
rwfail:
	error("Unable to receive \"ok ack\" to slurmd");
#endif
}

static void _set_job_log_prefix(slurm_step_id_t *step_id)
{
	char *buf;
	char tmp_char[64];

	log_build_step_id_str(step_id, tmp_char, sizeof(tmp_char),
			      STEP_ID_FLAG_NO_PREFIX);
	buf = xstrdup_printf("[%s]", tmp_char);

	setproctitle("%s", buf);
	/* note: will claim ownership of buf, do not free */
	xstrcat(buf, " ");
	log_set_prefix(&buf);
}

/*
 *  This function handles the initialization information from slurmd
 *  sent by _send_slurmstepd_init() in src/slurmd/slurmd/req.c.
 */
static int
_init_from_slurmd(int sock, char **argv,
		  slurm_addr_t **_cli, slurm_addr_t **_self, slurm_msg_t **_msg)
{
	char *incoming_buffer = NULL;
	buf_t *buffer;
	int step_type;
	int len;
	uint16_t proto;
	slurm_addr_t *cli = NULL;
	slurm_addr_t *self = NULL;
	slurm_msg_t *msg = NULL;
	slurm_step_id_t step_id = {
		.job_id = 0,
		.step_id = NO_VAL,
		.step_het_comp = NO_VAL,
	};

	/* receive conf from slurmd */
	if (!(conf = _read_slurmd_conf_lite(sock)))
		fatal("Failed to read conf from slurmd");

	slurm_conf.slurmd_port = conf->port;
	slurm_conf.slurmd_syslog_debug = conf->syslog_debug;

	setenvf(NULL, "SLURMD_NODENAME", "%s", conf->node_name);

	/* receive conf_hashtbl from slurmd */
	read_conf_recv_stepd(sock);

	/* receive job type from slurmd */
	safe_read(sock, &step_type, sizeof(int));
	debug3("step_type = %d", step_type);

	/* receive reverse-tree info from slurmd */
	slurm_mutex_lock(&step_complete.lock);
	safe_read(sock, &step_complete.rank, sizeof(int));
	safe_read(sock, &step_complete.parent_rank, sizeof(int));
	safe_read(sock, &step_complete.children, sizeof(int));
	safe_read(sock, &step_complete.depth, sizeof(int));
	safe_read(sock, &step_complete.max_depth, sizeof(int));
	safe_read(sock, &step_complete.parent_addr, sizeof(slurm_addr_t));
	if (step_complete.children)
		step_complete.bits = bit_alloc(step_complete.children);
	step_complete.jobacct = jobacctinfo_create(NULL);
	slurm_mutex_unlock(&step_complete.lock);

	debug3("slurmstepd rank %d, parent = %pA",
	       step_complete.rank, &step_complete.parent_addr);

	/* receive cli from slurmd */
	safe_read(sock, &len, sizeof(int));
	incoming_buffer = xmalloc(len);
	safe_read(sock, incoming_buffer, len);
	buffer = create_buf(incoming_buffer,len);
	cli = xmalloc(sizeof(slurm_addr_t));
	if (slurm_unpack_addr_no_alloc(cli, buffer) == SLURM_ERROR)
		fatal("slurmstepd: problem with unpack of slurmd_conf");
	FREE_NULL_BUFFER(buffer);

	/* receive self from slurmd */
	safe_read(sock, &len, sizeof(int));
	if (len > 0) {
		/* receive packed self from main slurmd */
		incoming_buffer = xmalloc(len);
		safe_read(sock, incoming_buffer, len);
		buffer = create_buf(incoming_buffer,len);
		self = xmalloc(sizeof(slurm_addr_t));
		if (slurm_unpack_addr_no_alloc(self, buffer)
		    == SLURM_ERROR) {
			fatal("slurmstepd: problem with unpack of "
			      "slurmd_conf");
		}
		FREE_NULL_BUFFER(buffer);
	}

	/* Grab the slurmd's spooldir. Has %n expanded. */
	cpu_freq_init(conf);

	/* Receive cpu_frequency info from slurmd */
	cpu_freq_recv_info(sock);

	/* get the protocol version of the srun */
	safe_read(sock, &proto, sizeof(uint16_t));

	/* receive req from slurmd */
	safe_read(sock, &len, sizeof(int));
	incoming_buffer = xmalloc(len);
	safe_read(sock, incoming_buffer, len);
	buffer = create_buf(incoming_buffer,len);

	msg = xmalloc(sizeof(slurm_msg_t));
	slurm_msg_t_init(msg);
	/* Always unpack as the current version. */
	msg->protocol_version = SLURM_PROTOCOL_VERSION;

	switch (step_type) {
	case LAUNCH_BATCH_JOB:
		msg->msg_type = REQUEST_BATCH_JOB_LAUNCH;
		break;
	case LAUNCH_TASKS:
		msg->msg_type = REQUEST_LAUNCH_TASKS;
		break;
	default:
		fatal("%s: Unrecognized launch RPC (%d)", __func__, step_type);
		break;
	}

	/* Init switch before unpack_msg to only init the default */
	if (switch_init(1) != SLURM_SUCCESS)
		fatal( "failed to initialize authentication plugin" );

	if (gres_init() != SLURM_SUCCESS)
		fatal("failed to initialize gres plugins");

	if (unpack_msg(msg, buffer) == SLURM_ERROR)
		fatal("slurmstepd: we didn't unpack the request correctly");
	FREE_NULL_BUFFER(buffer);

	switch (step_type) {
	case LAUNCH_BATCH_JOB:
		step_id.job_id = ((batch_job_launch_msg_t *)msg->data)->job_id;
		step_id.step_id = SLURM_BATCH_SCRIPT;
		step_id.step_het_comp = NO_VAL;
		break;
	case LAUNCH_TASKS:
		memcpy(&step_id,
		       &((launch_tasks_request_msg_t *)msg->data)->step_id,
		       sizeof(step_id));
		break;
	default:
		fatal("%s: Unrecognized launch RPC (%d)", __func__, step_type);
		break;
	}

	_set_job_log_prefix(&step_id);

	/*
	 * Init all plugins after receiving the slurm.conf from the slurmd.
	 */
	if ((auth_g_init() != SLURM_SUCCESS) ||
	    (cgroup_g_init() != SLURM_SUCCESS) ||
	    (hash_g_init() != SLURM_SUCCESS) ||
	    (acct_gather_conf_init() != SLURM_SUCCESS) ||
	    (core_spec_g_init() != SLURM_SUCCESS) ||
	    (proctrack_g_init() != SLURM_SUCCESS) ||
	    (slurmd_task_init() != SLURM_SUCCESS) ||
	    (jobacct_gather_init() != SLURM_SUCCESS) ||
	    (acct_gather_profile_init() != SLURM_SUCCESS) ||
<<<<<<< HEAD
	    (cred_g_init() != SLURM_SUCCESS) ||
	    (job_container_init() != SLURM_SUCCESS))
=======
	    (slurm_cred_init() != SLURM_SUCCESS) ||
	    (job_container_init() != SLURM_SUCCESS) ||
	    (route_init() != SLURM_SUCCESS) ||
	    (slurm_topo_init() != SLURM_SUCCESS))
>>>>>>> b312b7c1
		fatal("Couldn't load all plugins");

	/*
	 * Receive all secondary conf files from the slurmd.
	 */

	/* receive cgroup conf from slurmd */
	if (cgroup_read_conf(sock) != SLURM_SUCCESS)
		fatal("Failed to read cgroup conf from slurmd");

	/* receive acct_gather conf from slurmd */
	if (acct_gather_read_conf(sock) != SLURM_SUCCESS)
		fatal("Failed to read acct_gather conf from slurmd");

	/* Receive job_container information from slurmd */
	if (container_g_recv_stepd(sock) != SLURM_SUCCESS)
		fatal("Failed to read job_container.conf from slurmd.");

	/* Receive GRES information from slurmd */
	if (gres_g_recv_stepd(sock, msg) != SLURM_SUCCESS)
		fatal("Failed to read gres.conf from slurmd.");

	/* Receive mpi.conf from slurmd */
	if ((step_type == LAUNCH_TASKS) &&
	    (step_id.step_id != SLURM_EXTERN_CONT) &&
	    (step_id.step_id != SLURM_INTERACTIVE_STEP) &&
	    (mpi_conf_recv_stepd(sock) != SLURM_SUCCESS))
		fatal("Failed to read MPI conf from slurmd");

	if (!conf->hwloc_xml) {
		conf->hwloc_xml = xstrdup_printf("%s/hwloc_topo_%u.%u",
						 conf->spooldir,
						 step_id.job_id,
						 step_id.step_id);
		if (step_id.step_het_comp != NO_VAL)
			xstrfmtcat(conf->hwloc_xml, ".%u",
				   step_id.step_het_comp);
		xstrcat(conf->hwloc_xml, ".xml");
	}
	/*
	 * Swap the field to the srun client version, which will eventually
	 * end up stored as protocol_version in srun_info_t. It's a hack to
	 * pass it in-band, while still using the correct version to unpack
	 * the launch request message above.
	 */
	msg->protocol_version = proto;

	*_cli = cli;
	*_self = self;
	*_msg = msg;

	return 1;

rwfail:
	fatal("Error reading initialization data from slurmd");
	exit(1);
}

static stepd_step_rec_t *
_step_setup(slurm_addr_t *cli, slurm_addr_t *self, slurm_msg_t *msg)
{
	stepd_step_rec_t *step = NULL;

	switch (msg->msg_type) {
	case REQUEST_BATCH_JOB_LAUNCH:
		debug2("setup for a batch_job");
		step = mgr_launch_batch_job_setup(msg->data, cli);
		break;
	case REQUEST_LAUNCH_TASKS:
		debug2("setup for a launch_task");
		step = mgr_launch_tasks_setup(msg->data, cli, self,
					      msg->protocol_version);
		break;
	default:
		fatal("handle_launch_message: Unrecognized launch RPC");
		break;
	}

	if (!step) {
		error("_step_setup: no job returned");
		return NULL;
	}

	if (step->container) {
		int rc = setup_container(step);

		if (rc == ESLURM_CONTAINER_NOT_CONFIGURED) {
			debug2("%s: container %s requested but containers are not configured on this node",
			       __func__, step->container->bundle);
		} else if (rc) {
			error("%s: container setup failed: %s",
			      __func__, slurm_strerror(rc));
			stepd_step_rec_destroy(step);
			return NULL;
		} else {
			debug2("%s: container %s successfully setup",
			       __func__, step->container->bundle);
		}
	}

	step->jmgr_pid = getpid();
	step->jobacct = jobacctinfo_create(NULL);

	/* Establish GRES environment variables */
	if (slurm_conf.debug_flags & DEBUG_FLAG_GRES) {
		gres_job_state_log(step->job_gres_list,
				   step->step_id.job_id);
		gres_step_state_log(step->step_gres_list,
				    step->step_id.job_id,
				    step->step_id.step_id);
	}
	if (step->batch || (step->step_id.step_id == SLURM_INTERACTIVE_STEP)) {
		gres_g_job_set_env(step, 0);
	} else if (msg->msg_type == REQUEST_LAUNCH_TASKS) {
		gres_g_step_set_env(step);
	}

	/*
	 * Add slurmd node topology informations to job env array
	 */
	env_array_overwrite(&step->env,"SLURM_TOPOLOGY_ADDR",
			    conf->node_topo_addr);
	env_array_overwrite(&step->env,"SLURM_TOPOLOGY_ADDR_PATTERN",
			    conf->node_topo_pattern);
	/*
	 * Reset address for cloud nodes
	 */
	if (step->alias_list && set_nodes_alias(step->alias_list)) {
		error("%s: set_nodes_alias failed: %s", __func__,
		      step->alias_list);
		stepd_step_rec_destroy(step);
		return NULL;
	}

	set_msg_node_id(step);

	return step;
}

#ifdef MEMORY_LEAK_DEBUG
static void
_step_cleanup(stepd_step_rec_t *step, slurm_msg_t *msg, int rc)
{
	if (step) {
		jobacctinfo_destroy(step->jobacct);
		if (!step->batch)
			stepd_step_rec_destroy(step);
	}

	if (msg) {
		/*
		 * The message cannot be freed until the jobstep is complete
		 * because the job struct has pointers into the msg, such
		 * as the switch jobinfo pointer.
		 */
		switch(msg->msg_type) {
		case REQUEST_BATCH_JOB_LAUNCH:
			slurm_free_job_launch_msg(msg->data);
			break;
		case REQUEST_LAUNCH_TASKS:
			slurm_free_launch_tasks_request_msg(msg->data);
			break;
		default:
			fatal("handle_launch_message: Unrecognized launch RPC");
			break;
		}
		xfree(msg);
	}
	jobacctinfo_destroy(step_complete.jobacct);
}
#endif<|MERGE_RESOLUTION|>--- conflicted
+++ resolved
@@ -49,12 +49,8 @@
 #include "src/common/assoc_mgr.h"
 #include "src/common/cpu_frequency.h"
 #include "src/common/run_command.h"
-<<<<<<< HEAD
-=======
 #include "src/interfaces/route.h"
-#include "src/interfaces/select.h"
 #include "src/interfaces/topology.h"
->>>>>>> b312b7c1
 #include "src/common/setproctitle.h"
 #include "src/common/slurm_protocol_api.h"
 #include "src/common/slurm_protocol_pack.h"
@@ -704,15 +700,10 @@
 	    (slurmd_task_init() != SLURM_SUCCESS) ||
 	    (jobacct_gather_init() != SLURM_SUCCESS) ||
 	    (acct_gather_profile_init() != SLURM_SUCCESS) ||
-<<<<<<< HEAD
 	    (cred_g_init() != SLURM_SUCCESS) ||
-	    (job_container_init() != SLURM_SUCCESS))
-=======
-	    (slurm_cred_init() != SLURM_SUCCESS) ||
 	    (job_container_init() != SLURM_SUCCESS) ||
-	    (route_init() != SLURM_SUCCESS) ||
-	    (slurm_topo_init() != SLURM_SUCCESS))
->>>>>>> b312b7c1
+	    (route_g_init() != SLURM_SUCCESS) ||
+	    (topology_g_init() != SLURM_SUCCESS))
 		fatal("Couldn't load all plugins");
 
 	/*
