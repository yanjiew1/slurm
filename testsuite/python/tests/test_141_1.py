############################################################################
# Copyright (C) SchedMD LLC.
############################################################################
import atf
import pytest
import time

node_prefix = "atf_node"
# Note that power_interval has to be at least 5 seconds, recommended 10 seconds
# for later tests
power_interval = 10
suspend_time = 10
suspend_timeout = 10
resume_timeout = 10


@pytest.fixture(scope="module", autouse=True)
def setup():
    atf.require_auto_config("Runs slurmd on same machine as slurmctld")
    atf.require_config_parameter("NodeFeaturesPlugins", "node_features/helpers")
    atf.require_config_parameter("SelectType", "select/cons_tres")
    atf.require_config_parameter("SelectTypeParameters", "CR_CPU")
    atf.require_config_parameter("TreeWidth", 65533)
    atf.require_config_parameter("ResumeProgram", "/bin/true")
    atf.require_config_parameter("SuspendProgram", "/bin/true")

    # Time for cloud node to sit idle with no jobs before told to power down
    atf.require_config_parameter("SuspendTime", suspend_time)

    # Time allowed for cloud node to finish POWERING_DOWN
    atf.require_config_parameter("SuspendTimeout", suspend_timeout)

    # Time to wait for cloud node to power up and register with slurmctld after
    # being ALLOCATED job
    atf.require_config_parameter("ResumeTimeout", resume_timeout)

<<<<<<< HEAD
=======
    """ Registering CLOUD Nodes with Slurmctld Background:

        With CLOUD nodes, Slurm assumes that the nodes aren't addressable (can't
        communicate with the nodes by their nodenames), so you have to tell the
        controller how to communicate with the nodes by telling the controller
        what the node's nodeaddr is. You can do this by doing:
            scontrol update nodename=<name> nodeaddr=<addr> nodehostname=<hostname>

        OR...

        you can use cloud_reg_addrs (this is newer and better), which will set
        the nodeaddr and nodehostname when registering the slurmd.
    """
    atf.require_config_parameter_includes("SlurmctldParameters", "cloud_reg_addrs")

>>>>>>> 469714ea
    # Mark nodes as IDLE, regardless of current state, when suspending nodes with
    # SuspendProgram so that nodes will be eligible to be resumed at a later time
    atf.require_config_parameter_includes("SlurmctldParameters", "idle_on_node_suspend")

    # Register the cloud node in slurm.conf
    atf.require_config_parameter(
        "NodeName", {f"{node_prefix}1": {"Feature": "f1,nf1", "State": "CLOUD"}}
    )

    # Create set/group of nodes that have feature f1 and assign to partitions
    atf.require_config_parameter("Nodeset", {"ns1": {"Feature": "f1"}})
    atf.require_config_parameter(
        "PartitionName",
        {
            "primary": {"Nodes": "ALL"},
            "cloud1": {"Nodes": "ns1"},
            "powerDownOnIdle": {"Nodes": "ns1", "PowerDownOnIdle": "Yes"},
        },
    )

    # Define nf1 feature in 'helpers.conf'. Used for testing Node Features
    atf.require_config_parameter(
        "NodeName",
        {f"{node_prefix}1": {"Feature": "nf1", "Helper": "/bin/true"}},
        source="helpers",
    )

    # Don't run the usual atf.require_slurm_running() because tests will start
    # slurmds manually
    atf.start_slurmctld(clean=True)

    yield

    # Have to manually kill the slurmctld and slurmd in the teardown
    kill_slurmds()
    kill_slurmctld()


# Helper teardown functions
# Since our teardown doesn't seem to remove cloud nodes' slurmds, we need to
# delete the slurmds manually
def kill_slurmds():
    get_slurmd_processes = atf.run_command(
        f"pidof {atf.properties['slurm-sbin-dir']}/slurmd"
    )
    pids = get_slurmd_processes["stdout"].strip().split()
    for pid in pids:
        atf.run_command(f"kill {pid}", fatal=True, user="root")


# Since our teardown doesn't seem to remove slurmctlds started with
# "atf.start_slurmctld()", we need to delete the slurmctld
def kill_slurmctld():
    get_slurmctld_process = atf.run_command(
        f"pidof {atf.properties['slurm-sbin-dir']}/slurmctld"
    )
    pids = get_slurmctld_process["stdout"].strip().split()
    for pid in pids:
        atf.run_command(f"kill {pid}", fatal=True, user="root")


# Tests
# Test state cycle of cloud nodes: POWERED_DOWN, POWERING_UP, IDLE,
# POWERING_DOWN, POWERED_DOWN
def test_cloud_state_cycle():
    assert "CLOUD" in atf.get_node_parameter(f"{node_prefix}1", "State").split(
        "+"
    ), "CLOUD node state should always contain CLOUD"
    assert "IDLE" in atf.get_node_parameter(f"{node_prefix}1", "State").split(
        "+"
    ), "CLOUD node must be in IDLE state"
    assert "POWERED_DOWN" in atf.get_node_parameter(f"{node_prefix}1", "State").split(
        "+"
    ), "CLOUD node must be in POWERED_DOWN state"

    # Schedule a job to cloud node's partition, transitioning node to ALLOCATED
    # and POWERING_UP state
    job_id = atf.submit_job_sbatch(f"-p cloud1 --wrap 'srun hostname'", fatal=True)
    atf.wait_for_node_state(f"{node_prefix}1", "ALLOCATED", fatal=True)
    atf.wait_for_node_state(f"{node_prefix}1", "POWERING_UP", timeout=5, fatal=True)
    assert "CONFIGURING" == atf.get_job_parameter(
        job_id, "JobState", default="NOT_FOUND", quiet=True
    ), "Submitted job should be in CONFIGURING state while its ALLOCATED cloud node is POWERING_UP"

    # TODO: Wait 2 seconds to avoid race condition between slurmd and slurmctld
    #       Remove once bug 16459 is fixed.
    time.sleep(2)

    # Register the new slurmd
    atf.run_command(
        f"{atf.properties['slurm-sbin-dir']}/slurmd -b -N {node_prefix}1 --conf 'feature=f1'",
        fatal=True,
        user="root",
    )

    # Make sure the cloud node resumes
    atf.wait_for_node_state(
        f"{node_prefix}1",
        "POWERING_UP",
        reverse=True,
        timeout=resume_timeout + 5,
        fatal=True,
    )

    # Cloud node takes PERIODIC_TIMEOUT seconds to register and resume.
    # The job has 45 seconds to finish
    atf.wait_for_job_state(
        job_id, "COMPLETED", timeout=atf.PERIODIC_TIMEOUT + 45, fatal=True
    )
    assert "IDLE" in atf.get_node_parameter(f"{node_prefix}1", "State").split(
        "+"
    ), "Per 'SlurmctldParameters=idle_on_node_suspend' in slurm.conf, cloud node should always be in IDLE state except when ALLOCATED/MIXED for an assigned job"

    # Make sure the cloud node starts suspending once it hasn't received a job
    # for suspend_time
    atf.wait_for_node_state(
        f"{node_prefix}1", "POWERING_DOWN", timeout=suspend_time + 5, fatal=True
    )

    # Make sure the cloud node is fully POWERED_DOWN by suspend_timeout
    atf.wait_for_node_state(
        f"{node_prefix}1", "POWERED_DOWN", timeout=suspend_timeout + 5, fatal=True
    )
    assert "IDLE" in atf.get_node_parameter(f"{node_prefix}1", "State").split(
        "+"
    ), "Per 'SlurmctldParameters=idle_on_node_suspend' in slurm.conf, cloud node should always be in IDLE state except when ALLOCATED/MIXED for an assigned job"


# Test that cloud node powers down if exceeding resume_timeout
def test_resume_timeout():
    assert "CLOUD" in atf.get_node_parameter(f"{node_prefix}1", "State").split(
        "+"
    ), "CLOUD node state should always contain CLOUD"
    assert "IDLE" in atf.get_node_parameter(f"{node_prefix}1", "State").split(
        "+"
    ), "CLOUD node must be in IDLE state"
    assert "POWERED_DOWN" in atf.get_node_parameter(f"{node_prefix}1", "State").split(
        "+"
    ), "CLOUD node must be in POWERED_DOWN state"

    # Schedule a job to cloud node's partition, transitioning node to ALLOCATED
    # and POWERING_UP state
    job_id = atf.submit_job_sbatch(f"-p cloud1 --wrap 'srun hostname'", fatal=True)
    atf.wait_for_node_state(f"{node_prefix}1", "ALLOCATED", fatal=True)
    atf.wait_for_node_state(f"{node_prefix}1", "POWERING_UP", timeout=5, fatal=True)
    assert "CONFIGURING" == atf.get_job_parameter(
        job_id, "JobState", default="NOT_FOUND", quiet=True
    ), "Submitted job should be in CONFIGURING state while its ALLOCATED cloud node is POWERING_UP"

    # Never spin up the accompanying slurmd, waiting resume_timeout for cloud
    # node to be DOWN
    atf.wait_for_node_state(
        f"{node_prefix}1", "DOWN", timeout=resume_timeout + 5, fatal=True
    )

    # Assert surpassing resume_timeout correctly set cloud node's state
    assert "POWERED_DOWN" in atf.get_node_parameter(f"{node_prefix}1", "State").split(
        "+"
    ), "Cloud node didn't enter POWERED_DOWN state immediately after surpassing resume timeout"

    # Best to end the test with the cloud node POWERED_DOWN and IDLE
    atf.run_command(
        f"scontrol update node={node_prefix}1 state=resume", fatal=True, user="slurm"
    )
    atf.wait_for_node_state(f"{node_prefix}1", "IDLE", timeout=5, fatal=True)

    # Make sure jobs are canceled
    assert (
        atf.cancel_all_jobs()
    ), "There should be no more jobs remaining after canceling all jobs"


# Test scontrol setting cloud node state using POWER_UP and POWER_DOWN
def test_scontrol_power_up_down():
    assert "CLOUD" in atf.get_node_parameter(f"{node_prefix}1", "State").split(
        "+"
    ), "CLOUD node state should always contain CLOUD"
    assert "IDLE" in atf.get_node_parameter(f"{node_prefix}1", "State").split(
        "+"
    ), "CLOUD node must be in IDLE state"
    assert "POWERED_DOWN" in atf.get_node_parameter(f"{node_prefix}1", "State").split(
        "+"
    ), "CLOUD node must be in POWERED_DOWN state"

    # scontrol POWER_UP
    atf.run_command(
        f"scontrol update nodename={node_prefix}1 state=POWER_UP",
        fatal=True,
        user="slurm",
    )
    atf.wait_for_node_state(f"{node_prefix}1", "POWERING_UP", timeout=5, fatal=True)
    assert "IDLE" in atf.get_node_parameter(f"{node_prefix}1", "State").split(
        "+"
    ), "Per 'SlurmctldParameters=idle_on_node_suspend' in slurm.conf, cloud node should always be in IDLE state except when ALLOCATED/MIXED for an assigned job"

    # TODO: Wait 2 seconds to avoid race condition between slurmd and slurmctld
    #       Remove once bug 16459 is fixed.
    time.sleep(2)

    # Register the new slurmd
    atf.run_command(
        f"{atf.properties['slurm-sbin-dir']}/slurmd -b -N {node_prefix}1 --conf 'feature=f1'",
        fatal=True,
        user="root",
    )

    # Make sure the cloud node resumes
    atf.wait_for_node_state(
        f"{node_prefix}1",
        "POWERING_UP",
        reverse=True,
        timeout=resume_timeout + 5,
        fatal=True,
    )

    # scontrol POWER_DOWN
    atf.run_command(
        f"scontrol update nodename={node_prefix}1 state=POWER_DOWN",
        fatal=True,
        user="slurm",
    )
    atf.wait_for_node_state(f"{node_prefix}1", "POWERING_DOWN", timeout=5, fatal=True)
    atf.wait_for_node_state(
        f"{node_prefix}1", "POWERED_DOWN", timeout=suspend_timeout + 5, fatal=True
    )
    assert "IDLE" in atf.get_node_parameter(f"{node_prefix}1", "State").split(
        "+"
    ), "Per 'SlurmctldParameters=idle_on_node_suspend' in slurm.conf, cloud node should always be in IDLE state except when ALLOCATED/MIXED for an assigned job"


# Test scontrol setting cloud node state using POWER_DOWN_ASAP
def test_scontrol_power_down_asap():
    assert "CLOUD" in atf.get_node_parameter(f"{node_prefix}1", "State").split(
        "+"
    ), "CLOUD node state should always contain CLOUD"
    assert "IDLE" in atf.get_node_parameter(f"{node_prefix}1", "State").split(
        "+"
    ), "CLOUD node must be in IDLE state"
    assert "POWERED_DOWN" in atf.get_node_parameter(f"{node_prefix}1", "State").split(
        "+"
    ), "CLOUD node must be in POWERED_DOWN state"

    # scontrol POWER_UP
    atf.run_command(
        f"scontrol update nodename={node_prefix}1 state=POWER_UP",
        fatal=True,
        user="slurm",
    )
    atf.wait_for_node_state(f"{node_prefix}1", "POWERING_UP", timeout=5, fatal=True)
    assert "IDLE" in atf.get_node_parameter(f"{node_prefix}1", "State").split(
        "+"
    ), "Per 'SlurmctldParameters=idle_on_node_suspend' in slurm.conf, cloud node should always be in IDLE state except when ALLOCATED/MIXED for an assigned job"

    # TODO: Wait 2 seconds to avoid race condition between slurmd and slurmctld
    #       Remove once bug 16459 is fixed.
    time.sleep(2)

    # Register the new slurmd
    atf.run_command(
        f"{atf.properties['slurm-sbin-dir']}/slurmd -b -N {node_prefix}1 --conf 'feature=f1'",
        fatal=True,
        user="root",
    )

    # Make sure the cloud node resumes
    atf.wait_for_node_state(
        f"{node_prefix}1",
        "POWERING_UP",
        reverse=True,
        timeout=resume_timeout + 5,
        fatal=True,
    )

    # Submit job in preparation for POWER_DOWN_ASAP
    job_id = atf.submit_job_sbatch(f"-p cloud1 --wrap 'srun sleep 5'", fatal=True)
    atf.wait_for_job_state(job_id, "RUNNING", timeout=30, fatal=True)
    assert "ALLOCATED" in atf.get_node_parameter(f"{node_prefix}1", "State").split(
        "+"
    ), "Cloud node should be ALLOCATED while running a job"

    # scontrol POWER_DOWN_ASAP
    atf.run_command(
        f"scontrol update nodename={node_prefix}1 state=POWER_DOWN_ASAP",
        fatal=True,
        user="slurm",
    )
    assert "POWER_DOWN" in atf.get_node_parameter(f"{node_prefix}1", "State").split(
        "+"
    ), "POWER_DOWN should immediately be added to cloud node's state"
    assert "DRAIN" in atf.get_node_parameter(f"{node_prefix}1", "State").split(
        "+"
    ), "Cloud node should be in DRAIN state to prepare for POWER_DOWN state"

    # Wait for job to finish and then assert cloud node becomes POWERED_DOWN
    atf.wait_for_job_state(job_id, "COMPLETED", fatal=True)
    atf.wait_for_node_state(f"{node_prefix}1", "POWERING_DOWN", timeout=5, fatal=True)
    atf.wait_for_node_state(
        f"{node_prefix}1", "POWERED_DOWN", timeout=suspend_timeout + 5, fatal=True
    )


# Test scontrol setting cloud node state using POWER_DOWN_FORCE and RESUME
def test_scontrol_power_down_force_and_resume():
    assert "CLOUD" in atf.get_node_parameter(f"{node_prefix}1", "State").split(
        "+"
    ), "CLOUD node state should always contain CLOUD"
    assert "IDLE" in atf.get_node_parameter(f"{node_prefix}1", "State").split(
        "+"
    ), "CLOUD node must be in IDLE state"
    assert "POWERED_DOWN" in atf.get_node_parameter(f"{node_prefix}1", "State").split(
        "+"
    ), "CLOUD node must be in POWERED_DOWN state"

    # scontrol POWER_UP
    atf.run_command(
        f"scontrol update nodename={node_prefix}1 state=POWER_UP",
        fatal=True,
        user="slurm",
    )
    atf.wait_for_node_state(f"{node_prefix}1", "POWERING_UP", timeout=5, fatal=True)
    assert "IDLE" in atf.get_node_parameter(f"{node_prefix}1", "State").split(
        "+"
    ), "Per 'SlurmctldParameters=idle_on_node_suspend' in slurm.conf, cloud node should always be in IDLE state except when ALLOCATED/MIXED for an assigned job"

    # TODO: Wait 2 seconds to avoid race condition between slurmd and slurmctld
    #       Remove once bug 16459 is fixed.
    time.sleep(2)

    # Register the new slurmd
    atf.run_command(
        f"{atf.properties['slurm-sbin-dir']}/slurmd -b -N {node_prefix}1 --conf 'feature=f1'",
        fatal=True,
        user="root",
    )

    # Make sure the cloud node resumes
    atf.wait_for_node_state(
        f"{node_prefix}1",
        "POWERING_UP",
        reverse=True,
        timeout=resume_timeout + 5,
        fatal=True,
    )

    # Submit job in preparation for POWER_DOWN_FORCE to cancel
    job_id = atf.submit_job_sbatch(f"-p cloud1 --wrap 'srun sleep 300'", fatal=True)
    atf.wait_for_job_state(job_id, "RUNNING", timeout=30, fatal=True)
    assert "ALLOCATED" in atf.get_node_parameter(f"{node_prefix}1", "State").split(
        "+"
    ), "Cloud node should be ALLOCATED while running a job"

    # scontrol POWER_DOWN_FORCE when cloud node is already up
    atf.run_command(
        f"scontrol update nodename={node_prefix}1 state=POWER_DOWN_FORCE",
        fatal=True,
        user="slurm",
    )

    assert "IDLE" in atf.get_node_parameter(f"{node_prefix}1", "State").split(
        "+"
    ), "Per 'SlurmctldParameters=idle_on_node_suspend' in slurm.conf, cloud node should always be in IDLE state except when ALLOCATED/MIXED for an assigned job"

    # Make sure job is requeued and cloud node is POWERED_DOWN
    assert atf.wait_for_node_state(
        f"{node_prefix}1", "POWERING_DOWN", timeout=atf.PERIODIC_TIMEOUT, fatal=True
    ), "Node should be POWERING_DOWN"
    assert atf.wait_for_job_state(
        job_id, "PENDING", timeout=10, fatal=True
    ), "Job should be requeued and PENDING after node is powered down"

    # Test scontrol RESUME sets cloud node to POWERED_DOWN when POWERING_DOWN
    # already
    atf.run_command(
        f"scontrol update nodename={node_prefix}1 state=RESUME",
        fatal=True,
        user="slurm",
    )
    atf.wait_for_node_state(f"{node_prefix}1", "POWERED_DOWN", timeout=5, fatal=True)

    # Make sure jobs are canceled
    assert (
        atf.cancel_all_jobs()
    ), "There should be no more jobs remaining after canceling all jobs"


# Test cloud nodes POWER_DOWN and then power up with different ActiveFeatures
# to handle jobs
def test_node_features():
    assert "CLOUD" in atf.get_node_parameter(f"{node_prefix}1", "State").split(
        "+"
    ), "CLOUD node state should always contain CLOUD"
    assert "IDLE" in atf.get_node_parameter(f"{node_prefix}1", "State").split(
        "+"
    ), "CLOUD node must be in IDLE state"
    assert "POWERED_DOWN" in atf.get_node_parameter(f"{node_prefix}1", "State").split(
        "+"
    ), "CLOUD node must be in POWERED_DOWN state"

    # Periodically make sure that the AvailableFeatures for the cloud node are correct
    available_features = sorted(["f1", "nf1"])
    assert available_features == sorted(
        atf.get_node_parameter(f"{node_prefix}1", "AvailableFeatures").split(",")
    ), "Cloud node's AvailableFeatures don't match what was set in slurm.conf"

    # Schedule a job to cloud node's partition, transitioning node to ALLOCATED
    # and POWERING_UP state
    job_id = atf.submit_job_sbatch(
        f"-p cloud1 -C f1 --wrap 'srun hostname'", fatal=True
    )
    atf.wait_for_node_state(f"{node_prefix}1", "ALLOCATED", fatal=True)
    atf.wait_for_node_state(f"{node_prefix}1", "POWERING_UP", timeout=5, fatal=True)
    assert "CONFIGURING" == atf.get_job_parameter(
        job_id, "JobState", default="NOT_FOUND", quiet=True
    ), "Submitted job should be in CONFIGURING state while its ALLOCATED cloud node is POWERING_UP"

    # TODO: Wait 2 seconds to avoid race condition between slurmd and slurmctld
    #       Remove once bug 16459 is fixed.
    time.sleep(2)

    # Register the new slurmd
    atf.run_command(
        f"{atf.properties['slurm-sbin-dir']}/slurmd -b -N {node_prefix}1 --conf 'feature=f1'",
        fatal=True,
        user="root",
    )

    # Make sure the cloud node resumes
    atf.wait_for_node_state(
        f"{node_prefix}1",
        "POWERING_UP",
        reverse=True,
        timeout=resume_timeout + 5,
        fatal=True,
    )

    # Assert cloud node maintains expected configuration of features (not nf1)
    assert available_features == sorted(
        atf.get_node_parameter(f"{node_prefix}1", "AvailableFeatures").split(",")
    ), "Cloud node's AvailableFeatures don't match what was set in slurm.conf"
    assert "f1" == atf.get_node_parameter(
        f"{node_prefix}1", "ActiveFeatures"
    ), "Cloud node should only have the 'f1' feature when none are explicitly requested"

    # Cloud node takes PERIODIC_TIMEOUT seconds to register and resume.
    # The job has 45 seconds to finish
    atf.wait_for_job_state(
        job_id, "COMPLETED", timeout=atf.PERIODIC_TIMEOUT + 45, fatal=True
    )
    assert "IDLE" in atf.get_node_parameter(f"{node_prefix}1", "State").split(
        "+"
    ), "Per 'SlurmctldParameters=idle_on_node_suspend' in slurm.conf, cloud node should always be in IDLE state except when ALLOCATED/MIXED for an assigned job"

    # Now submit job requiring nf1 feature, which cloud node doesn't currently
    # have active
    job_id = atf.submit_job_sbatch(
        f"-p cloud1 -C nf1 -w {node_prefix}1 --wrap 'srun hostname'", fatal=True
    )

    # Make sure cloud node enters POWERING_DOWN state without running the job
    atf.wait_for_node_state(
        f"{node_prefix}1", "POWERING_DOWN", timeout=suspend_time + 5, fatal=True
    )
    assert "PENDING" == atf.get_job_parameter(
        job_id, "JobState", default="NOT_FOUND", quiet=True
    ), "Job should be pending because there are no cloud nodes with the requested feature active"

    # Cloud node should be allocated for the new job and enter POWERING_UP
    atf.wait_for_node_state(
        f"{node_prefix}1", "POWERED_DOWN", timeout=suspend_timeout + 5, fatal=True
    )
    atf.wait_for_node_state(f"{node_prefix}1", "ALLOCATED", timeout=40, fatal=True)
    atf.wait_for_node_state(f"{node_prefix}1", "POWERING_UP", timeout=5, fatal=True)
    assert "CONFIGURING" == atf.get_job_parameter(
        job_id, "JobState", default="NOT_FOUND", quiet=True
    ), "Submitted job should be in CONFIGURING state while its ALLOCATED cloud node is POWERING_UP"

    # TODO: Wait 2 seconds to avoid race condition between slurmd and slurmctld
    #       Remove once bug 16459 is fixed.
    time.sleep(2)

    # Register the new slurmd
    atf.run_command(
        f"{atf.properties['slurm-sbin-dir']}/slurmd -b -N {node_prefix}1 --conf 'feature=f1'",
        fatal=True,
        user="root",
    )

    # Make sure the cloud node resumes
    atf.wait_for_node_state(
        f"{node_prefix}1",
        "POWERING_UP",
        reverse=True,
        timeout=resume_timeout + 5,
        fatal=True,
    )

    # Test the cloud node now has the activated feature needed to run the job
    assert available_features == sorted(
        atf.get_node_parameter(f"{node_prefix}1", "AvailableFeatures").split(",")
    ), "Cloud node's AvailableFeatures don't match what was set in slurm.conf"
    assert available_features == sorted(
        atf.get_node_parameter(f"{node_prefix}1", "ActiveFeatures").split(",")
    ), "Cloud node should have both of its available features active"

    # Cloud node takes PERIODIC_TIMEOUT seconds to register and resume.
    # The job has 45 seconds to finish
    atf.wait_for_job_state(
        job_id, "COMPLETED", timeout=atf.PERIODIC_TIMEOUT + 45, fatal=True
    )
    atf.wait_for_node_state(f"{node_prefix}1", "IDLE", timeout=5, fatal=True)

    # Put cloud node in IDLE+POWERED_DOWN state for possible future tests
    atf.wait_for_node_state(
        f"{node_prefix}1", "POWERING_DOWN", timeout=suspend_time + 5, fatal=True
    )
    atf.wait_for_node_state(
        f"{node_prefix}1", "POWERED_DOWN", timeout=suspend_timeout + 5, fatal=True
    )
    assert "IDLE" in atf.get_node_parameter(f"{node_prefix}1", "State").split(
        "+"
    ), "Per 'SlurmctldParameters=idle_on_node_suspend' in slurm.conf, cloud node should always be in IDLE state except when ALLOCATED/MIXED for an assigned job"


# Test partition flag 'PowerDownOnIdle=Yes'
def test_power_down_on_idle():
    assert "CLOUD" in atf.get_node_parameter(f"{node_prefix}1", "State").split(
        "+"
    ), "CLOUD node state should always contain CLOUD"
    assert "IDLE" in atf.get_node_parameter(f"{node_prefix}1", "State").split(
        "+"
    ), "CLOUD node must be in IDLE state"
    assert "POWERED_DOWN" in atf.get_node_parameter(f"{node_prefix}1", "State").split(
        "+"
    ), "CLOUD node must be in POWERED_DOWN state"

    # Schedule a job to cloud node's partition, transitioning node to ALLOCATED
    # and POWERING_UP state
    job_id = atf.submit_job_sbatch(
        f"-p powerDownOnIdle --wrap 'srun hostname'", fatal=True
    )
    atf.wait_for_node_state(f"{node_prefix}1", "ALLOCATED", fatal=True)
    atf.wait_for_node_state(f"{node_prefix}1", "POWERING_UP", timeout=5, fatal=True)
    assert "CONFIGURING" == atf.get_job_parameter(
        job_id, "JobState", default="NOT_FOUND", quiet=True
    ), "Submitted job should be in CONFIGURING state while its ALLOCATED cloud node is POWERING_UP"

    # TODO: Wait 2 seconds to avoid race condition between slurmd and slurmctld
    #       Remove once bug 16459 is fixed.
    time.sleep(2)

    # Register the new slurmd
    atf.run_command(
        f"{atf.properties['slurm-sbin-dir']}/slurmd -b -N {node_prefix}1 --conf 'feature=f1'",
        fatal=True,
        user="root",
    )

    # Make sure the cloud node resumes
    atf.wait_for_node_state(
        f"{node_prefix}1",
        "POWERING_UP",
        reverse=True,
        timeout=resume_timeout + 5,
        fatal=True,
    )

    # Cloud node takes PERIODIC_TIMEOUT seconds to register and resume.
    # The job has 45 seconds to finish
    atf.wait_for_job_state(
        job_id, "COMPLETED", timeout=atf.PERIODIC_TIMEOUT + 45, fatal=True
    )

    # Immediately upon job completion and becoming IDLE, cloud node should
    # POWER_DOWN
    assert "POWER_DOWN" in atf.get_node_parameter(f"{node_prefix}1", "State").split(
        "+"
    ) or "POWERING_DOWN" in atf.get_node_parameter(f"{node_prefix}1", "State").split(
        "+"
    ), "Cloud node wasn't immediately POWERING_DOWN once idle, in contrary to 'PowerDownOnIdle=Yes' flag for parition"
    atf.wait_for_node_state(f"{node_prefix}1", "POWERING_DOWN", timeout=5, fatal=True)
    atf.wait_for_node_state(
        f"{node_prefix}1", "POWERED_DOWN", timeout=suspend_timeout + 5, fatal=True
    )
    assert "IDLE" in atf.get_node_parameter(f"{node_prefix}1", "State").split(
        "+"
    ), "Per 'SlurmctldParameters=idle_on_node_suspend' in slurm.conf, cloud node should always be in IDLE state except when ALLOCATED/MIXED for an assigned job"


# Make the check-in interval of the power save thread longer so we have time to
# POWER_DOWN_FORCE a cloud node that's already POWERED_DOWN and ALLOCATED before
# it's powered up. Saved as last test due to changing the slurm.conf file
def test_scontrol_power_down_force():
    assert "CLOUD" in atf.get_node_parameter(f"{node_prefix}1", "State").split(
        "+"
    ), "CLOUD node state should always contain CLOUD"
    assert "IDLE" in atf.get_node_parameter(f"{node_prefix}1", "State").split(
        "+"
    ), "CLOUD node must be in IDLE state"
    assert "POWERED_DOWN" in atf.get_node_parameter(f"{node_prefix}1", "State").split(
        "+"
    ), "CLOUD node must be in POWERED_DOWN state"

    # Change power save thread minimum interval and restart slurmctld
    atf.require_config_parameter_includes(
        "SlurmctldParameters", f"power_save_min_interval={power_interval}"
    )
    atf.restart_slurmctld(clean=True)

    # Submit job, get it assigned to the cloud node, and make sure everything
    # goes well before cloud node enters POWERING_UP state
    job_id = atf.submit_job_sbatch(f"-p cloud1 --wrap 'srun sleep 300'", fatal=True)
    atf.wait_for_node_state(
        f"{node_prefix}1", "ALLOCATED", timeout=5, poll_interval=0.1, fatal=True
    )
    assert "CONFIGURING" == atf.get_job_parameter(
        job_id, "JobState", default="NOT_FOUND", quiet=True
    ), "Submitted job should be CONFIGURING while there is a corresponding ALLOCATED cloud node"

    # Now POWER_DOWN_FORCE the cloud node, make sure it enters POWER_DOWN and
    # never POWERING_UP, and assure that the job gets requeued
    assert "POWERED_DOWN" in atf.get_node_parameter(f"{node_prefix}1", "State").split(
        "+"
    ), "Couldn't run POWER_DOWN_FORCE on cloud node before it left POWERED_DOWN state. Try making power_interval longer to give the test more time"
    atf.run_command(
        f"scontrol update nodename={node_prefix}1 state=POWER_DOWN_FORCE",
        fatal=True,
        user="slurm",
    )
    assert "IDLE" in atf.get_node_parameter(f"{node_prefix}1", "State").split(
        "+"
    ), "Per 'SlurmctldParameters=idle_on_node_suspend' in slurm.conf, cloud node should always be in IDLE state except when ALLOCATED/MIXED for an assigned job"
    assert "POWER_DOWN" in atf.get_node_parameter(f"{node_prefix}1", "State").split(
        "+"
    ), "POWER_DOWN should immediately be added to cloud node's state"
    assert "PENDING" == atf.get_job_parameter(
        job_id, "JobState", default="NOT_FOUND", quiet=True
    ), "Job should be PENDING after being requeued"

    # Make sure node finish powering down correctly
    atf.wait_for_node_state(
        f"{node_prefix}1", "POWERING_DOWN", timeout=power_interval + 5, fatal=True
    )
    atf.wait_for_node_state(
        f"{node_prefix}1",
        "POWERED_DOWN",
        timeout=power_interval + suspend_timeout + 5,
        fatal=True,
    )

    # Make sure jobs are canceled
    assert (
        atf.cancel_all_jobs()
    ), "There should be no more jobs remaining after canceling all jobs"<|MERGE_RESOLUTION|>--- conflicted
+++ resolved
@@ -34,24 +34,6 @@
     # being ALLOCATED job
     atf.require_config_parameter("ResumeTimeout", resume_timeout)
 
-<<<<<<< HEAD
-=======
-    """ Registering CLOUD Nodes with Slurmctld Background:
-
-        With CLOUD nodes, Slurm assumes that the nodes aren't addressable (can't
-        communicate with the nodes by their nodenames), so you have to tell the
-        controller how to communicate with the nodes by telling the controller
-        what the node's nodeaddr is. You can do this by doing:
-            scontrol update nodename=<name> nodeaddr=<addr> nodehostname=<hostname>
-
-        OR...
-
-        you can use cloud_reg_addrs (this is newer and better), which will set
-        the nodeaddr and nodehostname when registering the slurmd.
-    """
-    atf.require_config_parameter_includes("SlurmctldParameters", "cloud_reg_addrs")
-
->>>>>>> 469714ea
     # Mark nodes as IDLE, regardless of current state, when suspending nodes with
     # SuspendProgram so that nodes will be eligible to be resumed at a later time
     atf.require_config_parameter_includes("SlurmctldParameters", "idle_on_node_suspend")
