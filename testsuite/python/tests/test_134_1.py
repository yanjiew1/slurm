############################################################################
# Copyright (C) SchedMD LLC.
############################################################################
import atf
import pytest

check_iterations = 5
windows_used = 4
step_lifetime = 10


# Setup/Teardown
@pytest.fixture(scope="module", autouse=True)
def setup():
<<<<<<< HEAD
    atf.require_config_parameter('SwitchType', None)
=======
    atf.require_config_parameter("SwitchType", "switch/none")
>>>>>>> 469714ea
    atf.require_slurm_running()


@pytest.fixture(scope="module")
def salloc_noshell():
    """Submit a backgrounded salloc job"""
    job_id = atf.submit_job_salloc("--verbose --no-shell", fatal=True)
    atf.wait_for_job_state(job_id, "RUNNING", fatal=True)
    return job_id


@pytest.fixture(scope="module")
def srun_background(salloc_noshell):
    """Submit an initial job step to claim some switch windows"""
    return atf.run_command(
        f"nohup srun --jobid={salloc_noshell} -O -n {windows_used} sleep {step_lifetime} >/dev/null 2>&1 &",
        fatal=True,
    )


def test_window_conflicts(salloc_noshell, srun_background):
    """Start more job steps to check see if any switch window conflicts occur"""
    for iteration in range(0, check_iterations):
        assert (
            atf.run_job_exit(f"--jobid={salloc_noshell} -O -n {windows_used} true") == 0
        )<|MERGE_RESOLUTION|>--- conflicted
+++ resolved
@@ -12,11 +12,7 @@
 # Setup/Teardown
 @pytest.fixture(scope="module", autouse=True)
 def setup():
-<<<<<<< HEAD
-    atf.require_config_parameter('SwitchType', None)
-=======
-    atf.require_config_parameter("SwitchType", "switch/none")
->>>>>>> 469714ea
+    atf.require_config_parameter("SwitchType", None)
     atf.require_slurm_running()
 
 
